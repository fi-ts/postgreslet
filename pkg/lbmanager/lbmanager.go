--- conflicted
+++ resolved
@@ -62,16 +62,12 @@
 			lbIPToUse = ""
 		}
 
-<<<<<<< HEAD
-		if err := m.client.Create(ctx, in.ToSvcLB(lbIPToUse, nextFreePort, m.options.EnableStandbyLeaderSelector, m.options.EnableLegacyStandbySelector)); err != nil {
-=======
 		svc := in.ToSvcLB(lbIPToUse, nextFreePort, m.options.EnableStandbyLeaderSelector, m.options.EnableLegacyStandbySelector, m.options.StandbyClustersSourceRanges)
 		if !m.options.EnableLBSourceRanges {
 			// leave empty / disable source ranges
 			svc.Spec.LoadBalancerSourceRanges = []string{}
 		}
-		if err := m.Create(ctx, svc); err != nil {
->>>>>>> cdf3e58a
+		if err := m.client.Create(ctx, svc); err != nil {
 			return fmt.Errorf("failed to create Service of type LoadBalancer: %w", err)
 		}
 		return nil
