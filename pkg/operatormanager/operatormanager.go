--- conflicted
+++ resolved
@@ -116,15 +116,9 @@
 		return fmt.Errorf("error while ensuring the existence of namespace %v: %w", namespace, err)
 	}
 
-<<<<<<< HEAD
-	// Add our (initially empty) custom pod environment configmap
-	if err := m.createPodEnvironmentSecret(ctx, namespace); err != nil {
-		return fmt.Errorf("error while creating pod environment configmap %v: %w", namespace, err)
-=======
 	// Add our (initially empty) custom pod environment secret
 	if err := m.createPodEnvironmentSecret(ctx, namespace); err != nil {
 		return fmt.Errorf("error while creating pod environment secret %v: %w", namespace, err)
->>>>>>> c285b54e
 	}
 
 	// Add our sidecars configmap
@@ -397,11 +391,7 @@
 	cm.Data["watched_namespace"] = namespace
 	// TODO don't use the same serviceaccount for operator and databases, see #88
 	cm.Data["pod_service_account_name"] = serviceAccountName
-<<<<<<< HEAD
-	// set the reference to our custom pod environment configmap
-=======
 	// set the reference to our custom pod environment secret
->>>>>>> c285b54e
 	cm.Data["pod_environment_secret"] = PodEnvSecretName
 	// set the list of inherited labels that will be passed on to the pods
 	s := []string{pg.TenantLabelName, pg.ProjectIDLabelName, pg.UIDLabelName, pg.NameLabelName}
@@ -467,11 +457,7 @@
 	return nil
 }
 
-<<<<<<< HEAD
-// createPodEnvironmentSecret creates a new ConfigMap with additional environment variables for the pods
-=======
 // createPodEnvironmentSecret creates a new Secret with additional environment variables for the pods
->>>>>>> c285b54e
 func (m *OperatorManager) createPodEnvironmentSecret(ctx context.Context, namespace string) error {
 	ns := types.NamespacedName{
 		Namespace: namespace,
@@ -479,11 +465,7 @@
 	}
 	if err := m.Get(ctx, ns, &corev1.Secret{}); err == nil {
 		// secret already exists, nothing to do here
-<<<<<<< HEAD
-		// we will update the configmap with the correct S3 config in the postgres controller
-=======
 		// we will update the secret with the correct S3 config in the postgres controller
->>>>>>> c285b54e
 		m.log.Info("Pod Environment Secret already exists")
 		return nil
 	}
@@ -575,17 +557,10 @@
 	return nil
 }
 
-<<<<<<< HEAD
-func (m *OperatorManager) deletePodEnvironmentConfigMap(ctx context.Context, namespace string) error {
-	cm := &corev1.ConfigMap{}
-	if err := m.SetName(cm, PodEnvSecretName); err != nil {
-		return fmt.Errorf("error while setting the name of the Pod Environment ConfigMap to delete to %v: %w", PodEnvSecretName, err)
-=======
 func (m *OperatorManager) deletePodEnvironmentSecret(ctx context.Context, namespace string) error {
 	s := &corev1.Secret{}
 	if err := m.SetName(s, PodEnvSecretName); err != nil {
 		return fmt.Errorf("error while setting the name of the Pod Environment Secret to delete to %v: %w", PodEnvSecretName, err)
->>>>>>> c285b54e
 	}
 	if err := m.SetNamespace(s, namespace); err != nil {
 		return fmt.Errorf("error while setting the namespace of the Pod Environment Secret to delete to %v: %w", namespace, err)
