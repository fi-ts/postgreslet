/*
/ SPDX-FileCopyrightText: 2021 Finanz Informatik Technologie Services GmbHs
/
/ SPDX-License-Identifier: AGPL-1.0-only
*/

package operatormanager

import (
	"context"
	"encoding/base64"
	errs "errors"
	"fmt"
	"os"
	"strconv"
	"strings"

	pg "github.com/fi-ts/postgreslet/api/v1"
	"github.com/go-logr/logr"
	zalando "github.com/zalando/postgres-operator/pkg/apis/acid.zalan.do/v1"
	appsv1 "k8s.io/api/apps/v1"
	corev1 "k8s.io/api/core/v1"
	rbacv1 "k8s.io/api/rbac/v1"
	"k8s.io/apimachinery/pkg/api/errors"
	"k8s.io/apimachinery/pkg/api/meta"
	"k8s.io/apimachinery/pkg/runtime"
	"k8s.io/apimachinery/pkg/runtime/serializer"
	"k8s.io/apimachinery/pkg/types"
	"k8s.io/client-go/rest"
	"sigs.k8s.io/controller-runtime/pkg/client"
)

const (
	// The serviceAccount name to use for the database pods.
	// TODO: create new account per namespace
	// TODO: use different account for operator and database
	serviceAccountName string = "postgres-operator"

	// PodEnvCMName Name of the pod environment configmap to create and use
	PodEnvCMName string = "postgres-pod-config"

	// PodEnvSecretName Name of the pod environment secret to create and use
	PodEnvSecretName string = "postgres-pod-secret" //nolint:gosec

	operatorPodLabelName  string = "name"
	operatorPodLabelValue string = "postgres-operator"

	// SidecarsCMFluentBitConfKey Name of the key containing the fluent-bit.conf config file
	SidecarsCMFluentBitConfKey string = "fluent-bit.conf"
	// SidecarsCMExporterQueriesKey Name of the key containing the queries.yaml config file
	SidecarsCMExporterQueriesKey string = "queries.yaml"

	localSidecarsCMName = "postgres-sidecars-configmap"

	debugLogLevel int = 1
)

// operatorPodMatchingLabels is for listing operator pods
var operatorPodMatchingLabels = client.MatchingLabels{operatorPodLabelName: operatorPodLabelValue}

// Options
type Options struct {
	PspName                 string
	OperatorImage           string
	DockerImage             string
	EtcdHost                string
	CRDValidation           bool
	MajorVersionUpgradeMode string
	PostgresletNamespace    string
	SidecarsConfigMapName   string
	PodAntiaffinity         bool
	PartitionID             string
}

// OperatorManager manages the operator
type OperatorManager struct {
	client           client.Client
	decoder          runtime.Decoder
	list             *corev1.List
	log              logr.Logger
	metadataAccessor meta.MetadataAccessor
	scheme           *runtime.Scheme
	options          Options
}

// New creates a new `OperatorManager`
func New(confRest *rest.Config, fileName string, scheme *runtime.Scheme, log logr.Logger, opt Options) (*OperatorManager, error) {
	// Use no-cache client to avoid waiting for cashing.
	client, err := client.New(confRest, client.Options{
		Scheme: scheme,
	})
	if err != nil {
		return nil, fmt.Errorf("error while creating new k8s client: %w", err)
	}

	bb, err := os.ReadFile(fileName)
	if err != nil {
		return nil, fmt.Errorf("error while reading operator yaml file: %w", err)
	}

	// Convert to a list of YAMLs.
	deserializer := serializer.NewCodecFactory(scheme).UniversalDeserializer()
	list := &corev1.List{}
	if _, _, err := deserializer.Decode(bb, nil, list); err != nil {
		return nil, fmt.Errorf("error while converting bytes to a list of yamls: %w", err)
	}

	log.Info("new `OperatorManager` created")
	return &OperatorManager{
		metadataAccessor: meta.NewAccessor(),
		client:           client,
		decoder:          deserializer,
		list:             list,
		scheme:           scheme,
		log:              log.V(debugLogLevel),
		options:          opt,
	}, nil
}

// InstallOrUpdateOperator installs or updates the operator Stored in `OperatorManager`
func (m *OperatorManager) InstallOrUpdateOperator(ctx context.Context, namespace string) error {

	// Make sure the namespace exists.
	if err := m.createNamespace(ctx, namespace); err != nil {
		return fmt.Errorf("error while ensuring the existence of namespace %v: %w", namespace, err)
	}

	// Add our (initially empty) custom pod environment configmap
	if _, err := m.CreatePodEnvironmentConfigMap(ctx, namespace); err != nil {
		return fmt.Errorf("error while creating pod environment configmap %v: %w", namespace, err)
	}

	// Add our (initially empty) custom pod environment secret
	if _, err := m.CreateOrGetPodEnvironmentSecret(ctx, namespace); err != nil {
		return fmt.Errorf("error while creating pod environment secret %v: %w", namespace, err)
	}

	// Add our sidecars configmap
	if err := m.createOrUpdateSidecarsConfig(ctx, namespace); err != nil {
		return fmt.Errorf("error while creating sidecars config %v: %w", namespace, err)
	}

	// Decode each YAML to `client.Object`, add the namespace to it and install it.
	for _, item := range m.list.Items {
		obj, _, err := m.decoder.Decode(item.Raw, nil, nil)
		if err != nil {
			return fmt.Errorf("error while converting yaml to `client.Object`: %w", err)
		}

		cltObject, ok := obj.(client.Object)
		if !ok {
			return fmt.Errorf("unable to cast into client.Object")
		}
		if err := m.createNewClientObject(ctx, cltObject, namespace); err != nil {
			return fmt.Errorf("error while creating the `client.Object`: %w", err)
		}
	}

	m.log.Info("operator installed", "ns", namespace)
	return nil
}

// IsOperatorDeletable returns true when there's no running instance operated by the operator
func (m *OperatorManager) IsOperatorDeletable(ctx context.Context, namespace string) (bool, error) {
	log := m.log.WithValues("ns", namespace)

	setList := &appsv1.StatefulSetList{}
	if err := m.client.List(ctx, setList, client.InNamespace(namespace), m.toInstanceMatchingLabels()); client.IgnoreNotFound(err) != nil {
		return false, fmt.Errorf("error while fetching the list of statefulsets operated by the operator: %w", err)
	}
	if len(setList.Items) != 0 {
		log.Info("statefulset still running")
		return false, nil
	}

	services := &corev1.ServiceList{}
	if err := m.client.List(ctx, services, client.InNamespace(namespace), m.toInstanceMatchingLabels()); client.IgnoreNotFound(err) != nil {
		return false, fmt.Errorf("error while fetching the list of services operated by the operator: %w", err)
	}
	if len(services.Items) != 0 {
		log.Info("services still running")
		return false, nil
	}

	log.Info("operator deletable")
	return true, nil
}

// IsOperatorInstalled returns true when the operator is installed
func (m *OperatorManager) IsOperatorInstalled(ctx context.Context, namespace string) (bool, error) {
	pods := &corev1.PodList{}
	opts := []client.ListOption{
		client.InNamespace(namespace),
		operatorPodMatchingLabels,
	}
	if err := m.client.List(ctx, pods, opts...); err != nil {
		return false, client.IgnoreNotFound(err)
	}
	if len(pods.Items) == 0 {
		return false, nil
	}
	m.log.Info("operator is installed", "ns", namespace)
	return true, nil
}

// UninstallOperator uninstalls the operator
func (m *OperatorManager) UninstallOperator(ctx context.Context, namespace string) error {
	items := m.list.Items
	for i := range items {
		item := items[len(items)-1-i]
		obj, _, err := m.decoder.Decode(item.Raw, nil, nil)
		if err != nil {
			return fmt.Errorf("error while converting yaml to `runtime.Onject`: %w", err)
		}

		switch v := obj.(type) {
		case *rbacv1.ClusterRole: // no-op
		case *rbacv1.ClusterRoleBinding:
			// Fetch the ClusterRoleBinding
			objKey := types.NamespacedName{
				Namespace: v.Namespace,
				Name:      v.Name,
			}
			if err := m.client.Get(ctx, objKey, v); err != nil {
				return fmt.Errorf("error while fetching %v: %w", v, err)
			}

			// Remove the ServiceAccount from the ClusterRoleBinding's `Subjects` and then patch the ClusterRoleBinding
			for i, s := range v.Subjects {
				if s.Kind == "ServiceAccount" && s.Namespace == namespace {
					mergeFrom := client.MergeFrom(v.DeepCopy())
					v.Subjects = append(v.Subjects[:i], v.Subjects[i+1:]...)
					if err = m.client.Patch(ctx, v, mergeFrom); err != nil {
						return fmt.Errorf("error while patching %v: %w", v, err)
					}
				}
			}
		default:
			if err := m.metadataAccessor.SetNamespace(obj, namespace); err != nil {
				return fmt.Errorf("error while setting the namespace: %w", err)
			}

			cltObject, ok := v.(client.Object)
			if !ok {
				return fmt.Errorf("unable to cast into client.Object")
			}
			if err := m.client.Delete(ctx, cltObject); err != nil {
				if errors.IsNotFound(err) {
					return nil
				}
				return fmt.Errorf("error while deleting %v: %w", v, err)
			}
		}
	}

	// delete the pod environment configmap
	if err := m.deletePodEnvironmentConfigMap(ctx, namespace); client.IgnoreNotFound(err) != nil {
		return fmt.Errorf("error while deleting pod environment configmap: %w", err)
	}

	// Delete the namespace.
	nsObj := &corev1.Namespace{}
	nsObj.Name = namespace
	if err := m.client.Delete(ctx, nsObj); err != nil {
		return fmt.Errorf("error while deleting namespace %v: %w", namespace, err)
	}
	m.log.Info("namespace deleted", "ns", namespace)

<<<<<<< HEAD
	m.log.Info("operator and related resources deleted")
=======
>>>>>>> c2974473
	return nil
}

// createNewClientObject adds namespace to obj and creates or patches it
func (m *OperatorManager) createNewClientObject(ctx context.Context, obj client.Object, namespace string) error {
	log := m.log.WithValues("ns", namespace)

	// remove any unwanted annotations, uids etc. Remember, these objects come straight from the YAML.
	if err := m.ensureCleanMetadata(obj); err != nil {
		return fmt.Errorf("error while ensuring the metadata of the `client.Object` is clean: %w", err)
	}

	// use our current namespace, not the one from the YAML
	if err := m.metadataAccessor.SetNamespace(obj, namespace); err != nil {
		return fmt.Errorf("error while setting the namespace of the `client.Object` to %v: %w", namespace, err)
	}

	// generate a proper object key for each object
	key, err := m.toObjectKey(obj, namespace)
	if err != nil {
		return fmt.Errorf("error while making the object key: %w", err)
	}

	// perform different modifications on the parsed objects based on their kind
	switch v := obj.(type) {
	case *corev1.ServiceAccount:
		log.Info("handling ServiceAccount")
		err = m.client.Get(ctx, key, &corev1.ServiceAccount{})
	case *rbacv1.ClusterRole:
		log.Info("handling ClusterRole")
		// Add our psp
		pspPolicyRule := rbacv1.PolicyRule{
			APIGroups:     []string{"extensions"},
			Verbs:         []string{"use"},
			Resources:     []string{"podsecuritypolicies"},
			ResourceNames: []string{m.options.PspName},
		}
		v.Rules = append(v.Rules, pspPolicyRule)

		// ClusterRole is not namespaced.
		key.Namespace = ""
		err = m.client.Get(ctx, key, &rbacv1.ClusterRole{})
	case *rbacv1.ClusterRoleBinding:
		log.Info("handling ClusterRoleBinding")

		// Set the namespace of the ServiceAccount in the ClusterRoleBinding.
		for i, s := range v.Subjects {
			if s.Kind == "ServiceAccount" {
				v.Subjects[i].Namespace = namespace
			}
		}

		// ClusterRoleBinding is not namespaced.
		key.Namespace = ""

		// Fetch the ClusterRoleBinding
		got := &rbacv1.ClusterRoleBinding{}
		if err := m.client.Get(ctx, key, got); err != nil {
			if !errors.IsNotFound(err) {
				return fmt.Errorf("error while fetching %v: %w", v, err)
			}

			// Create the ClusterRoleBinding
			if err := m.client.Create(ctx, v); err != nil {
				return fmt.Errorf("error while creating %v: %w", v, err)
			}
			log.Info("ClusterRoleBinding created")

			return nil
		}

		// If the ServiceAccount already exists, return.
		for i := range got.Subjects {
			if got.Subjects[i].Kind == "ServiceAccount" && got.Subjects[i].Namespace == namespace {
				return nil
			}
		}

		// Patch the already existing ClusterRoleBinding
		mergeFrom := client.MergeFrom(got.DeepCopy())
		got.Subjects = append(got.Subjects, v.Subjects[0])
		if err := m.client.Patch(ctx, got, mergeFrom); err != nil {
			return fmt.Errorf("error while patching the `ClusterRoleBinding`: %w", err)
		}
		log.Info("ClusterRoleBinding patched")

		// we already patched the object, no need to go through the update path at the bottom of this function
		return nil
	case *corev1.ConfigMap:
		log.Info("handling ConfigMap")
		m.editConfigMap(v, namespace, m.options)
		err = m.client.Get(ctx, key, &corev1.ConfigMap{})
	case *corev1.Service:
		log.Info("handling Service")
		got := corev1.Service{}
		err = m.client.Get(ctx, key, &got)
		if err == nil {
			// Copy the ResourceVersion
			v.ObjectMeta.ResourceVersion = got.ObjectMeta.ResourceVersion
			// Copy the ClusterIP
			v.Spec.ClusterIP = got.Spec.ClusterIP
		}
	case *appsv1.Deployment:
		log.Info("handling Deployment")
		if len(v.Spec.Template.Spec.Containers) != 1 {
			log.Info("Unexpected number of containers in deployment, ignoring.")
		} else if m.options.OperatorImage != "" {
			log.Info("Patching operator image", "image", m.options.OperatorImage)
			v.Spec.Template.Spec.Containers[0].Image = m.options.OperatorImage
		}
		err = m.client.Get(ctx, key, &appsv1.Deployment{})
	default:
		return errs.New("unknown `client.Object`")
	}

	if err != nil {
		if errors.IsNotFound(err) {
			// the object (with that objectKey) does not exist yet, so we create it
			if err := m.client.Create(ctx, obj); err != nil {
				return fmt.Errorf("error while creating the `client.Object`: %w", err)
			}
			log.Info("new `client.Object` created")

			return nil
		}
		// something else went horribly wrong, abort
		return fmt.Errorf("error while fetching the `client.Object`: %w", err)
	}

	// if we made it this far, the object already exists, so we just update it
	if err := m.client.Update(ctx, obj); err != nil {
		return fmt.Errorf("error while updating the `client.Object`: %w", err)
	}

	return nil
}

// editConfigMap adds info to cm
func (m *OperatorManager) editConfigMap(cm *corev1.ConfigMap, namespace string, options Options) {
	cm.Data["watched_namespace"] = namespace
	// TODO don't use the same serviceaccount for operator and databases, see #88
	cm.Data["pod_service_account_name"] = serviceAccountName
	// set the reference to our custom pod environment configmap
	cm.Data["pod_environment_configmap"] = PodEnvCMName
	// set the reference to our custom pod environment secret
	cm.Data["pod_environment_secret"] = PodEnvSecretName
	// set the list of inherited labels that will be passed on to the pods
	s := []string{pg.TenantLabelName, pg.ProjectIDLabelName, pg.UIDLabelName, pg.NameLabelName, pg.PartitionIDLabelName}
	// TODO maybe use a precompiled string here
	cm.Data["inherited_labels"] = strings.Join(s, ",")

	if options.DockerImage != "" {
		cm.Data["docker_image"] = options.DockerImage
	}

	if options.EtcdHost != "" {
		cm.Data["etcd_host"] = options.EtcdHost
	}

	cm.Data["enable_crd_validation"] = strconv.FormatBool(options.CRDValidation)
	cm.Data["major_version_upgrade_mode"] = options.MajorVersionUpgradeMode

	// we specifically refer to those two users in the cloud-api, so we hardcode them here as well to be on the safe side.
	cm.Data["super_username"] = pg.PostresConfigSuperUsername
	cm.Data["replication_username"] = pg.PostgresConfigReplicationUsername

	cm.Data["enable_pod_antiaffinity"] = strconv.FormatBool(options.PodAntiaffinity)
}

// ensureCleanMetadata ensures obj has clean metadata
func (m *OperatorManager) ensureCleanMetadata(obj runtime.Object) error {
	// Remove annotations.
	if err := m.metadataAccessor.SetAnnotations(obj, nil); err != nil {
		return fmt.Errorf("error while removing annotations of the read k8s resource: %w", err)
	}

	// Remove resourceVersion.
	if err := m.metadataAccessor.SetResourceVersion(obj, ""); err != nil {
		return fmt.Errorf("error while removing resourceVersion of the read k8s resource: %w", err)
	}

	// Remove uid.
	if err := m.metadataAccessor.SetUID(obj, ""); err != nil {
		return fmt.Errorf("error while removing uid of the read k8s resource: %w", err)
	}

	return nil
}

// createNamespace ensures namespace exists
func (m *OperatorManager) createNamespace(ctx context.Context, namespace string) error {
	if err := m.client.Get(ctx, client.ObjectKey{Name: namespace}, &corev1.Namespace{}); err != nil {
		// errors other than `not found`
		if !errors.IsNotFound(err) {
			return fmt.Errorf("error while fetching namespace %v: %w", namespace, err)
		}

		// Create the namespace.
		nsObj := &corev1.Namespace{}
		nsObj.Name = namespace
		nsObj.ObjectMeta.Labels = map[string]string{
			pg.ManagedByLabelName: pg.ManagedByLabelValue,
		}
		if err := m.client.Create(ctx, nsObj); err != nil {
			return fmt.Errorf("error while creating namespace %v: %w", namespace, err)
		}
		m.log.Info("namespace created", "ns", namespace)
	}

	return nil
}

// CreatePodEnvironmentConfigMap creates a new ConfigMap with additional environment variables for the pods
func (m *OperatorManager) CreatePodEnvironmentConfigMap(ctx context.Context, namespace string) (*corev1.ConfigMap, error) {
	log := m.log.WithValues("ns", namespace)

	ns := types.NamespacedName{
		Namespace: namespace,
		Name:      PodEnvCMName,
	}
	cm := &corev1.ConfigMap{}
	if err := m.client.Get(ctx, ns, cm); err == nil {
		// configmap already exists, nothing to do here
		// we will update the configmap with the correct S3 config in the postgres controller
		log.Info("Pod Environment ConfigMap already exists")
		return cm, nil
	}

	if err := m.metadataAccessor.SetName(cm, PodEnvCMName); err != nil {
		return nil, fmt.Errorf("error while setting the name of the new Pod Environment ConfigMap to %v: %w", PodEnvCMName, err)
	}
	if err := m.metadataAccessor.SetNamespace(cm, namespace); err != nil {
		return nil, fmt.Errorf("error while setting the namespace of the new Pod Environment ConfigMap to %v: %w", namespace, err)
	}

	if err := m.client.Create(ctx, cm); err != nil {
		return nil, fmt.Errorf("error while creating the new Pod Environment ConfigMap: %w", err)
	}
	log.Info("new Pod Environment ConfigMap created")

	return cm, nil
}

// CreateOrGetPodEnvironmentSecret creates a new Secret with additional environment variables for the pods or simply returns it if it already exists
func (m *OperatorManager) CreateOrGetPodEnvironmentSecret(ctx context.Context, namespace string) (*corev1.Secret, error) {
	log := m.log.WithValues("ns", namespace)

	ns := types.NamespacedName{
		Namespace: namespace,
		Name:      PodEnvSecretName,
	}
	s := &corev1.Secret{}
	if err := m.client.Get(ctx, ns, s); err == nil {
		// secret already exists, nothing to do here
		// we will update the secret with the correct S3 config in the postgres controller
		log.Info("Pod Environment Secret already exists")
		return s, nil
	}

	if err := m.metadataAccessor.SetName(s, PodEnvSecretName); err != nil {
		return nil, fmt.Errorf("error while setting the name of the new Pod Environment Secret to %v: %w", namespace, err)
	}
	if err := m.metadataAccessor.SetNamespace(s, namespace); err != nil {
		return nil, fmt.Errorf("error while setting the namespace of the new Pod Environment Secret to %v: %w", namespace, err)
	}

	if err := m.client.Create(ctx, s); err != nil {
		return nil, fmt.Errorf("error while creating the new Pod Environment Secret: %w", err)
	}
	log.Info("new Pod Environment Secret created")

	return s, nil
}

func (m *OperatorManager) createOrUpdateSidecarsConfig(ctx context.Context, namespace string) error {
	// try to fetch the global sidecars configmap
	cns := types.NamespacedName{
		Namespace: m.options.PostgresletNamespace,
		Name:      m.options.SidecarsConfigMapName,
	}
	globalSidecarsCM := &corev1.ConfigMap{}
	if err := m.client.Get(ctx, cns, globalSidecarsCM); err != nil {
		// configmap with configuration does not exists, nothing we can do here...
		m.log.Error(err, "could not fetch global config for sidecars", "ns", namespace)
		return err
	}

	// Add our sidecars configmap
	if err := m.createOrUpdateSidecarsConfigMap(ctx, namespace, globalSidecarsCM); err != nil {
		return fmt.Errorf("error while creating sidecars configmap %v: %w", namespace, err)
	}

	return nil
}

// createOrUpdateSidecarsConfigMap Creates/updates a local ConfigMap for the sidecars, which e.g. contains the config files to mount in the sidecars
func (m *OperatorManager) createOrUpdateSidecarsConfigMap(ctx context.Context, namespace string, globalSidecarsCM *corev1.ConfigMap) error {
	log := m.log.WithValues("ns", namespace)
	sccm := &corev1.ConfigMap{}
	if err := m.metadataAccessor.SetName(sccm, localSidecarsCMName); err != nil {
		return fmt.Errorf("error while setting the name of the new Sidecars ConfigMap to %v: %w", namespace, err)
	}
	if err := m.metadataAccessor.SetNamespace(sccm, namespace); err != nil {
		return fmt.Errorf("error while setting the namespace of the new Sidecars ConfigMap to %v: %w", namespace, err)
	}

	// initialize map
	sccm.Data = make(map[string]string)

	// decode and write the fluentd.conf key from the global configmap to the local configmap
	b, err := base64.StdEncoding.DecodeString(globalSidecarsCM.Data["fluent-bit.conf"])
	if err == nil {

		sccm.Data[SidecarsCMFluentBitConfKey] = string(b)
	}

	// decode and write the queries.yaml key from the global configmap to the local configmap
	b, err = base64.StdEncoding.DecodeString(globalSidecarsCM.Data["queries.yaml"])
	if err == nil {
		sccm.Data[SidecarsCMExporterQueriesKey] = string(b)
	}

	// try to fetch any existing local sidecars configmap
	ns := types.NamespacedName{
		Namespace: namespace,
		Name:      localSidecarsCMName,
	}
	if err := m.client.Get(ctx, ns, &corev1.ConfigMap{}); err == nil {
		// local configmap already exists, updating it
		if err := m.client.Update(ctx, sccm); err != nil {
			return fmt.Errorf("error while updating the new Sidecars ConfigMap: %w", err)
		}
		log.Info("Sidecars ConfigMap updated")
		return nil
	}
	// todo: handle errors other than `NotFound`

	// local configmap does not exist, creating it
	if err := m.client.Create(ctx, sccm); err != nil {
		return fmt.Errorf("error while creating the new Sidecars ConfigMap: %w", err)
	}
	log.Info("new Sidecars ConfigMap created")

	return nil
}

func (m *OperatorManager) deletePodEnvironmentConfigMap(ctx context.Context, namespace string) error {
	cm := &corev1.ConfigMap{}
	if err := m.metadataAccessor.SetName(cm, PodEnvCMName); err != nil {
		return fmt.Errorf("error while setting the name of the Pod Environment ConfigMap to delete to %v: %w", PodEnvCMName, err)
	}
	if err := m.metadataAccessor.SetNamespace(cm, namespace); err != nil {
		return fmt.Errorf("error while setting the namespace of the Pod Environment ConfigMap to delete to %v: %w", namespace, err)
	}
	if err := m.client.Delete(ctx, cm); err != nil {
		return fmt.Errorf("error while deleting the Pod Environment ConfigMap: %w", err)
	}
	m.log.Info("Pod Environment ConfigMap deleted", "ns", namespace)
	return nil
}

// toInstanceMatchingLabels makes the matching labels for the pods of the instances operated by the operator
func (m *OperatorManager) toInstanceMatchingLabels() *client.MatchingLabels {
	return &client.MatchingLabels{pg.ApplicationLabelName: pg.ApplicationLabelValue}
}

// toObjectKey makes ObjectKey from namespace and the name of obj
func (m *OperatorManager) toObjectKey(obj runtime.Object, namespace string) (client.ObjectKey, error) {
	name, err := m.metadataAccessor.Name(obj)
	if err != nil {
		return client.ObjectKey{}, fmt.Errorf("error while extracting the name of the k8s resource: %w", err)
	}
	return client.ObjectKey{
		Namespace: namespace,
		Name:      name,
	}, nil
}

// UpdateAllManagedOperators Updates the manifests of all postgres operators managed by this postgreslet
func (m *OperatorManager) UpdateAllManagedOperators(ctx context.Context) error {
	// fetch postgresql custom resource (running or otherwise)
	m.log.Info("Fetching all zalando custom resources managed by this postgreslet")
	matchingLabels := client.MatchingLabels{
		pg.PartitionIDLabelName: m.options.PartitionID,
	}
	zList := &zalando.PostgresqlList{}
	opts := []client.ListOption{
		matchingLabels,
	}
	if err := m.client.List(ctx, zList, opts...); err != nil {
		return client.IgnoreNotFound(err)
	}
	// update each namespace
	for _, z := range zList.Items {
		m.log.Info("Updating postgres operator installation", "ns", z.Namespace)
		if err := m.InstallOrUpdateOperator(ctx, z.Namespace); err != nil {
			return err
		}
	}

	m.log.Info("Done updating postgres operators in managed namespaces")
	return nil
}<|MERGE_RESOLUTION|>--- conflicted
+++ resolved
@@ -266,10 +266,6 @@
 	}
 	m.log.Info("namespace deleted", "ns", namespace)
 
-<<<<<<< HEAD
-	m.log.Info("operator and related resources deleted")
-=======
->>>>>>> c2974473
 	return nil
 }
 
