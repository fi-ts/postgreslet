<<<<<<< HEAD
<svg host="65bd71144e" xmlns="http://www.w3.org/2000/svg" xmlns:xlink="http://www.w3.org/1999/xlink" version="1.1" width="1388px" height="1111px" viewBox="-0.5 -0.5 1388 1111" content="&lt;mxfile&gt;&lt;diagram id=&quot;WJm1t4LhkV4THJWzsXTN&quot; name=&quot;Page-1&quot;&gt;7V1bc6M4Fv41qdp9sAvduDzmOttV3TWpyVZNzyO2sc2EIC/GnWR+/Qpb4iZBMJYt7MQP3UYGBb5z0TnnO8AVun15+y3xV8sfdBZEV9CavV2huysIgQM99l828s5HiOfsRhZJONuNWcXAU/hPwHcUo5twFqz52G4opTRKw1V1cErjOJimlTE/Sehrdbc5jWaVgZW/CKSBp6kfyaN/hrN0uRt1oVOM/ycIF0vxl4HNr3jiT58XCd3E/O9dQfSw/ex+fvHFXPxC10t/Rl9LQ+j+Ct0mlKa7by9vt0GUgVuF7aHh1/y8kyBOuxyAxYn/8qNNIM7ZjtjBN7PwF/u6yL6KITZRZXR7Cem7gG174UE2NWA/vy7DNHha+dPs11emKWxsmb5E/Oc5jdNbGtFkeyyabz9s3I/CRczGpuwSAvbjTeRPguiRrsM0pJUffgVJGjKhfa/t8BLOZtkp5Ttc8yknNE3pi5jyJpeVOI2Yxtlh8zCKSmfmeVsBsjNLplxVMdtapwl9DmqHyvhzkWSnEryVhrg8fgvoS5Am72wX/uuICCvg1jOCiA+8FrqIHT62LOkhInzQ5/q/yGcvdIB94WqgVgkoKcTv3+5uD5R1FVEw8UEAJQzZL5Zl318/yNrBjUgPwMhBNYABlgAGUAEw1oAvFmdcAjOYMffDN2mSLumCxn50X4zeFHBbbKvY5zulKw7y30GavnMF9TcprYogeAvTn9nhY8K3/qps3b3xubcb76WNxyAJ2VVmJrcbi9kV/yxvlGbKNouptltiLoWwsw8XNj9xANqEvKabZMox4zJM/WQRCPEImWV4tqpCEkR+Gv6quvtDpIokq7mepuxC65JmDn+Vfd28RLsdmt1Y7q3qbiylNfOimzQKYwatWA0tTZZiezVXBBSWghSGYmswFCAvTdMk8NPAiPn0VPqa57Mt3wOOyhjgnWNbVslQwR5m2nehqzrZ3B472R+W7Q/Yus1ve+h1kvjvpR1WNIzTdWnmx2ygpLa5OQq1dXE1CtrzAPZldw6F3uYX083nAzIcnw9aVanZS/fVCteUT8bAPRfUC/dSeJS/Kg7lJGuqQnraTbqz9CTvfxvRzWx0/fjtooNRYJHTBaO2ImyZMjDTMF4MAOk8KdSBNLFwBWnbPh3OroTzE7o0fOuafEp8gazIt3+wfy0WT6eLJGDRgvUtXqd+PJXDx0Mw7xDQHRNzIHmPrqmsjghdkfUcBq4E4s2dY7WCWBPHw4PHPprAxagKLhTbJWxz7S1jC1yiAVx5AXxif9/6fRUkviq1PGfXQWpIE9l3uEdyHWINHH6Q2Ih0OYRTxXBizEBZhEhKXPLId37qT/w188hWlqNuVqLOPElEjfkxoX9nNQ1o/dTrt7Fju0q/jQBGBB9b4V23ovBIofCAHKsCKS+WTM/WWcx3SU4FW1WMidUxIIE6MHYkjFdc8SNmlhcUgtgGQZbD6l2FcHaVkY+x/5IVxaL3C/Ic0MYG8ZYrsiVv/uxm/06jzTrjCnRCPrd8ZPm94kMNkANkmYNcrAEKfnZSZ2czDDIJ5DDY/9vQ3Q6iLlQa2h37PVgETC4lgnc3i8T7ThpZXwZj2hbGK1hVPiRRvfU6ds7kqvSlGoNpWTHIxyuGKt7XYlsASpLexvsazWpY6RXABu0KKyoGr346XXZQ7+5qyxxj+I8/2U6VwcyZCzYvubkid9lcLDNY8zLtPlXbfWJNWIF5BCw5jT2eVjf3l6xXflyBWvimoolmxH3ZdZabLCb/goTlE+y02N+1at//Lfs2wRZa68yONuvMfKzV7l+RVuT+bXc2DS5uoAlh9+p/o4a2E4SN6lfOOLnPHEbCiaFRzmcf0tZgH4VmglYmVAms+vaRi6pz7BSIH1aIV55J4kc4NZvPtNM7aaa9SWOMbeUpN56ZfIBm0li0UX6pclf6UmhdxReZc0Vy7L6lMKdpdFgcNywG067FcSzAOGU7HWrOkHhCJEcY2Q+jXdiVhRYArN7k8OGP+6f/NuZFlxYkYtf5WIhHixIVhQUJ4ixAWXW/1Lw5nCN7VW6wVkGAawAQRwaAEGtsWdAhrg0t2/VsBR6eDkAUaf+jz/Rn2xoIrXkQjV5Xa2CBUzVrayvImG/vlnWo0L+PDaawD1k7LJV96NEHIOtDUXkrKMFm+uRaqwJoLYLuA7/41YNjh2WXyPEQy2cxrhZuRORUEo5DxsJoCQGOyFB0U+KYyJz4ix9n95ucSSzXbjyNNtci1kqIJjS50rdNzAVpRKbZjUiqZwTdGXZHBftx0sF9Uy9gVwNIUXBvyrzq+xOvJvED8y4ik9ZmVWK/ntDeq9/HCmMbtFO5XnsuHrWvbR9RkNxkTFu+Rw4y/H33h5bmCg2RWf7Hc2D5+0Rc7lhETruoqyoJRTjcIeLSUgAgcheAuYjr2NGTp/LK2pfx7ti3dgR0yUv0JqYDz0uAoqZwqsTEllPIUv/dI51trwIWJYXLl1Z+v3QuHjlvVBYuddxnnQdT5fIwjefh4oe/uqilA4Jx3Q5EtbFsBywggjLUSEMrNbZVjeo6asSzYBXR90FWibWIzvPGLidltp9q85lq1Vc1rWqpEduqRF2HDJPAn12uBIVN5Y9iOWFLE+5QWznr9aOWX2DlnXtKt6ZlBRETty7p8PNUhevrOerIQ+pZzs3ebNynHpFXmcyw9arKxEAeIQBrZKBwZU2Vhvr+mltBQJeS5I4g/ajXqxfTJi1yjQLWz8NiT7ZiWxVleEiDGUNXTpM6I92SzhcS7A+QuK8Wy1GXEhAt1CNUxs5KQKSLLsDsf9EG2HfYEmp+yLOXafp4shi9uluWXuMqe2Hke6FgAyXfmXFJ6rBnket+uGHWPvAPnXzPHznQGhC3FrguS1ImA2Joy+TIJ+2EyCVXuVFbuJVKs6qtPf7tLq8OTXhn1Qmhhl08OLMKO9EN+yV0QiBXLjCYVYnjdkJ0VxjkmuPcrIEIZcCdEHtYvjMMyz/zTogc23PrhOgT/g62E8KS89YL6IRoMGZl9GTsWZP5+fRPEh/0Wsmwk0SDnRDQ61DiO2foEfFkwl3Z2XA0aiq3xI+6TeDnsQij3SZIUdc+g26THjCb7zaxVGTNp+s26SG6AXWbWM3Prfg03SY9JGiy28Rpf5AjDzwN5b2z6+y1RMVpsJGHMLuWj2pXx35UA6k/tReMSdkESc0jNjxuQZo3f0FNPm91noYHQPTpwnecL8EfLnhooTEkZcnrETyL8cYOOZrwUX96WiMnnz+d1sTN4khO+8ssNEtCR8/Pr87XreI6bhVHA2ercfsjd7sUIvS+7EtvU+Ae8A+drcboYLb6siRltH0TfbHVdclVmjWRot6aa7ABFgzJBSYjktJ3374Sdqx6XAIaBmc1MLYao6E1MBz5vv3uCoPN2SmWicFz8agnu29/D0EeJzn8ZGx1ju25sdV9wt/BstUYDijiOnL0JOy2aszal/Hu2MtVkz2TxDu9VjLsJNHkfftYzuf3v2//sqRl9r59xetzzoBJ7QGzeSZV8RadT8ik9hDdgJhUxUt6Ph2T2kOCRplU3BqCnRehlmN/akKNuDU+TROhRpxj8mli6i/Zf0IyVdHFfcjLpabsmIRGo1Xkx1mw+py/xaib194veOr2CiPP44++V76kSlah/R+lDut+4LTvHZSz6pO9cGfS8BLPAb5mp18dsFrQzYu9DXVAbaSz8uEZXM6Vu5K6FhSEqmYNCoLDOW7F0K6/EIYA0ur56gdgu71mOEIAtR1QLRoWh4sLoPP5OjjcgYrizyWsniq10/+syY76gmxv3G0R7SM3u72F7OvhPXJFU0FP6H94T+f2dsfM05d6CqMTxMr7FYf5fCTIe28NPR4JO3KNIaZpOH+XlOLsX9RTX+ZGSK59aioMsM2EZgFeIRYWdS9/0FmQ7fF/&lt;/diagram&gt;&lt;/mxfile&gt;" style="background-color: rgb(255, 255, 255);">
    <defs/>
    <g>
        <rect x="180" y="354" width="470" height="350" rx="14" ry="14" fill="#99ffff" stroke="none" pointer-events="all"/>
        <g transform="translate(-0.5 -0.5)">
            <switch>
                <foreignObject style="overflow: visible; text-align: left;" pointer-events="none" width="100%" height="100%" requiredFeatures="http://www.w3.org/TR/SVG11/feature#Extensibility">
                    <div xmlns="http://www.w3.org/1999/xhtml" style="display: flex; align-items: unsafe flex-end; justify-content: unsafe center; width: 468px; height: 1px; padding-top: 701px; margin-left: 181px;">
                        <div style="box-sizing: border-box; font-size: 0; text-align: center; ">
                            <div style="display: inline-block; font-size: 12px; font-family: Helvetica; color: #ffffff; line-height: 1.2; pointer-events: all; white-space: normal; word-wrap: normal; ">
                                <div></div>
                            </div>
                        </div>
                    </div>
                </foreignObject>
                <text x="415" y="701" fill="#ffffff" font-family="Helvetica" font-size="12px" text-anchor="middle"></text>
            </switch>
        </g>
        <rect x="317" y="370" width="120" height="40" rx="6" ry="6" fill="#1ba1e2" stroke="#006eaf" pointer-events="all"/>
        <g transform="translate(-0.5 -0.5)">
            <switch>
                <foreignObject style="overflow: visible; text-align: left;" pointer-events="none" width="100%" height="100%" requiredFeatures="http://www.w3.org/TR/SVG11/feature#Extensibility">
                    <div xmlns="http://www.w3.org/1999/xhtml" style="display: flex; align-items: unsafe center; justify-content: unsafe center; width: 118px; height: 1px; padding-top: 390px; margin-left: 318px;">
                        <div style="box-sizing: border-box; font-size: 0; text-align: center; ">
                            <div style="display: inline-block; font-size: 12px; font-family: Helvetica; color: #FFFFFF; line-height: 1.2; pointer-events: all; white-space: normal; word-wrap: normal; ">
                                OIDC
=======
<svg host="65bd71144e" xmlns="http://www.w3.org/2000/svg" xmlns:xlink="http://www.w3.org/1999/xlink" version="1.1" width="1180px" height="771px" viewBox="-0.5 -0.5 1180 771" content="&lt;mxfile&gt;&lt;diagram id=&quot;WJm1t4LhkV4THJWzsXTN&quot; name=&quot;Page-1&quot;&gt;7V1Zd+I2FP41eYQjyZJsPyaQaXs6086ZtKftowFB3DGIGjMJ/fWVsbzIEhlD5IU0zMPY15aX7+5XV86NM1k//xAH28dPfMGiGwQWzzfO9AYhiJEn/ksph4yCIEQZZRWHC3lWSXgI/2WSCCR1Hy7YTjkx4TxKwq1KnPPNhs0ThRbEMX9ST1vySL3rNlgxjfAwDyKd+ke4SB4zqofckv4jC1eP+Z0h9bMj6yA/Wb7J7jFY8KcKybm/cSYx50m2tX6esChFL8clG/fhxNHiwWK2SZoMwIhmQ74F0V6+3Q2ikRh8N4vF1irdeqcMh/KZ75JVLKQfgQcWfwvnbDSJ9ruEiTPARkpVcshFNeb7zYKl3IZi8NNjmLCHbTBPjz4J7RS0x2QdycPLMIomPOLxcayzXC7RfC7ouyTmX1nlyILOKKHH56vLmxTBbyxO2HOFJOXvB8bXLIkP4hR51EX+2JWaIw0C9KV6PJXahbGkPVY0yyFSsQKp0avi8qXQiw0p96d0gLzrwDvlDVE+sSRIJXzCN0Jzj1u5ibBpHkj6z2Qe6PGXjhAPUKFnPztmA+X2QNqMEdZthuMbbAbxwOttBtIsxq8/TSdW4V0EzFsarS+de2y2tAQjIQqMxNVhhMgAI7aAInQ0xNhCRFpyl8fJI1/xTRDdl9S7ElMg9spzPnK+lUj+zZLkIMPGYJ9wFWcBVnz4U44/7vyV7oxJvjt9rh6cHuRejT9wFkCGTPwBgN7ffniJPzu+j+fyjSUGSRCvWKJIV4rFizyMWRQk4Tc1KjUx5Dj0No6DQ+WELQ83ya5y5c8poRQNX1Uw4oMab7MLlpwunqwZ83EfzO+Oidg2E5tqlVNYgdI6fbl/+M0I98dgJrIzBaIgClcbsT0XLyxchnOXWpNQZD+38sA6XCwybrBd+G8wO14v5YeUKHFxcndDpmbw8AkTVaRr8oJKRmQyXWCMqO+pTkDy4TzFKCU/P4UvlzvBxzro5wm4o3Hhdp5w3QeLHHCbbu7XUXZCifiROyLiD5OQp8jPeJLwtYElCa85E75PonAjBDrPgIEdf+GpRsFxDF7X4C2oDW+hO13xerv9ml2HIbnU7zQyQFg3QN4gvIgDa26E2PUiviYUf8QizHrbgQV7DpM/87uK7cp9xF55m3TntWIEacdy9AqTizVhmER8vxjdfv5JE4jri80dQ4rTWmyu1wVv53MBWRJuVleKJ3ZVU4Rph3h6Gp4PzrXiWA8CSHcwYl0utzEbCUu3SyXzCtFEREXThQ2lEtmAUxfLScyCRCCGwPSwCdZplBkdrOK69ObMXFeeeQQTS5Gq4/WJqx6WfAo2weqI6yx9yl+3LA5M6cCrJJYwb4FNyHpo5lBLFXsCe0Q21xZTsb5eEU3Lj8e8MoeB/rPn2Qkilkp/VVI29iNbMYF/fgnxONlV1CsLcuVuNQ4KGBOVTSo7NnzDaryTpOapt0ku1ADWAqPd7/PZNCtjRYEMgf3PXmXW66alonYnc14U96hBUNegX3gSLnUj30XOJDOZMnv5q3LEnMkMrIBryJnaSZm03LoIYPOAtj61kT2THFVKyPk5PDHex1YSj5HBXf4P5rAKFe8lRHH0MrFdbJuGeYZSsAbrGclIlxNYejZS6c+YfJnu+kHUaprcadnBUDUf2uy6LYrI/7UOnquLZNyaCTNNwxtbdxCwIS16we/BaS256qQc4GK1F8pQXPHa0j16LRFgo7jMFJg1npXNuVFLdUcQ2gBar7pcoZ/w3Do23YnqYGIXqwjSDgFEbwLAWvA36hBAPVApQz8arFN4NrPd9vii4C6Yf91v9Rjgbj//mjYaAHiN6Nc7hLoDX/f714hfvULdIYB6y3MlcfmutFruM+9FWr3u0PZ07e4wsLLSJNB2KQsCoLIHjwkWsbBI5z2PYoohG+Xtot+pbl1UgHJ74dCFhUxzyAxe5GxLxU9TkJ27xnaC7IsqmK6nZlXIbhdSsaTtmuXn5ZSrS/khbcpP82zYFGQMq4T0Tmm8NM5ygN1NcQ3qS+O8hvU1O0vjDLANsre2ma3J022lIuSea20cUOOIFaD1fPx0H2vnTfuFHLy+a38ExsIbq2378kqD6NrHoOdFSWMACoJ0524L8eDxCp9ZHApsUoFp1cmbFA/n/fytKJ45DKxn3AiTMUSg+OWP1EKGAfRoYsq2ETd3XfSg4Xk9y4aGE5i37+RAD0nDUT/p+BsI1o16DAbhQHMRG6p+nYz+LtEvxydUwXA0JAVzPNMkvsXou5s2VwiQP/Z9H1DfpS7GUA1aEKBjV3KhWkOEY48CTIUJpMj1gQzfrc/V5qpoqOBGkoPXNvFNROiTQibxVtA2NaE0gNqh43wRzavK5V7LEw5dSTQW0beToZWiXHPSsE+JdrwX5yTs5u+vwVspVRWCcQYTCBinBe0c1FplErXBhBNFd1IrukMfq9fIvL+NABhRV2NvtiTC6KAHODdiqe2YEYgBMIne3TETaRqMFfmTKo9nBmMQUyFvuJTGWqcvOjvH8s/MsU6ImGGGSJinXPyPLqJ2G+GsIS1+vqvexmYqZ/pm2kCMk7XwBhtW9nfkCTDQTcVVAvyit8WXRTR2ANYb0Cqu1u7sfldgv+hVsaErvDOwT60FfHd8lzm+vOCgViGafu6iqEKofk/Np0W6Pkb4NPPNLgp5NQ+l5jDiqmNIKi7Ka81FOXp2+IUFi14krqxsE0V+WpKemgBcFkfJWaGOa1iGL9yUnezX2SLoOWNcyzLzkLJiiv1Ub3Tz65AxQRZwBXpmWcH1KpvZdFwxQYXJ6g5at+VSXzeLyDxfg9O0juwUlnaKTMVMtCEq++e4APLL9G2IqqmY1y62OO8I6rWRodUIaCCNDFA3CCcjj+5nYYq17zZmYYCPFABHQ+pjcFw9x+s9BKw3NpwXArY6jWn/M2eN7b7fi22yxBQKAh+6JqagqUtBdQbb+tfqimrnwLuPIfTrNVG3KiENBrzQr2wYXSvrOwiMfVKWYGt99PaK/I6r1zoG1MZWaJpJ8a24BOw7qjChtlyC3uJeX7aPSFtsxv18u/lSi3WJ/TnfyjWM3DyDxWq13/0yi4VqwWH+UYiTFqs+AALLSyygnh0NyLRge9+1FmYE0iH39yCvnw8FDOuzTwZFtv/N9+8o76uYqE+yZZ9+FLTjRzT0BRa/79KlFB/yZaBD0LtCFm18Tx7ifAV+H3omdss//JWdXv79NOf+Pw==&lt;/diagram&gt;&lt;/mxfile&gt;">
    <defs/>
    <g>
        <rect x="663.77" y="230" width="440" height="359" rx="53.85" ry="53.85" fill="#fff2cc" stroke="#d6b656" pointer-events="all"/>
        <g transform="translate(-0.5 -0.5)">
            <switch>
                <foreignObject style="overflow: visible; text-align: left;" pointer-events="none" width="100%" height="100%" requiredFeatures="http://www.w3.org/TR/SVG11/feature#Extensibility">
                    <div xmlns="http://www.w3.org/1999/xhtml" style="display: flex; align-items: unsafe center; justify-content: unsafe center; width: 438px; height: 1px; padding-top: 410px; margin-left: 665px;">
                        <div style="box-sizing: border-box; font-size: 0; text-align: center; ">
                            <div style="display: inline-block; font-size: 12px; font-family: Helvetica; color: #000000; line-height: 1.2; pointer-events: all; white-space: normal; word-wrap: normal; ">
                                <br/>
                                <br/>
                                <br/>
                                <br/>
                                <br/>
                                <br/>
                                <br/>
                                <br/>
                                <br/>
                                <br/>
                                <br/>
                                <br/>
                                <br/>
                                <br/>
                                <br/>
                                <br/>
                                <br/>
                                <br/>
                                <br/>
                                <br/>
                                <br/>
                                <br/>
                                <br/>
                                Postgres Service-Cluster n
>>>>>>> ed31824e
                            </div>
                        </div>
                    </div>
                </foreignObject>
<<<<<<< HEAD
                <text x="377" y="394" fill="#FFFFFF" font-family="Helvetica" font-size="12px" text-anchor="middle">
                    OIDC
                </text>
            </switch>
        </g>
        <path d="M 15 500 L 43.63 500" fill="none" stroke="#000000" stroke-miterlimit="10" pointer-events="stroke"/>
        <path d="M 48.88 500 L 41.88 503.5 L 43.63 500 L 41.88 496.5 Z" fill="#000000" stroke="#000000" stroke-miterlimit="10" pointer-events="all"/>
        <ellipse cx="15" cy="477.5" rx="7.5" ry="7.5" fill="#ffffff" stroke="#000000" pointer-events="all"/>
        <path d="M 15 485 L 15 510 M 15 490 L 0 490 M 15 490 L 30 490 M 15 510 L 0 530 M 15 510 L 30 530" fill="none" stroke="#000000" stroke-miterlimit="10" pointer-events="all"/>
        <g transform="translate(-0.5 -0.5)">
            <switch>
                <foreignObject style="overflow: visible; text-align: left;" pointer-events="none" width="100%" height="100%" requiredFeatures="http://www.w3.org/TR/SVG11/feature#Extensibility">
                    <div xmlns="http://www.w3.org/1999/xhtml" style="display: flex; align-items: unsafe flex-start; justify-content: unsafe center; width: 1px; height: 1px; padding-top: 537px; margin-left: 15px;">
=======
                <text x="884" y="413" fill="#000000" font-family="Helvetica" font-size="12px" text-anchor="middle">
                    Postgres Service-Cluster n...
                </text>
            </switch>
        </g>
        <rect x="174" y="0" width="390" height="580" rx="58.5" ry="58.5" fill="#f5f5f5" stroke="#666666" pointer-events="all"/>
        <g transform="translate(-0.5 -0.5)">
            <switch>
                <foreignObject style="overflow: visible; text-align: left;" pointer-events="none" width="100%" height="100%" requiredFeatures="http://www.w3.org/TR/SVG11/feature#Extensibility">
                    <div xmlns="http://www.w3.org/1999/xhtml" style="display: flex; align-items: unsafe center; justify-content: unsafe center; width: 388px; height: 1px; padding-top: 290px; margin-left: 175px;">
>>>>>>> ed31824e
                        <div style="box-sizing: border-box; font-size: 0; text-align: center; ">
                            <div style="display: inline-block; font-size: 12px; font-family: Helvetica; color: #333333; line-height: 1.2; pointer-events: all; white-space: normal; word-wrap: normal; ">
                                <br/>
                                <br/>
                                <br/>
                                <br/>
                                <br/>
                                <br/>
                                <br/>
                                <br/>
                                <br/>
                                <br/>
                                <br/>
                                <br/>
                                <br/>
                                <br/>
                                <br/>
                                <br/>
                                <br/>
                                <br/>
                                <br/>
                                <br/>
                                <br/>
                                <br/>
                                <br/>
                                <br/>
                                <br/>
                                <br/>
                                <br/>
                                <br/>
                                <br/>
                                <br/>
                                <br/>
                                <br/>
                                <br/>
                                <br/>
                                <br/>
                                <br/>
                                <br/>
                                <br/>
                                <br/>
                                Metal Control Cluster
                            </div>
                        </div>
                    </div>
                </foreignObject>
<<<<<<< HEAD
                <text x="15" y="549" fill="#000000" font-family="Helvetica" font-size="12px" text-anchor="middle">
                    Actor
                </text>
            </switch>
        </g>
        <path d="M 437 499 L 437 500 L 467 500 L 510.63 500" fill="none" stroke="#2d7600" stroke-miterlimit="10" pointer-events="stroke"/>
        <path d="M 515.88 500 L 508.88 503.5 L 510.63 500 L 508.88 496.5 Z" fill="#2d7600" stroke="#2d7600" stroke-miterlimit="10" pointer-events="all"/>
        <g transform="translate(-0.5 -0.5)">
            <switch>
                <foreignObject style="overflow: visible; text-align: left;" pointer-events="none" width="100%" height="100%" requiredFeatures="http://www.w3.org/TR/SVG11/feature#Extensibility">
                    <div xmlns="http://www.w3.org/1999/xhtml" style="display: flex; align-items: unsafe flex-end; justify-content: unsafe center; width: 1px; height: 1px; padding-top: 497px; margin-left: 477px;">
                        <div style="box-sizing: border-box; font-size: 0; text-align: center; ">
                            <div style="display: inline-block; font-size: 11px; font-family: Helvetica; color: #000000; line-height: 1.2; pointer-events: all; white-space: nowrap; ">
                                create
=======
                <text x="369" y="294" fill="#333333" font-family="Helvetica" font-size="12px" text-anchor="middle">
                    Metal Control Cluster...
                </text>
            </switch>
        </g>
        <rect x="189" y="610" width="120" height="40" rx="6" ry="6" fill="#dae8fc" stroke="#6c8ebf" pointer-events="all"/>
        <g transform="translate(-0.5 -0.5)">
            <switch>
                <foreignObject style="overflow: visible; text-align: left;" pointer-events="none" width="100%" height="100%" requiredFeatures="http://www.w3.org/TR/SVG11/feature#Extensibility">
                    <div xmlns="http://www.w3.org/1999/xhtml" style="display: flex; align-items: unsafe center; justify-content: unsafe center; width: 118px; height: 1px; padding-top: 630px; margin-left: 190px;">
                        <div style="box-sizing: border-box; font-size: 0; text-align: center; ">
                            <div style="display: inline-block; font-size: 12px; font-family: Helvetica; color: #000000; line-height: 1.2; pointer-events: all; white-space: normal; word-wrap: normal; ">
                                OIDC
>>>>>>> ed31824e
                            </div>
                        </div>
                    </div>
                </foreignObject>
<<<<<<< HEAD
                <text x="477" y="497" fill="#000000" font-family="Helvetica" font-size="11px" text-anchor="middle">
                    create
                </text>
            </switch>
        </g>
        <path d="M 377 519 L 377 643.63" fill="none" stroke="#000000" stroke-miterlimit="10" pointer-events="stroke"/>
        <path d="M 377 648.88 L 373.5 641.88 L 377 643.63 L 380.5 641.88 Z" fill="#000000" stroke="#000000" stroke-miterlimit="10" pointer-events="all"/>
        <path d="M 377 519 L 377 584.5 L 246 584.5 L 246 643.63" fill="none" stroke="#000000" stroke-miterlimit="10" pointer-events="stroke"/>
        <path d="M 246 648.88 L 242.5 641.88 L 246 643.63 L 249.5 641.88 Z" fill="#000000" stroke="#000000" stroke-miterlimit="10" pointer-events="all"/>
        <rect x="317" y="479" width="120" height="40" rx="6" ry="6" fill="#1ba1e2" stroke="#006eaf" pointer-events="all"/>
        <g transform="translate(-0.5 -0.5)">
            <switch>
                <foreignObject style="overflow: visible; text-align: left;" pointer-events="none" width="100%" height="100%" requiredFeatures="http://www.w3.org/TR/SVG11/feature#Extensibility">
                    <div xmlns="http://www.w3.org/1999/xhtml" style="display: flex; align-items: unsafe center; justify-content: unsafe center; width: 118px; height: 1px; padding-top: 499px; margin-left: 318px;">
=======
                <text x="249" y="634" fill="#000000" font-family="Helvetica" font-size="12px" text-anchor="middle">
                    OIDC
                </text>
            </switch>
        </g>
        <path d="M 24 430 L 24 630 L 182.63 630" fill="none" stroke="#006eaf" stroke-miterlimit="10" pointer-events="stroke"/>
        <path d="M 187.88 630 L 180.88 633.5 L 182.63 630 L 180.88 626.5 Z" fill="#006eaf" stroke="#006eaf" stroke-miterlimit="10" pointer-events="all"/>
        <path d="M 44 400 L 182.63 400" fill="none" stroke="#006eaf" stroke-miterlimit="10" pointer-events="stroke"/>
        <path d="M 187.88 400 L 180.88 403.5 L 182.63 400 L 180.88 396.5 Z" fill="#006eaf" stroke="#006eaf" stroke-miterlimit="10" pointer-events="all"/>
        <g transform="translate(-0.5 -0.5)">
            <switch>
                <foreignObject style="overflow: visible; text-align: left;" pointer-events="none" width="100%" height="100%" requiredFeatures="http://www.w3.org/TR/SVG11/feature#Extensibility">
                    <div xmlns="http://www.w3.org/1999/xhtml" style="display: flex; align-items: unsafe center; justify-content: unsafe center; width: 1px; height: 1px; padding-top: 403px; margin-left: 136px;">
                        <div style="box-sizing: border-box; font-size: 0; text-align: center; ">
                            <div style="display: inline-block; font-size: 11px; font-family: Helvetica; color: #000000; line-height: 1.2; pointer-events: all; background-color: #ffffff; white-space: nowrap; ">
                                REST
                            </div>
                        </div>
                    </div>
                </foreignObject>
                <text x="136" y="407" fill="#000000" font-family="Helvetica" font-size="11px" text-anchor="middle">
                    REST
                </text>
            </switch>
        </g>
        <ellipse cx="29" cy="377.5" rx="7.5" ry="7.5" fill="#ffffff" stroke="#000000" pointer-events="all"/>
        <path d="M 29 385 L 29 410 M 29 390 L 14 390 M 29 390 L 44 390 M 29 410 L 14 430 M 29 410 L 44 430" fill="none" stroke="#000000" stroke-miterlimit="10" pointer-events="all"/>
        <g transform="translate(-0.5 -0.5)">
            <switch>
                <foreignObject style="overflow: visible; text-align: left;" pointer-events="none" width="100%" height="100%" requiredFeatures="http://www.w3.org/TR/SVG11/feature#Extensibility">
                    <div xmlns="http://www.w3.org/1999/xhtml" style="display: flex; align-items: unsafe flex-start; justify-content: unsafe center; width: 1px; height: 1px; padding-top: 437px; margin-left: 29px;">
>>>>>>> ed31824e
                        <div style="box-sizing: border-box; font-size: 0; text-align: center; ">
                            <div style="display: inline-block; font-size: 12px; font-family: Helvetica; color: #000000; line-height: 1.2; pointer-events: all; white-space: nowrap; ">
                                Actor
                            </div>
                        </div>
                    </div>
                </foreignObject>
<<<<<<< HEAD
                <text x="377" y="503" fill="#FFFFFF" font-family="Helvetica" font-size="12px" text-anchor="middle">
                    Cloud-API
                </text>
            </switch>
        </g>
        <rect x="186" y="650" width="120" height="40" rx="6" ry="6" fill="#1ba1e2" stroke="#006eaf" pointer-events="all"/>
        <g transform="translate(-0.5 -0.5)">
            <switch>
                <foreignObject style="overflow: visible; text-align: left;" pointer-events="none" width="100%" height="100%" requiredFeatures="http://www.w3.org/TR/SVG11/feature#Extensibility">
                    <div xmlns="http://www.w3.org/1999/xhtml" style="display: flex; align-items: unsafe center; justify-content: unsafe center; width: 118px; height: 1px; padding-top: 670px; margin-left: 187px;">
=======
                <text x="29" y="449" fill="#000000" font-family="Helvetica" font-size="12px" text-anchor="middle">
                    Actor
                </text>
            </switch>
        </g>
        <path d="M 244 380 L 244 95.03 L 407.63 95" fill="none" stroke="#006eaf" stroke-miterlimit="10" pointer-events="stroke"/>
        <path d="M 412.88 95 L 405.88 98.5 L 407.63 95 L 405.88 91.5 Z" fill="#006eaf" stroke="#006eaf" stroke-miterlimit="10" pointer-events="all"/>
        <g transform="translate(-0.5 -0.5)">
            <switch>
                <foreignObject style="overflow: visible; text-align: left;" pointer-events="none" width="100%" height="100%" requiredFeatures="http://www.w3.org/TR/SVG11/feature#Extensibility">
                    <div xmlns="http://www.w3.org/1999/xhtml" style="display: flex; align-items: unsafe center; justify-content: unsafe center; width: 1px; height: 1px; padding-top: 152px; margin-left: 244px;">
                        <div style="box-sizing: border-box; font-size: 0; text-align: center; ">
                            <div style="display: inline-block; font-size: 11px; font-family: Helvetica; color: #000000; line-height: 1.2; pointer-events: all; background-color: #ffffff; white-space: nowrap; ">
                                Consume
                            </div>
                        </div>
                    </div>
                </foreignObject>
                <text x="244" y="156" fill="#000000" font-family="Helvetica" font-size="11px" text-anchor="middle">
                    Consume
                </text>
            </switch>
        </g>
        <path d="M 309 400 L 397.63 400" fill="none" stroke="#006eaf" stroke-miterlimit="10" pointer-events="stroke"/>
        <path d="M 402.88 400 L 395.88 403.5 L 397.63 400 L 395.88 396.5 Z" fill="#006eaf" stroke="#006eaf" stroke-miterlimit="10" pointer-events="all"/>
        <g transform="translate(-0.5 -0.5)">
            <switch>
                <foreignObject style="overflow: visible; text-align: left;" pointer-events="none" width="100%" height="100%" requiredFeatures="http://www.w3.org/TR/SVG11/feature#Extensibility">
                    <div xmlns="http://www.w3.org/1999/xhtml" style="display: flex; align-items: unsafe center; justify-content: unsafe center; width: 1px; height: 1px; padding-top: 400px; margin-left: 357px;">
>>>>>>> ed31824e
                        <div style="box-sizing: border-box; font-size: 0; text-align: center; ">
                            <div style="display: inline-block; font-size: 11px; font-family: Helvetica; color: #000000; line-height: 1.2; pointer-events: all; background-color: #ffffff; white-space: nowrap; ">
                                Write
                            </div>
                        </div>
                    </div>
                </foreignObject>
<<<<<<< HEAD
                <text x="246" y="674" fill="#ffffff" font-family="Helvetica" font-size="12px" text-anchor="middle">
                    Accounting-API
                </text>
            </switch>
        </g>
        <rect x="317" y="650" width="120" height="40" rx="6" ry="6" fill="#1ba1e2" stroke="#006eaf" pointer-events="all"/>
        <g transform="translate(-0.5 -0.5)">
            <switch>
                <foreignObject style="overflow: visible; text-align: left;" pointer-events="none" width="100%" height="100%" requiredFeatures="http://www.w3.org/TR/SVG11/feature#Extensibility">
                    <div xmlns="http://www.w3.org/1999/xhtml" style="display: flex; align-items: unsafe center; justify-content: unsafe center; width: 118px; height: 1px; padding-top: 670px; margin-left: 318px;">
=======
                <text x="357" y="403" fill="#000000" font-family="Helvetica" font-size="11px" text-anchor="middle">
                    Write
                </text>
            </switch>
        </g>
        <rect x="189" y="380" width="120" height="40" rx="6" ry="6" fill="#dae8fc" stroke="#6c8ebf" pointer-events="all"/>
        <g transform="translate(-0.5 -0.5)">
            <switch>
                <foreignObject style="overflow: visible; text-align: left;" pointer-events="none" width="100%" height="100%" requiredFeatures="http://www.w3.org/TR/SVG11/feature#Extensibility">
                    <div xmlns="http://www.w3.org/1999/xhtml" style="display: flex; align-items: unsafe center; justify-content: unsafe center; width: 118px; height: 1px; padding-top: 400px; margin-left: 190px;">
>>>>>>> ed31824e
                        <div style="box-sizing: border-box; font-size: 0; text-align: center; ">
                            <div style="display: inline-block; font-size: 12px; font-family: Helvetica; color: #000000; line-height: 1.2; pointer-events: all; white-space: normal; word-wrap: normal; ">
                                Cloud-API
                            </div>
                        </div>
                    </div>
                </foreignObject>
<<<<<<< HEAD
                <text x="377" y="674" fill="#ffffff" font-family="Helvetica" font-size="12px" text-anchor="middle">
                    S3-API
                </text>
            </switch>
        </g>
        <rect x="517" y="470" width="120" height="60" rx="9" ry="9" fill="#60a917" stroke="#2d7600" pointer-events="all"/>
        <g transform="translate(-0.5 -0.5)">
            <switch>
                <foreignObject style="overflow: visible; text-align: left;" pointer-events="none" width="100%" height="100%" requiredFeatures="http://www.w3.org/TR/SVG11/feature#Extensibility">
                    <div xmlns="http://www.w3.org/1999/xhtml" style="display: flex; align-items: unsafe center; justify-content: unsafe center; width: 118px; height: 1px; padding-top: 500px; margin-left: 518px;">
                        <div style="box-sizing: border-box; font-size: 0; text-align: center; ">
                            <div style="display: inline-block; font-size: 12px; font-family: Helvetica; color: #ffffff; line-height: 1.2; pointer-events: all; white-space: normal; word-wrap: normal; ">
                                CRD Postgres Instance
=======
                <text x="249" y="404" fill="#000000" font-family="Helvetica" font-size="12px" text-anchor="middle">
                    Cloud-API
                </text>
            </switch>
        </g>
        <rect x="404" y="500" width="120" height="40" rx="6" ry="6" fill="#dae8fc" stroke="#6c8ebf" pointer-events="all"/>
        <g transform="translate(-0.5 -0.5)">
            <switch>
                <foreignObject style="overflow: visible; text-align: left;" pointer-events="none" width="100%" height="100%" requiredFeatures="http://www.w3.org/TR/SVG11/feature#Extensibility">
                    <div xmlns="http://www.w3.org/1999/xhtml" style="display: flex; align-items: unsafe center; justify-content: unsafe center; width: 118px; height: 1px; padding-top: 520px; margin-left: 405px;">
                        <div style="box-sizing: border-box; font-size: 0; text-align: center; ">
                            <div style="display: inline-block; font-size: 12px; font-family: Helvetica; color: #000000; line-height: 1.2; pointer-events: all; white-space: normal; word-wrap: normal; ">
                                Accounting-API
>>>>>>> ed31824e
                            </div>
                        </div>
                    </div>
                </foreignObject>
<<<<<<< HEAD
                <text x="577" y="504" fill="#ffffff" font-family="Helvetica" font-size="12px" text-anchor="middle">
                    CRD Postgres Instance
                </text>
            </switch>
        </g>
        <rect x="257" y="817" width="240" height="185" rx="27.75" ry="27.75" fill="#ff9999" stroke="#bd7000" pointer-events="all"/>
        <rect x="337" y="840" width="80" height="40" rx="6" ry="6" fill="#1ba1e2" stroke="#006eaf" pointer-events="all"/>
        <g transform="translate(-0.5 -0.5)">
            <switch>
                <foreignObject style="overflow: visible; text-align: left;" pointer-events="none" width="100%" height="100%" requiredFeatures="http://www.w3.org/TR/SVG11/feature#Extensibility">
                    <div xmlns="http://www.w3.org/1999/xhtml" style="display: flex; align-items: unsafe center; justify-content: unsafe center; width: 78px; height: 1px; padding-top: 860px; margin-left: 338px;">
                        <div style="box-sizing: border-box; font-size: 0; text-align: center; ">
                            <div style="display: inline-block; font-size: 12px; font-family: Helvetica; color: #ffffff; line-height: 1.2; pointer-events: all; white-space: normal; word-wrap: normal; ">
                                S3 Operator
=======
                <text x="464" y="524" fill="#000000" font-family="Helvetica" font-size="12px" text-anchor="middle">
                    Accounting-API
                </text>
            </switch>
        </g>
        <rect x="414" y="75" width="120" height="40" rx="6" ry="6" fill="#dae8fc" stroke="#6c8ebf" pointer-events="all"/>
        <g transform="translate(-0.5 -0.5)">
            <switch>
                <foreignObject style="overflow: visible; text-align: left;" pointer-events="none" width="100%" height="100%" requiredFeatures="http://www.w3.org/TR/SVG11/feature#Extensibility">
                    <div xmlns="http://www.w3.org/1999/xhtml" style="display: flex; align-items: unsafe center; justify-content: unsafe center; width: 118px; height: 1px; padding-top: 95px; margin-left: 415px;">
                        <div style="box-sizing: border-box; font-size: 0; text-align: center; ">
                            <div style="display: inline-block; font-size: 12px; font-family: Helvetica; color: #000000; line-height: 1.2; pointer-events: all; white-space: normal; word-wrap: normal; ">
                                S3-API
>>>>>>> ed31824e
                            </div>
                        </div>
                    </div>
                </foreignObject>
<<<<<<< HEAD
                <text x="377" y="864" fill="#ffffff" font-family="Helvetica" font-size="12px" text-anchor="middle">
                    S3 Operator
                </text>
            </switch>
        </g>
        <rect x="302" y="940" width="150" height="40" rx="6" ry="6" fill="#647687" stroke="#314354" pointer-events="all"/>
        <g transform="translate(-0.5 -0.5)">
            <switch>
                <foreignObject style="overflow: visible; text-align: left;" pointer-events="none" width="100%" height="100%" requiredFeatures="http://www.w3.org/TR/SVG11/feature#Extensibility">
                    <div xmlns="http://www.w3.org/1999/xhtml" style="display: flex; align-items: unsafe center; justify-content: unsafe center; width: 148px; height: 1px; padding-top: 960px; margin-left: 303px;">
                        <div style="box-sizing: border-box; font-size: 0; text-align: center; ">
                            <div style="display: inline-block; font-size: 12px; font-family: Helvetica; color: #ffffff; line-height: 1.2; pointer-events: all; white-space: normal; word-wrap: normal; ">
                                Postgres Database Backup
                                <br/>
                                Project X
=======
                <text x="474" y="99" fill="#000000" font-family="Helvetica" font-size="12px" text-anchor="middle">
                    S3-API
                </text>
            </switch>
        </g>
        <rect x="184" y="750" width="120" height="20" rx="3" ry="3" fill="#dae8fc" stroke="#6c8ebf" pointer-events="all"/>
        <g transform="translate(-0.5 -0.5)">
            <switch>
                <foreignObject style="overflow: visible; text-align: left;" pointer-events="none" width="100%" height="100%" requiredFeatures="http://www.w3.org/TR/SVG11/feature#Extensibility">
                    <div xmlns="http://www.w3.org/1999/xhtml" style="display: flex; align-items: unsafe center; justify-content: unsafe center; width: 118px; height: 1px; padding-top: 760px; margin-left: 185px;">
                        <div style="box-sizing: border-box; font-size: 0; text-align: center; ">
                            <div style="display: inline-block; font-size: 12px; font-family: Helvetica; color: #000000; line-height: 1.2; pointer-events: all; white-space: normal; word-wrap: normal; ">
                                pre-existing
>>>>>>> ed31824e
                            </div>
                        </div>
                    </div>
                </foreignObject>
<<<<<<< HEAD
                <text x="377" y="964" fill="#ffffff" font-family="Helvetica" font-size="12px" text-anchor="middle">
                    Postgres Database Backup...
                </text>
            </switch>
        </g>
        <rect x="282" y="1090" width="120" height="20" rx="3" ry="3" fill="#1ba1e2" stroke="#006eaf" pointer-events="all"/>
        <g transform="translate(-0.5 -0.5)">
            <switch>
                <foreignObject style="overflow: visible; text-align: left;" pointer-events="none" width="100%" height="100%" requiredFeatures="http://www.w3.org/TR/SVG11/feature#Extensibility">
                    <div xmlns="http://www.w3.org/1999/xhtml" style="display: flex; align-items: unsafe center; justify-content: unsafe center; width: 118px; height: 1px; padding-top: 1100px; margin-left: 283px;">
                        <div style="box-sizing: border-box; font-size: 0; text-align: center; ">
                            <div style="display: inline-block; font-size: 12px; font-family: Helvetica; color: #ffffff; line-height: 1.2; pointer-events: all; white-space: normal; word-wrap: normal; ">
                                existing
=======
                <text x="244" y="764" fill="#000000" font-family="Helvetica" font-size="12px" text-anchor="middle">
                    pre-existing
                </text>
            </switch>
        </g>
        <rect x="314" y="750" width="120" height="20" rx="3" ry="3" fill="#f8cecc" stroke="#b85450" pointer-events="all"/>
        <g transform="translate(-0.5 -0.5)">
            <switch>
                <foreignObject style="overflow: visible; text-align: left;" pointer-events="none" width="100%" height="100%" requiredFeatures="http://www.w3.org/TR/SVG11/feature#Extensibility">
                    <div xmlns="http://www.w3.org/1999/xhtml" style="display: flex; align-items: unsafe center; justify-content: unsafe center; width: 118px; height: 1px; padding-top: 760px; margin-left: 315px;">
                        <div style="box-sizing: border-box; font-size: 0; text-align: center; ">
                            <div style="display: inline-block; font-size: 12px; font-family: Helvetica; color: #000000; line-height: 1.2; pointer-events: all; white-space: normal; word-wrap: normal; ">
                                Created Dynamically
>>>>>>> ed31824e
                            </div>
                        </div>
                    </div>
                </foreignObject>
<<<<<<< HEAD
                <text x="342" y="1104" fill="#ffffff" font-family="Helvetica" font-size="12px" text-anchor="middle">
                    existing
                </text>
            </switch>
        </g>
        <rect x="684" y="1090" width="120" height="20" rx="3" ry="3" fill="#60a917" stroke="#2d7600" pointer-events="all"/>
        <g transform="translate(-0.5 -0.5)">
            <switch>
                <foreignObject style="overflow: visible; text-align: left;" pointer-events="none" width="100%" height="100%" requiredFeatures="http://www.w3.org/TR/SVG11/feature#Extensibility">
                    <div xmlns="http://www.w3.org/1999/xhtml" style="display: flex; align-items: unsafe center; justify-content: unsafe center; width: 118px; height: 1px; padding-top: 1100px; margin-left: 685px;">
                        <div style="box-sizing: border-box; font-size: 0; text-align: center; ">
                            <div style="display: inline-block; font-size: 12px; font-family: Helvetica; color: #ffffff; line-height: 1.2; pointer-events: all; white-space: normal; word-wrap: normal; ">
                                postgreslet
=======
                <text x="374" y="764" fill="#000000" font-family="Helvetica" font-size="12px" text-anchor="middle">
                    Created Dynamically
                </text>
            </switch>
        </g>
        <rect x="444" y="750" width="120" height="20" rx="3" ry="3" fill="#d5e8d4" stroke="#82b366" pointer-events="all"/>
        <g transform="translate(-0.5 -0.5)">
            <switch>
                <foreignObject style="overflow: visible; text-align: left;" pointer-events="none" width="100%" height="100%" requiredFeatures="http://www.w3.org/TR/SVG11/feature#Extensibility">
                    <div xmlns="http://www.w3.org/1999/xhtml" style="display: flex; align-items: unsafe center; justify-content: unsafe center; width: 118px; height: 1px; padding-top: 760px; margin-left: 445px;">
                        <div style="box-sizing: border-box; font-size: 0; text-align: center; ">
                            <div style="display: inline-block; font-size: 12px; font-family: Helvetica; color: #000000; line-height: 1.2; pointer-events: all; white-space: normal; word-wrap: normal; ">
                                Managed by Operator
>>>>>>> ed31824e
                            </div>
                        </div>
                    </div>
                </foreignObject>
<<<<<<< HEAD
                <text x="744" y="1104" fill="#ffffff" font-family="Helvetica" font-size="12px" text-anchor="middle">
                    postgreslet
                </text>
            </switch>
        </g>
        <rect x="954" y="1090" width="120" height="20" rx="3" ry="3" fill="#647687" stroke="#314354" pointer-events="all"/>
        <g transform="translate(-0.5 -0.5)">
            <switch>
                <foreignObject style="overflow: visible; text-align: left;" pointer-events="none" width="100%" height="100%" requiredFeatures="http://www.w3.org/TR/SVG11/feature#Extensibility">
                    <div xmlns="http://www.w3.org/1999/xhtml" style="display: flex; align-items: unsafe center; justify-content: unsafe center; width: 118px; height: 1px; padding-top: 1100px; margin-left: 955px;">
                        <div style="box-sizing: border-box; font-size: 0; text-align: center; ">
                            <div style="display: inline-block; font-size: 12px; font-family: Helvetica; color: #ffffff; line-height: 1.2; pointer-events: all; white-space: normal; word-wrap: normal; ">
                                created dynamically
=======
                <text x="504" y="764" fill="#000000" font-family="Helvetica" font-size="12px" text-anchor="middle">
                    Managed by Operator
                </text>
            </switch>
        </g>
        <rect x="4" y="750" width="40" height="20" fill="none" stroke="none" pointer-events="all"/>
        <g transform="translate(-0.5 -0.5)">
            <switch>
                <foreignObject style="overflow: visible; text-align: left;" pointer-events="none" width="100%" height="100%" requiredFeatures="http://www.w3.org/TR/SVG11/feature#Extensibility">
                    <div xmlns="http://www.w3.org/1999/xhtml" style="display: flex; align-items: unsafe center; justify-content: unsafe center; width: 38px; height: 1px; padding-top: 760px; margin-left: 5px;">
                        <div style="box-sizing: border-box; font-size: 0; text-align: center; ">
                            <div style="display: inline-block; font-size: 12px; font-family: Helvetica; color: #000000; line-height: 1.2; pointer-events: all; white-space: normal; word-wrap: normal; ">
                                <b>
                                    <font color="#000000">
                                        Legende
                                    </font>
                                </b>
>>>>>>> ed31824e
                            </div>
                        </div>
                    </div>
                </foreignObject>
<<<<<<< HEAD
                <text x="1014" y="1104" fill="#ffffff" font-family="Helvetica" font-size="12px" text-anchor="middle">
                    created dynamically
                </text>
            </switch>
        </g>
        <rect x="820" y="1090" width="120" height="20" rx="3" ry="3" fill="#f0a30a" stroke="#bd7000" pointer-events="all"/>
        <g transform="translate(-0.5 -0.5)">
            <switch>
                <foreignObject style="overflow: visible; text-align: left;" pointer-events="none" width="100%" height="100%" requiredFeatures="http://www.w3.org/TR/SVG11/feature#Extensibility">
                    <div xmlns="http://www.w3.org/1999/xhtml" style="display: flex; align-items: unsafe center; justify-content: unsafe center; width: 118px; height: 1px; padding-top: 1100px; margin-left: 821px;">
                        <div style="box-sizing: border-box; font-size: 0; text-align: center; ">
                            <div style="display: inline-block; font-size: 12px; font-family: Helvetica; color: #ffffff; line-height: 1.2; pointer-events: all; white-space: normal; word-wrap: normal; ">
                                Postgres k8s cluster
=======
                <text x="24" y="764" fill="#000000" font-family="Helvetica" font-size="12px" text-anchor="middle">
                    Legende
                </text>
            </switch>
        </g>
        <rect x="574" y="750" width="120" height="20" rx="3" ry="3" fill="#fff2cc" stroke="#d6b656" pointer-events="all"/>
        <g transform="translate(-0.5 -0.5)">
            <switch>
                <foreignObject style="overflow: visible; text-align: left;" pointer-events="none" width="100%" height="100%" requiredFeatures="http://www.w3.org/TR/SVG11/feature#Extensibility">
                    <div xmlns="http://www.w3.org/1999/xhtml" style="display: flex; align-items: unsafe center; justify-content: unsafe center; width: 118px; height: 1px; padding-top: 760px; margin-left: 575px;">
                        <div style="box-sizing: border-box; font-size: 0; text-align: center; ">
                            <div style="display: inline-block; font-size: 12px; font-family: Helvetica; color: #000000; line-height: 1.2; pointer-events: all; white-space: normal; word-wrap: normal; ">
                                K8s Service Cluster
>>>>>>> ed31824e
                            </div>
                        </div>
                    </div>
                </foreignObject>
<<<<<<< HEAD
                <text x="880" y="1104" fill="#ffffff" font-family="Helvetica" font-size="12px" text-anchor="middle">
                    Postgres k8s cluster
                </text>
            </switch>
        </g>
        <rect x="232" y="1090" width="40" height="20" fill="none" stroke="none" pointer-events="all"/>
        <g transform="translate(-0.5 -0.5)">
            <switch>
                <foreignObject style="overflow: visible; text-align: left;" pointer-events="none" width="100%" height="100%" requiredFeatures="http://www.w3.org/TR/SVG11/feature#Extensibility">
                    <div xmlns="http://www.w3.org/1999/xhtml" style="display: flex; align-items: unsafe center; justify-content: unsafe center; width: 38px; height: 1px; padding-top: 1100px; margin-left: 233px;">
                        <div style="box-sizing: border-box; font-size: 0; text-align: center; ">
                            <div style="display: inline-block; font-size: 12px; font-family: Helvetica; color: #000000; line-height: 1.2; pointer-events: all; white-space: normal; word-wrap: normal; ">
                                <b>
                                    <font color="#000000">
                                        Legende
                                    </font>
                                </b>
=======
                <text x="634" y="764" fill="#000000" font-family="Helvetica" font-size="12px" text-anchor="middle">
                    K8s Service Cluster
                </text>
            </switch>
        </g>
        <path d="M 249 420 L 249.03 520 L 397.63 520" fill="none" stroke="#006eaf" stroke-miterlimit="10" pointer-events="stroke"/>
        <path d="M 402.88 520 L 395.88 523.5 L 397.63 520 L 395.88 516.5 Z" fill="#006eaf" stroke="#006eaf" stroke-miterlimit="10" pointer-events="all"/>
        <g transform="translate(-0.5 -0.5)">
            <switch>
                <foreignObject style="overflow: visible; text-align: left;" pointer-events="none" width="100%" height="100%" requiredFeatures="http://www.w3.org/TR/SVG11/feature#Extensibility">
                    <div xmlns="http://www.w3.org/1999/xhtml" style="display: flex; align-items: unsafe center; justify-content: unsafe center; width: 1px; height: 1px; padding-top: 520px; margin-left: 277px;">
                        <div style="box-sizing: border-box; font-size: 0; text-align: center; ">
                            <div style="display: inline-block; font-size: 11px; font-family: Helvetica; color: #000000; line-height: 1.2; pointer-events: all; background-color: #ffffff; white-space: nowrap; ">
                                Notify
>>>>>>> ed31824e
                            </div>
                        </div>
                    </div>
                </foreignObject>
<<<<<<< HEAD
                <text x="252" y="1104" fill="#000000" font-family="Helvetica" font-size="12px" text-anchor="middle">
                    Legende
                </text>
            </switch>
        </g>
        <rect x="550" y="1090" width="120" height="20" rx="3" ry="3" fill="#ff9999" stroke="#bd7000" pointer-events="all"/>
        <g transform="translate(-0.5 -0.5)">
            <switch>
                <foreignObject style="overflow: visible; text-align: left;" pointer-events="none" width="100%" height="100%" requiredFeatures="http://www.w3.org/TR/SVG11/feature#Extensibility">
                    <div xmlns="http://www.w3.org/1999/xhtml" style="display: flex; align-items: unsafe center; justify-content: unsafe center; width: 118px; height: 1px; padding-top: 1100px; margin-left: 551px;">
                        <div style="box-sizing: border-box; font-size: 0; text-align: center; ">
                            <div style="display: inline-block; font-size: 12px; font-family: Helvetica; color: #ffffff; line-height: 1.2; pointer-events: all; white-space: normal; word-wrap: normal; ">
                                S3 k8s cluster
=======
                <text x="277" y="523" fill="#000000" font-family="Helvetica" font-size="11px" text-anchor="middle">
                    Notify
                </text>
            </switch>
        </g>
        <rect x="54" y="750" width="120" height="20" rx="3" ry="3" fill="#f5f5f5" stroke="#666666" pointer-events="all"/>
        <g transform="translate(-0.5 -0.5)">
            <switch>
                <foreignObject style="overflow: visible; text-align: left;" pointer-events="none" width="100%" height="100%" requiredFeatures="http://www.w3.org/TR/SVG11/feature#Extensibility">
                    <div xmlns="http://www.w3.org/1999/xhtml" style="display: flex; align-items: unsafe center; justify-content: unsafe center; width: 118px; height: 1px; padding-top: 760px; margin-left: 55px;">
                        <div style="box-sizing: border-box; font-size: 0; text-align: center; ">
                            <div style="display: inline-block; font-size: 12px; font-family: Helvetica; color: #333333; line-height: 1.2; pointer-events: all; white-space: normal; word-wrap: normal; ">
                                Metal Control Cluster
>>>>>>> ed31824e
                            </div>
                        </div>
                    </div>
                </foreignObject>
<<<<<<< HEAD
                <text x="610" y="1104" fill="#ffffff" font-family="Helvetica" font-size="12px" text-anchor="middle">
                    S3 k8s cluster
                </text>
            </switch>
        </g>
        <rect x="658" y="481" width="40" height="20" fill="none" stroke="none" pointer-events="all"/>
        <g transform="translate(-0.5 -0.5)">
            <switch>
                <foreignObject style="overflow: visible; text-align: left;" pointer-events="none" width="100%" height="100%" requiredFeatures="http://www.w3.org/TR/SVG11/feature#Extensibility">
                    <div xmlns="http://www.w3.org/1999/xhtml" style="display: flex; align-items: unsafe center; justify-content: unsafe center; width: 1px; height: 1px; padding-top: 491px; margin-left: 678px;">
                        <div style="box-sizing: border-box; font-size: 0; text-align: center; ">
                            <div style="display: inline-block; font-size: 11px; font-family: Helvetica; color: #000000; line-height: 1.2; pointer-events: all; white-space: nowrap; ">
                                watch
=======
                <text x="114" y="764" fill="#333333" font-family="Helvetica" font-size="12px" text-anchor="middle">
                    Metal Control Cluster
                </text>
            </switch>
        </g>
        <rect x="414" y="390" width="120" height="40" rx="6" ry="6" fill="#f8cecc" stroke="#b85450" pointer-events="all"/>
        <rect x="404" y="380" width="120" height="40" rx="6" ry="6" fill="#f8cecc" stroke="#b85450" pointer-events="all"/>
        <g transform="translate(-0.5 -0.5)">
            <switch>
                <foreignObject style="overflow: visible; text-align: left;" pointer-events="none" width="100%" height="100%" requiredFeatures="http://www.w3.org/TR/SVG11/feature#Extensibility">
                    <div xmlns="http://www.w3.org/1999/xhtml" style="display: flex; align-items: unsafe center; justify-content: unsafe center; width: 118px; height: 1px; padding-top: 400px; margin-left: 405px;">
                        <div style="box-sizing: border-box; font-size: 0; text-align: center; ">
                            <div style="display: inline-block; font-size: 12px; font-family: Helvetica; color: #000000; line-height: 1.2; pointer-events: all; white-space: normal; word-wrap: normal; ">
                                Postgres CRDs
>>>>>>> ed31824e
                            </div>
                        </div>
                    </div>
                </foreignObject>
<<<<<<< HEAD
                <text x="678" y="494" fill="#000000" font-family="Helvetica" font-size="11px" text-anchor="middle">
                    watch
                </text>
            </switch>
        </g>
        <path d="M 377 690 L 377 833.63" fill="none" stroke="#000000" stroke-miterlimit="10" pointer-events="stroke"/>
        <path d="M 377 838.88 L 373.5 831.88 L 377 833.63 L 380.5 831.88 Z" fill="#000000" stroke="#000000" stroke-miterlimit="10" pointer-events="all"/>
        <g transform="translate(-0.5 -0.5)">
            <switch>
                <foreignObject style="overflow: visible; text-align: left;" pointer-events="none" width="100%" height="100%" requiredFeatures="http://www.w3.org/TR/SVG11/feature#Extensibility">
                    <div xmlns="http://www.w3.org/1999/xhtml" style="display: flex; align-items: unsafe center; justify-content: unsafe center; width: 1px; height: 1px; padding-top: 765px; margin-left: 377px;">
                        <div style="box-sizing: border-box; font-size: 0; text-align: center; ">
                            <div style="display: inline-block; font-size: 11px; font-family: Helvetica; color: #000000; line-height: 1.2; pointer-events: all; white-space: nowrap; ">
                                <span style="background-color: rgb(255 , 255 , 255)">
                                    create s3 user per project
                                </span>
=======
                <text x="464" y="404" fill="#000000" font-family="Helvetica" font-size="12px" text-anchor="middle">
                    Postgres CRDs
                </text>
            </switch>
        </g>
        <rect x="654" y="0" width="440" height="200" rx="30" ry="30" fill="#fff2cc" stroke="#d6b656" pointer-events="all"/>
        <g transform="translate(-0.5 -0.5)">
            <switch>
                <foreignObject style="overflow: visible; text-align: left;" pointer-events="none" width="100%" height="100%" requiredFeatures="http://www.w3.org/TR/SVG11/feature#Extensibility">
                    <div xmlns="http://www.w3.org/1999/xhtml" style="display: flex; align-items: unsafe center; justify-content: unsafe center; width: 438px; height: 1px; padding-top: 100px; margin-left: 655px;">
                        <div style="box-sizing: border-box; font-size: 0; text-align: center; ">
                            <div style="display: inline-block; font-size: 12px; font-family: Helvetica; color: #000000; line-height: 1.2; pointer-events: all; white-space: normal; word-wrap: normal; ">
                                <br/>
                                <br/>
                                <br/>
                                <br/>
                                <br/>
                                <br/>
                                <br/>
                                <br/>
                                <br/>
                                <br/>
                                <br/>
                                <br/>
                                S3-Service-Cluster
>>>>>>> ed31824e
                            </div>
                        </div>
                    </div>
                </foreignObject>
<<<<<<< HEAD
                <text x="377" y="768" fill="#000000" font-family="Helvetica" font-size="11px" text-anchor="middle">
                    create s3 user per project
                </text>
            </switch>
        </g>
        <path d="M 170 501 L 244 501 L 244 500 L 310.63 500" fill="none" stroke="#000000" stroke-miterlimit="10" pointer-events="stroke"/>
        <path d="M 315.88 500 L 308.88 503.5 L 310.63 500 L 308.88 496.5 Z" fill="#000000" stroke="#000000" stroke-miterlimit="10" pointer-events="all"/>
        <path d="M 170 500 L 243.5 500 L 243.5 390 L 310.63 390" fill="none" stroke="#000000" stroke-miterlimit="10" pointer-events="stroke"/>
        <path d="M 315.88 390 L 308.88 393.5 L 310.63 390 L 308.88 386.5 Z" fill="#000000" stroke="#000000" stroke-miterlimit="10" pointer-events="all"/>
        <rect x="50" y="480" width="120" height="40" rx="6" ry="6" fill="#1ba1e2" stroke="#006eaf" pointer-events="all"/>
        <g transform="translate(-0.5 -0.5)">
            <switch>
                <foreignObject style="overflow: visible; text-align: left;" pointer-events="none" width="100%" height="100%" requiredFeatures="http://www.w3.org/TR/SVG11/feature#Extensibility">
                    <div xmlns="http://www.w3.org/1999/xhtml" style="display: flex; align-items: unsafe center; justify-content: unsafe center; width: 118px; height: 1px; padding-top: 500px; margin-left: 51px;">
                        <div style="box-sizing: border-box; font-size: 0; text-align: center; ">
                            <div style="display: inline-block; font-size: 12px; font-family: Helvetica; color: #FFFFFF; line-height: 1.2; pointer-events: all; white-space: normal; word-wrap: normal; ">
                                Cloudctl
=======
                <text x="874" y="104" fill="#000000" font-family="Helvetica" font-size="12px" text-anchor="middle">
                    S3-Service-Cluster...
                </text>
            </switch>
        </g>
        <rect x="681" y="75" width="80" height="40" rx="6" ry="6" fill="#dae8fc" stroke="#6c8ebf" pointer-events="all"/>
        <g transform="translate(-0.5 -0.5)">
            <switch>
                <foreignObject style="overflow: visible; text-align: left;" pointer-events="none" width="100%" height="100%" requiredFeatures="http://www.w3.org/TR/SVG11/feature#Extensibility">
                    <div xmlns="http://www.w3.org/1999/xhtml" style="display: flex; align-items: unsafe center; justify-content: unsafe center; width: 78px; height: 1px; padding-top: 95px; margin-left: 682px;">
                        <div style="box-sizing: border-box; font-size: 0; text-align: center; ">
                            <div style="display: inline-block; font-size: 12px; font-family: Helvetica; color: #000000; line-height: 1.2; pointer-events: all; white-space: normal; word-wrap: normal; ">
                                S3 Operator
>>>>>>> ed31824e
                            </div>
                        </div>
                    </div>
                </foreignObject>
<<<<<<< HEAD
                <text x="110" y="504" fill="#FFFFFF" font-family="Helvetica" font-size="12px" text-anchor="middle">
                    Cloudctl
                </text>
            </switch>
        </g>
        <rect x="203" y="480" width="40" height="20" fill="none" stroke="none" pointer-events="all"/>
        <g transform="translate(-0.5 -0.5)">
            <switch>
                <foreignObject style="overflow: visible; text-align: left;" pointer-events="none" width="100%" height="100%" requiredFeatures="http://www.w3.org/TR/SVG11/feature#Extensibility">
                    <div xmlns="http://www.w3.org/1999/xhtml" style="display: flex; align-items: unsafe center; justify-content: unsafe center; width: 1px; height: 1px; padding-top: 490px; margin-left: 223px;">
                        <div style="box-sizing: border-box; font-size: 0; text-align: center; ">
                            <div style="display: inline-block; font-size: 11px; font-family: Helvetica; color: #000000; line-height: 1.2; pointer-events: all; white-space: nowrap; ">
                                <font style="font-size: 11px">
                                    REST
                                </font>
                            </div>
                        </div>
                    </div>
                </foreignObject>
                <text x="223" y="493" fill="#000000" font-family="Helvetica" font-size="11px" text-anchor="middle">
                    REST
                </text>
            </switch>
        </g>
        <rect x="737" y="0" width="500" height="290" rx="43.5" ry="43.5" fill="#f0a30a" stroke="#bd7000" pointer-events="all"/>
        <g transform="translate(-0.5 -0.5)">
            <switch>
                <foreignObject style="overflow: visible; text-align: left;" pointer-events="none" width="100%" height="100%" requiredFeatures="http://www.w3.org/TR/SVG11/feature#Extensibility">
                    <div xmlns="http://www.w3.org/1999/xhtml" style="display: flex; align-items: unsafe flex-end; justify-content: unsafe center; width: 498px; height: 1px; padding-top: 287px; margin-left: 738px;">
                        <div style="box-sizing: border-box; font-size: 0; text-align: center; ">
                            <div style="display: inline-block; font-size: 12px; font-family: Helvetica; color: #ffffff; line-height: 1.2; pointer-events: all; white-space: normal; word-wrap: normal; ">
                                Partition fel-wps101
                                <div></div>
                            </div>
                        </div>
                    </div>
                </foreignObject>
                <text x="987" y="287" fill="#ffffff" font-family="Helvetica" font-size="12px" text-anchor="middle">
                    Partition fel-wps101&#xa;
                </text>
            </switch>
        </g>
        <rect x="929.72" y="39" width="75.86" height="60" rx="9" ry="9" fill="#647687" stroke="#314354" pointer-events="all"/>
        <g transform="translate(-0.5 -0.5)">
            <switch>
                <foreignObject style="overflow: visible; text-align: left;" pointer-events="none" width="100%" height="100%" requiredFeatures="http://www.w3.org/TR/SVG11/feature#Extensibility">
                    <div xmlns="http://www.w3.org/1999/xhtml" style="display: flex; align-items: unsafe center; justify-content: unsafe center; width: 74px; height: 1px; padding-top: 69px; margin-left: 931px;">
                        <div style="box-sizing: border-box; font-size: 0; text-align: center; ">
                            <div style="display: inline-block; font-size: 12px; font-family: Helvetica; color: #ffffff; line-height: 1.2; pointer-events: all; white-space: normal; word-wrap: normal; ">
                                Postgres Operator
                                <br/>
                                Project A
=======
                <text x="721" y="99" fill="#000000" font-family="Helvetica" font-size="12px" text-anchor="middle">
                    S3 Operator
                </text>
            </switch>
        </g>
        <rect x="804" y="25" width="80" height="40" rx="6" ry="6" fill="#f8cecc" stroke="#b85450" pointer-events="all"/>
        <rect x="804" y="105" width="80" height="40" rx="6" ry="6" fill="#f8cecc" stroke="#b85450" pointer-events="all"/>
        <rect x="814" y="35" width="80" height="40" rx="6" ry="6" fill="#f8cecc" stroke="#b85450" pointer-events="all"/>
        <rect x="824" y="45" width="80" height="40" rx="6" ry="6" fill="#f8cecc" stroke="#b85450" pointer-events="all"/>
        <g transform="translate(-0.5 -0.5)">
            <switch>
                <foreignObject style="overflow: visible; text-align: left;" pointer-events="none" width="100%" height="100%" requiredFeatures="http://www.w3.org/TR/SVG11/feature#Extensibility">
                    <div xmlns="http://www.w3.org/1999/xhtml" style="display: flex; align-items: unsafe center; justify-content: unsafe center; width: 78px; height: 1px; padding-top: 65px; margin-left: 825px;">
                        <div style="box-sizing: border-box; font-size: 0; text-align: center; ">
                            <div style="display: inline-block; font-size: 12px; font-family: Helvetica; color: #000000; line-height: 1.2; pointer-events: all; white-space: normal; word-wrap: normal; ">
                                Postgres  Backup
                                <br/>
                                Bucket 1
>>>>>>> ed31824e
                            </div>
                        </div>
                    </div>
                </foreignObject>
<<<<<<< HEAD
                <text x="968" y="73" fill="#ffffff" font-family="Helvetica" font-size="12px" text-anchor="middle">
                    Postgres Ope...
                </text>
            </switch>
        </g>
        <path d="M 1005.59 69 L 1080.63 69" fill="none" stroke="#000000" stroke-miterlimit="10" pointer-events="stroke"/>
        <path d="M 1085.88 69 L 1078.88 72.5 L 1080.63 69 L 1078.88 65.5 Z" fill="#000000" stroke="#000000" stroke-miterlimit="10" pointer-events="all"/>
        <g transform="translate(-0.5 -0.5)">
            <switch>
                <foreignObject style="overflow: visible; text-align: left;" pointer-events="none" width="100%" height="100%" requiredFeatures="http://www.w3.org/TR/SVG11/feature#Extensibility">
                    <div xmlns="http://www.w3.org/1999/xhtml" style="display: flex; align-items: unsafe flex-end; justify-content: unsafe center; width: 1px; height: 1px; padding-top: 66px; margin-left: 1047px;">
                        <div style="box-sizing: border-box; font-size: 0; text-align: center; ">
                            <div style="display: inline-block; font-size: 11px; font-family: Helvetica; color: #000000; line-height: 1.2; pointer-events: all; white-space: nowrap; ">
                                manage
                            </div>
                        </div>
                    </div>
                </foreignObject>
                <text x="1047" y="66" fill="#000000" font-family="Helvetica" font-size="11px" text-anchor="middle">
                    manage
                </text>
            </switch>
        </g>
        <path d="M 831.83 140 L 897 140 L 897 69 L 923.36 69" fill="none" stroke="#000000" stroke-miterlimit="10" pointer-events="stroke"/>
        <path d="M 928.61 69 L 921.61 72.5 L 923.36 69 L 921.61 65.5 Z" fill="#000000" stroke="#000000" stroke-miterlimit="10" pointer-events="all"/>
        <path d="M 794 160 L 794 180 L 793.84 190.63" fill="none" stroke="#000000" stroke-miterlimit="10" pointer-events="stroke"/>
        <path d="M 793.76 195.88 L 790.36 188.83 L 793.84 190.63 L 797.36 188.94 Z" fill="#000000" stroke="#000000" stroke-miterlimit="10" pointer-events="all"/>
        <path d="M 831.83 140 L 897 140 L 897 214 L 923.36 214" fill="none" stroke="#000000" stroke-miterlimit="10" pointer-events="stroke"/>
        <path d="M 928.61 214 L 921.61 217.5 L 923.36 214 L 921.61 210.5 Z" fill="#000000" stroke="#000000" stroke-miterlimit="10" pointer-events="all"/>
        <rect x="755.97" y="120" width="75.86" height="40" rx="6" ry="6" fill="#60a917" stroke="#2d7600" pointer-events="all"/>
        <g transform="translate(-0.5 -0.5)">
            <switch>
                <foreignObject style="overflow: visible; text-align: left;" pointer-events="none" width="100%" height="100%" requiredFeatures="http://www.w3.org/TR/SVG11/feature#Extensibility">
                    <div xmlns="http://www.w3.org/1999/xhtml" style="display: flex; align-items: unsafe center; justify-content: unsafe center; width: 74px; height: 1px; padding-top: 140px; margin-left: 757px;">
                        <div style="box-sizing: border-box; font-size: 0; text-align: center; ">
                            <div style="display: inline-block; font-size: 12px; font-family: Helvetica; color: #ffffff; line-height: 1.2; pointer-events: all; white-space: normal; word-wrap: normal; ">
                                Postgreslet
                            </div>
                        </div>
                    </div>
                </foreignObject>
                <text x="794" y="144" fill="#ffffff" font-family="Helvetica" font-size="12px" text-anchor="middle">
                    Postgreslet
                </text>
            </switch>
        </g>
        <path d="M 1005.59 214 L 1080.63 214" fill="none" stroke="#000000" stroke-miterlimit="10" pointer-events="stroke"/>
        <path d="M 1085.88 214 L 1078.88 217.5 L 1080.63 214 L 1078.88 210.5 Z" fill="#000000" stroke="#000000" stroke-miterlimit="10" pointer-events="all"/>
        <g transform="translate(-0.5 -0.5)">
            <switch>
                <foreignObject style="overflow: visible; text-align: left;" pointer-events="none" width="100%" height="100%" requiredFeatures="http://www.w3.org/TR/SVG11/feature#Extensibility">
                    <div xmlns="http://www.w3.org/1999/xhtml" style="display: flex; align-items: unsafe flex-end; justify-content: unsafe center; width: 1px; height: 1px; padding-top: 211px; margin-left: 1047px;">
                        <div style="box-sizing: border-box; font-size: 0; text-align: center; ">
                            <div style="display: inline-block; font-size: 11px; font-family: Helvetica; color: #000000; line-height: 1.2; pointer-events: all; white-space: nowrap; ">
                                manage
                            </div>
                        </div>
                    </div>
                </foreignObject>
                <text x="1047" y="211" fill="#000000" font-family="Helvetica" font-size="11px" text-anchor="middle">
                    manage
                </text>
            </switch>
        </g>
        <rect x="929.72" y="184" width="75.86" height="60" rx="9" ry="9" fill="#647687" stroke="#314354" pointer-events="all"/>
        <g transform="translate(-0.5 -0.5)">
            <switch>
                <foreignObject style="overflow: visible; text-align: left;" pointer-events="none" width="100%" height="100%" requiredFeatures="http://www.w3.org/TR/SVG11/feature#Extensibility">
                    <div xmlns="http://www.w3.org/1999/xhtml" style="display: flex; align-items: unsafe center; justify-content: unsafe center; width: 74px; height: 1px; padding-top: 214px; margin-left: 931px;">
                        <div style="box-sizing: border-box; font-size: 0; text-align: center; ">
                            <div style="display: inline-block; font-size: 12px; font-family: Helvetica; color: #ffffff; line-height: 1.2; pointer-events: all; white-space: normal; word-wrap: normal; ">
                                Postgres Operator
                                <br/>
                                Project B
=======
                <text x="864" y="69" fill="#000000" font-family="Helvetica" font-size="12px" text-anchor="middle">
                    Postgres  Bac...
                </text>
            </switch>
        </g>
        <rect x="814" y="115" width="80" height="40" rx="6" ry="6" fill="#f8cecc" stroke="#b85450" pointer-events="all"/>
        <rect x="824" y="125" width="80" height="40" rx="6" ry="6" fill="#f8cecc" stroke="#b85450" pointer-events="all"/>
        <g transform="translate(-0.5 -0.5)">
            <switch>
                <foreignObject style="overflow: visible; text-align: left;" pointer-events="none" width="100%" height="100%" requiredFeatures="http://www.w3.org/TR/SVG11/feature#Extensibility">
                    <div xmlns="http://www.w3.org/1999/xhtml" style="display: flex; align-items: unsafe center; justify-content: unsafe center; width: 78px; height: 1px; padding-top: 145px; margin-left: 825px;">
                        <div style="box-sizing: border-box; font-size: 0; text-align: center; ">
                            <div style="display: inline-block; font-size: 12px; font-family: Helvetica; color: #000000; line-height: 1.2; pointer-events: all; white-space: normal; word-wrap: normal; ">
                                Postgres Backup
                                <br/>
                                Bucket n
>>>>>>> ed31824e
                            </div>
                        </div>
                    </div>
                </foreignObject>
<<<<<<< HEAD
                <text x="968" y="218" fill="#ffffff" font-family="Helvetica" font-size="12px" text-anchor="middle">
                    Postgres Ope...
                </text>
            </switch>
        </g>
        <rect x="1087" y="189" width="120" height="50" rx="7.5" ry="7.5" fill="#647687" stroke="#314354" pointer-events="all"/>
        <g transform="translate(-0.5 -0.5)">
            <switch>
                <foreignObject style="overflow: visible; text-align: left;" pointer-events="none" width="100%" height="100%" requiredFeatures="http://www.w3.org/TR/SVG11/feature#Extensibility">
                    <div xmlns="http://www.w3.org/1999/xhtml" style="display: flex; align-items: unsafe center; justify-content: unsafe center; width: 118px; height: 1px; padding-top: 214px; margin-left: 1088px;">
                        <div style="box-sizing: border-box; font-size: 0; text-align: center; ">
                            <div style="display: inline-block; font-size: 12px; font-family: Helvetica; color: #ffffff; line-height: 1.2; pointer-events: all; white-space: normal; word-wrap: normal; ">
                                Database Pod x 1
                                <br/>
                                Project B
                            </div>
                        </div>
                    </div>
                </foreignObject>
                <text x="1147" y="218" fill="#ffffff" font-family="Helvetica" font-size="12px" text-anchor="middle">
                    Database Pod x 1...
                </text>
            </switch>
        </g>
        <rect x="758.48" y="197" width="70.52" height="35" rx="5.25" ry="5.25" fill="#60a917" stroke="#2d7600" pointer-events="all"/>
        <g transform="translate(-0.5 -0.5)">
            <switch>
                <foreignObject style="overflow: visible; text-align: left;" pointer-events="none" width="100%" height="100%" requiredFeatures="http://www.w3.org/TR/SVG11/feature#Extensibility">
                    <div xmlns="http://www.w3.org/1999/xhtml" style="display: flex; align-items: unsafe center; justify-content: unsafe center; width: 69px; height: 1px; padding-top: 215px; margin-left: 759px;">
                        <div style="box-sizing: border-box; font-size: 0; text-align: center; ">
                            <div style="display: inline-block; font-size: 12px; font-family: Helvetica; color: #ffffff; line-height: 1.2; pointer-events: all; white-space: normal; word-wrap: normal; ">
                                ConfigMap
                            </div>
                        </div>
                    </div>
                </foreignObject>
                <text x="794" y="218" fill="#ffffff" font-family="Helvetica" font-size="12px" text-anchor="middle">
                    ConfigMap
                </text>
            </switch>
        </g>
        <rect x="836.83" y="120" width="50" height="20" fill="none" stroke="none" pointer-events="all"/>
        <g transform="translate(-0.5 -0.5)">
            <switch>
                <foreignObject style="overflow: visible; text-align: left;" pointer-events="none" width="100%" height="100%" requiredFeatures="http://www.w3.org/TR/SVG11/feature#Extensibility">
                    <div xmlns="http://www.w3.org/1999/xhtml" style="display: flex; align-items: unsafe center; justify-content: unsafe center; width: 1px; height: 1px; padding-top: 130px; margin-left: 862px;">
                        <div style="box-sizing: border-box; font-size: 0; text-align: center; ">
                            <div style="display: inline-block; font-size: 12px; font-family: Helvetica; color: #000000; line-height: 1.2; pointer-events: all; white-space: nowrap; ">
                                <font style="font-size: 11px">
                                    deploy
                                </font>
                            </div>
                        </div>
                    </div>
                </foreignObject>
                <text x="862" y="134" fill="#000000" font-family="Helvetica" font-size="12px" text-anchor="middle">
                    deploy
                </text>
            </switch>
        </g>
        <rect x="789" y="166" width="40" height="20" fill="none" stroke="none" pointer-events="all"/>
        <g transform="translate(-0.5 -0.5)">
            <switch>
                <foreignObject style="overflow: visible; text-align: left;" pointer-events="none" width="100%" height="100%" requiredFeatures="http://www.w3.org/TR/SVG11/feature#Extensibility">
                    <div xmlns="http://www.w3.org/1999/xhtml" style="display: flex; align-items: unsafe center; justify-content: unsafe center; width: 1px; height: 1px; padding-top: 176px; margin-left: 809px;">
                        <div style="box-sizing: border-box; font-size: 0; text-align: center; ">
                            <div style="display: inline-block; font-size: 12px; font-family: Helvetica; color: #000000; line-height: 1.2; pointer-events: all; white-space: nowrap; ">
                                <font style="font-size: 11px">
                                    read
                                </font>
                            </div>
                        </div>
                    </div>
                </foreignObject>
                <text x="809" y="180" fill="#000000" font-family="Helvetica" font-size="12px" text-anchor="middle">
                    read
                </text>
            </switch>
        </g>
        <rect x="1097" y="55" width="120.52" height="50" rx="7.5" ry="7.5" fill="#647687" stroke="#314354" pointer-events="all"/>
        <rect x="1087" y="44" width="120" height="50" rx="7.5" ry="7.5" fill="#647687" stroke="#314354" pointer-events="all"/>
        <g transform="translate(-0.5 -0.5)">
            <switch>
                <foreignObject style="overflow: visible; text-align: left;" pointer-events="none" width="100%" height="100%" requiredFeatures="http://www.w3.org/TR/SVG11/feature#Extensibility">
                    <div xmlns="http://www.w3.org/1999/xhtml" style="display: flex; align-items: unsafe center; justify-content: unsafe center; width: 118px; height: 1px; padding-top: 69px; margin-left: 1088px;">
                        <div style="box-sizing: border-box; font-size: 0; text-align: center; ">
                            <div style="display: inline-block; font-size: 12px; font-family: Helvetica; color: #ffffff; line-height: 1.2; pointer-events: all; white-space: normal; word-wrap: normal; ">
                                Database Pod x2
                                <br/>
                                Project A
                            </div>
                        </div>
                    </div>
                </foreignObject>
                <text x="1147" y="73" fill="#ffffff" font-family="Helvetica" font-size="12px" text-anchor="middle">
                    Database Pod x2...
                </text>
            </switch>
        </g>
        <path d="M 755.97 140 L 717 140 L 717 500 L 643.37 500" fill="none" stroke="#000000" stroke-miterlimit="10" pointer-events="stroke"/>
        <path d="M 638.12 500 L 645.12 496.5 L 643.37 500 L 645.12 503.5 Z" fill="#000000" stroke="#000000" stroke-miterlimit="10" pointer-events="all"/>
        <rect x="737" y="720" width="500" height="290" rx="43.5" ry="43.5" fill="#f0a30a" stroke="#bd7000" pointer-events="all"/>
        <g transform="translate(-0.5 -0.5)">
            <switch>
                <foreignObject style="overflow: visible; text-align: left;" pointer-events="none" width="100%" height="100%" requiredFeatures="http://www.w3.org/TR/SVG11/feature#Extensibility">
                    <div xmlns="http://www.w3.org/1999/xhtml" style="display: flex; align-items: unsafe flex-end; justify-content: unsafe center; width: 498px; height: 1px; padding-top: 1007px; margin-left: 738px;">
                        <div style="box-sizing: border-box; font-size: 0; text-align: center; ">
                            <div style="display: inline-block; font-size: 12px; font-family: Helvetica; color: #ffffff; line-height: 1.2; pointer-events: all; white-space: normal; word-wrap: normal; ">
                                <div></div>
                                Partition nbg-w8101
=======
                <text x="864" y="149" fill="#000000" font-family="Helvetica" font-size="12px" text-anchor="middle">
                    Postgres Back...
                </text>
            </switch>
        </g>
        <path d="M 721 75 L 721.03 65.03 L 817.63 65" fill="none" stroke="#006eaf" stroke-miterlimit="10" pointer-events="stroke"/>
        <path d="M 822.88 65 L 815.88 68.5 L 817.63 65 L 815.88 61.5 Z" fill="#006eaf" stroke="#006eaf" stroke-miterlimit="10" pointer-events="all"/>
        <path d="M 721 115 L 721.03 145.03 L 817.63 145" fill="none" stroke="#006eaf" stroke-miterlimit="10" pointer-events="stroke"/>
        <path d="M 822.88 145 L 815.88 148.5 L 817.63 145 L 815.88 141.5 Z" fill="#006eaf" stroke="#006eaf" stroke-miterlimit="10" pointer-events="all"/>
        <rect x="653.77" y="220" width="440" height="359" rx="53.85" ry="53.85" fill="#fff2cc" stroke="#d6b656" pointer-events="all"/>
        <g transform="translate(-0.5 -0.5)">
            <switch>
                <foreignObject style="overflow: visible; text-align: left;" pointer-events="none" width="100%" height="100%" requiredFeatures="http://www.w3.org/TR/SVG11/feature#Extensibility">
                    <div xmlns="http://www.w3.org/1999/xhtml" style="display: flex; align-items: unsafe center; justify-content: unsafe center; width: 438px; height: 1px; padding-top: 400px; margin-left: 655px;">
                        <div style="box-sizing: border-box; font-size: 0; text-align: center; ">
                            <div style="display: inline-block; font-size: 12px; font-family: Helvetica; color: #000000; line-height: 1.2; pointer-events: all; white-space: normal; word-wrap: normal; ">
                                <br/>
                                <br/>
                                <br/>
                                <br/>
                                <br/>
                                <br/>
                                <br/>
                                <br/>
                                <br/>
                                <br/>
                                <br/>
                                <br/>
                                <br/>
                                <br/>
                                <br/>
                                <br/>
                                <br/>
                                <br/>
                                <br/>
                                <br/>
                                <br/>
                                <br/>
                                <br/>
                                Postgres Service-Cluster 1
>>>>>>> ed31824e
                            </div>
                        </div>
                    </div>
                </foreignObject>
<<<<<<< HEAD
                <text x="987" y="1007" fill="#ffffff" font-family="Helvetica" font-size="12px" text-anchor="middle">
                    Partition nbg-w8101
                </text>
            </switch>
        </g>
        <rect x="929.72" y="759" width="75.86" height="60" rx="9" ry="9" fill="#647687" stroke="#314354" pointer-events="all"/>
        <g transform="translate(-0.5 -0.5)">
            <switch>
                <foreignObject style="overflow: visible; text-align: left;" pointer-events="none" width="100%" height="100%" requiredFeatures="http://www.w3.org/TR/SVG11/feature#Extensibility">
                    <div xmlns="http://www.w3.org/1999/xhtml" style="display: flex; align-items: unsafe center; justify-content: unsafe center; width: 74px; height: 1px; padding-top: 789px; margin-left: 931px;">
                        <div style="box-sizing: border-box; font-size: 0; text-align: center; ">
                            <div style="display: inline-block; font-size: 12px; font-family: Helvetica; color: #ffffff; line-height: 1.2; pointer-events: all; white-space: normal; word-wrap: normal; ">
                                Postgres Operator
                                <br/>
                                Project E
                            </div>
                        </div>
                    </div>
                </foreignObject>
                <text x="968" y="793" fill="#ffffff" font-family="Helvetica" font-size="12px" text-anchor="middle">
                    Postgres Ope...
                </text>
            </switch>
        </g>
        <rect x="1087" y="764" width="120" height="50" rx="7.5" ry="7.5" fill="#647687" stroke="#314354" pointer-events="all"/>
        <g transform="translate(-0.5 -0.5)">
            <switch>
                <foreignObject style="overflow: visible; text-align: left;" pointer-events="none" width="100%" height="100%" requiredFeatures="http://www.w3.org/TR/SVG11/feature#Extensibility">
                    <div xmlns="http://www.w3.org/1999/xhtml" style="display: flex; align-items: unsafe center; justify-content: unsafe center; width: 118px; height: 1px; padding-top: 789px; margin-left: 1088px;">
                        <div style="box-sizing: border-box; font-size: 0; text-align: center; ">
                            <div style="display: inline-block; font-size: 12px; font-family: Helvetica; color: #ffffff; line-height: 1.2; pointer-events: all; white-space: normal; word-wrap: normal; ">
                                Database Pod x1
                                <br/>
                                Project E
=======
                <text x="874" y="403" fill="#000000" font-family="Helvetica" font-size="12px" text-anchor="middle">
                    Postgres Service-Cluster 1...
                </text>
            </switch>
        </g>
        <path d="M 760.86 398.28 L 811.12 398.28" fill="none" stroke="#006eaf" stroke-miterlimit="10" pointer-events="stroke"/>
        <path d="M 816.37 398.28 L 809.37 401.78 L 811.12 398.28 L 809.37 394.78 Z" fill="#006eaf" stroke="#006eaf" stroke-miterlimit="10" pointer-events="all"/>
        <g transform="translate(-0.5 -0.5)">
            <switch>
                <foreignObject style="overflow: visible; text-align: left;" pointer-events="none" width="100%" height="100%" requiredFeatures="http://www.w3.org/TR/SVG11/feature#Extensibility">
                    <div xmlns="http://www.w3.org/1999/xhtml" style="display: flex; align-items: unsafe center; justify-content: unsafe center; width: 1px; height: 1px; padding-top: 398px; margin-left: 782px;">
                        <div style="box-sizing: border-box; font-size: 0; text-align: center; ">
                            <div style="display: inline-block; font-size: 11px; font-family: Helvetica; color: #000000; line-height: 1.2; pointer-events: all; background-color: #ffffff; white-space: nowrap; ">
                                Write
>>>>>>> ed31824e
                            </div>
                        </div>
                    </div>
                </foreignObject>
<<<<<<< HEAD
                <text x="1147" y="793" fill="#ffffff" font-family="Helvetica" font-size="12px" text-anchor="middle">
                    Database Pod x1...
                </text>
            </switch>
        </g>
        <path d="M 1005.59 789 L 1080.63 789" fill="none" stroke="#000000" stroke-miterlimit="10" pointer-events="stroke"/>
        <path d="M 1085.88 789 L 1078.88 792.5 L 1080.63 789 L 1078.88 785.5 Z" fill="#000000" stroke="#000000" stroke-miterlimit="10" pointer-events="all"/>
        <g transform="translate(-0.5 -0.5)">
            <switch>
                <foreignObject style="overflow: visible; text-align: left;" pointer-events="none" width="100%" height="100%" requiredFeatures="http://www.w3.org/TR/SVG11/feature#Extensibility">
                    <div xmlns="http://www.w3.org/1999/xhtml" style="display: flex; align-items: unsafe flex-end; justify-content: unsafe center; width: 1px; height: 1px; padding-top: 786px; margin-left: 1047px;">
                        <div style="box-sizing: border-box; font-size: 0; text-align: center; ">
                            <div style="display: inline-block; font-size: 11px; font-family: Helvetica; color: #000000; line-height: 1.2; pointer-events: all; white-space: nowrap; ">
                                manage
=======
                <text x="782" y="401" fill="#000000" font-family="Helvetica" font-size="11px" text-anchor="middle">
                    Write
                </text>
            </switch>
        </g>
        <path d="M 719.93 380 L 719.93 289.17 L 811.22 289.24" fill="none" stroke="#006eaf" stroke-miterlimit="10" pointer-events="stroke"/>
        <path d="M 816.47 289.25 L 809.47 292.74 L 811.22 289.24 L 809.47 285.74 Z" fill="#006eaf" stroke="#006eaf" stroke-miterlimit="10" pointer-events="all"/>
        <g transform="translate(-0.5 -0.5)">
            <switch>
                <foreignObject style="overflow: visible; text-align: left;" pointer-events="none" width="100%" height="100%" requiredFeatures="http://www.w3.org/TR/SVG11/feature#Extensibility">
                    <div xmlns="http://www.w3.org/1999/xhtml" style="display: flex; align-items: unsafe center; justify-content: unsafe center; width: 1px; height: 1px; padding-top: 334px; margin-left: 718px;">
                        <div style="box-sizing: border-box; font-size: 0; text-align: center; ">
                            <div style="display: inline-block; font-size: 11px; font-family: Helvetica; color: #000000; line-height: 1.2; pointer-events: all; background-color: #ffffff; white-space: nowrap; ">
                                Deploy
>>>>>>> ed31824e
                            </div>
                        </div>
                    </div>
                </foreignObject>
<<<<<<< HEAD
                <text x="1047" y="786" fill="#000000" font-family="Helvetica" font-size="11px" text-anchor="middle">
                    manage
                </text>
            </switch>
        </g>
        <path d="M 831.83 860 L 897 860 L 897 789 L 923.36 789" fill="none" stroke="#000000" stroke-miterlimit="10" pointer-events="stroke"/>
        <path d="M 928.61 789 L 921.61 792.5 L 923.36 789 L 921.61 785.5 Z" fill="#000000" stroke="#000000" stroke-miterlimit="10" pointer-events="all"/>
        <path d="M 794 880 L 794 900 L 793.84 910.63" fill="none" stroke="#000000" stroke-miterlimit="10" pointer-events="stroke"/>
        <path d="M 793.76 915.88 L 790.36 908.83 L 793.84 910.63 L 797.36 908.94 Z" fill="#000000" stroke="#000000" stroke-miterlimit="10" pointer-events="all"/>
        <path d="M 831.83 860 L 897 860 L 897 934 L 923.36 934" fill="none" stroke="#000000" stroke-miterlimit="10" pointer-events="stroke"/>
        <path d="M 928.61 934 L 921.61 937.5 L 923.36 934 L 921.61 930.5 Z" fill="#000000" stroke="#000000" stroke-miterlimit="10" pointer-events="all"/>
        <rect x="755.97" y="840" width="75.86" height="40" rx="6" ry="6" fill="#60a917" stroke="#2d7600" pointer-events="all"/>
        <g transform="translate(-0.5 -0.5)">
            <switch>
                <foreignObject style="overflow: visible; text-align: left;" pointer-events="none" width="100%" height="100%" requiredFeatures="http://www.w3.org/TR/SVG11/feature#Extensibility">
                    <div xmlns="http://www.w3.org/1999/xhtml" style="display: flex; align-items: unsafe center; justify-content: unsafe center; width: 74px; height: 1px; padding-top: 860px; margin-left: 757px;">
                        <div style="box-sizing: border-box; font-size: 0; text-align: center; ">
                            <div style="display: inline-block; font-size: 12px; font-family: Helvetica; color: #ffffff; line-height: 1.2; pointer-events: all; white-space: normal; word-wrap: normal; ">
                                Postgreslet
=======
                <text x="718" y="337" fill="#000000" font-family="Helvetica" font-size="11px" text-anchor="middle">
                    Deploy
                </text>
            </switch>
        </g>
        <path d="M 719.93 416.55 L 719.93 510 L 811.12 510" fill="none" stroke="#006eaf" stroke-miterlimit="10" pointer-events="stroke"/>
        <path d="M 816.37 510 L 809.37 513.5 L 811.12 510 L 809.37 506.5 Z" fill="#006eaf" stroke="#006eaf" stroke-miterlimit="10" pointer-events="all"/>
        <g transform="translate(-0.5 -0.5)">
            <switch>
                <foreignObject style="overflow: visible; text-align: left;" pointer-events="none" width="100%" height="100%" requiredFeatures="http://www.w3.org/TR/SVG11/feature#Extensibility">
                    <div xmlns="http://www.w3.org/1999/xhtml" style="display: flex; align-items: unsafe center; justify-content: unsafe center; width: 1px; height: 1px; padding-top: 475px; margin-left: 718px;">
                        <div style="box-sizing: border-box; font-size: 0; text-align: center; ">
                            <div style="display: inline-block; font-size: 11px; font-family: Helvetica; color: #000000; line-height: 1.2; pointer-events: all; background-color: #ffffff; white-space: nowrap; ">
                                Deploy
>>>>>>> ed31824e
                            </div>
                        </div>
                    </div>
                </foreignObject>
<<<<<<< HEAD
                <text x="794" y="864" fill="#ffffff" font-family="Helvetica" font-size="12px" text-anchor="middle">
                    Postgreslet
                </text>
            </switch>
        </g>
        <path d="M 1005.59 934 L 1080.63 934" fill="none" stroke="#000000" stroke-miterlimit="10" pointer-events="stroke"/>
        <path d="M 1085.88 934 L 1078.88 937.5 L 1080.63 934 L 1078.88 930.5 Z" fill="#000000" stroke="#000000" stroke-miterlimit="10" pointer-events="all"/>
        <g transform="translate(-0.5 -0.5)">
            <switch>
                <foreignObject style="overflow: visible; text-align: left;" pointer-events="none" width="100%" height="100%" requiredFeatures="http://www.w3.org/TR/SVG11/feature#Extensibility">
                    <div xmlns="http://www.w3.org/1999/xhtml" style="display: flex; align-items: unsafe flex-end; justify-content: unsafe center; width: 1px; height: 1px; padding-top: 931px; margin-left: 1047px;">
                        <div style="box-sizing: border-box; font-size: 0; text-align: center; ">
                            <div style="display: inline-block; font-size: 11px; font-family: Helvetica; color: #000000; line-height: 1.2; pointer-events: all; white-space: nowrap; ">
                                manage
=======
                <text x="718" y="478" fill="#000000" font-family="Helvetica" font-size="11px" text-anchor="middle">
                    Deploy
                </text>
            </switch>
        </g>
        <rect x="964" y="246.76" width="81.86" height="40" rx="6" ry="6" fill="#d5e8d4" stroke="#82b366" pointer-events="all"/>
        <rect x="679" y="380" width="81.86" height="36.55" rx="5.48" ry="5.48" fill="#dae8fc" stroke="#6c8ebf" pointer-events="all"/>
        <g transform="translate(-0.5 -0.5)">
            <switch>
                <foreignObject style="overflow: visible; text-align: left;" pointer-events="none" width="100%" height="100%" requiredFeatures="http://www.w3.org/TR/SVG11/feature#Extensibility">
                    <div xmlns="http://www.w3.org/1999/xhtml" style="display: flex; align-items: unsafe center; justify-content: unsafe center; width: 80px; height: 1px; padding-top: 398px; margin-left: 680px;">
                        <div style="box-sizing: border-box; font-size: 0; text-align: center; ">
                            <div style="display: inline-block; font-size: 12px; font-family: Helvetica; color: #000000; line-height: 1.2; pointer-events: all; white-space: normal; word-wrap: normal; ">
                                Postgreslet
>>>>>>> ed31824e
                            </div>
                        </div>
                    </div>
                </foreignObject>
<<<<<<< HEAD
                <text x="1047" y="931" fill="#000000" font-family="Helvetica" font-size="11px" text-anchor="middle">
                    manage
                </text>
            </switch>
        </g>
        <rect x="929.72" y="904" width="75.86" height="60" rx="9" ry="9" fill="#647687" stroke="#314354" pointer-events="all"/>
        <g transform="translate(-0.5 -0.5)">
            <switch>
                <foreignObject style="overflow: visible; text-align: left;" pointer-events="none" width="100%" height="100%" requiredFeatures="http://www.w3.org/TR/SVG11/feature#Extensibility">
                    <div xmlns="http://www.w3.org/1999/xhtml" style="display: flex; align-items: unsafe center; justify-content: unsafe center; width: 74px; height: 1px; padding-top: 934px; margin-left: 931px;">
                        <div style="box-sizing: border-box; font-size: 0; text-align: center; ">
                            <div style="display: inline-block; font-size: 12px; font-family: Helvetica; color: #ffffff; line-height: 1.2; pointer-events: all; white-space: normal; word-wrap: normal; ">
                                Postgres Operator
                                <br/>
                                Project F
=======
                <text x="720" y="402" fill="#000000" font-family="Helvetica" font-size="12px" text-anchor="middle">
                    Postgreslet
                </text>
            </switch>
        </g>
        <rect x="974.23" y="256.76" width="81.86" height="40" rx="6" ry="6" fill="#d5e8d4" stroke="#82b366" pointer-events="all"/>
        <rect x="984.46" y="266.76" width="81.86" height="40" rx="6" ry="6" fill="#d5e8d4" stroke="#82b366" pointer-events="all"/>
        <g transform="translate(-0.5 -0.5)">
            <switch>
                <foreignObject style="overflow: visible; text-align: left;" pointer-events="none" width="100%" height="100%" requiredFeatures="http://www.w3.org/TR/SVG11/feature#Extensibility">
                    <div xmlns="http://www.w3.org/1999/xhtml" style="display: flex; align-items: unsafe center; justify-content: unsafe center; width: 80px; height: 1px; padding-top: 287px; margin-left: 985px;">
                        <div style="box-sizing: border-box; font-size: 0; text-align: center; ">
                            <div style="display: inline-block; font-size: 12px; font-family: Helvetica; color: #000000; line-height: 1.2; pointer-events: all; white-space: normal; word-wrap: normal; ">
                                Postgres 1
>>>>>>> ed31824e
                            </div>
                        </div>
                    </div>
                </foreignObject>
<<<<<<< HEAD
                <text x="968" y="938" fill="#ffffff" font-family="Helvetica" font-size="12px" text-anchor="middle">
                    Postgres Ope...
                </text>
            </switch>
        </g>
        <rect x="1096.48" y="919" width="120.52" height="50" rx="7.5" ry="7.5" fill="#647687" stroke="#314354" pointer-events="all"/>
        <rect x="1087" y="909" width="120" height="50" rx="7.5" ry="7.5" fill="#647687" stroke="#314354" pointer-events="all"/>
        <g transform="translate(-0.5 -0.5)">
            <switch>
                <foreignObject style="overflow: visible; text-align: left;" pointer-events="none" width="100%" height="100%" requiredFeatures="http://www.w3.org/TR/SVG11/feature#Extensibility">
                    <div xmlns="http://www.w3.org/1999/xhtml" style="display: flex; align-items: unsafe center; justify-content: unsafe center; width: 118px; height: 1px; padding-top: 934px; margin-left: 1088px;">
                        <div style="box-sizing: border-box; font-size: 0; text-align: center; ">
                            <div style="display: inline-block; font-size: 12px; font-family: Helvetica; color: #ffffff; line-height: 1.2; pointer-events: all; white-space: normal; word-wrap: normal; ">
                                Database Pod x 2
                                <br/>
                                Project F
=======
                <text x="1025" y="290" fill="#000000" font-family="Helvetica" font-size="12px" text-anchor="middle">
                    Postgres 1
                </text>
            </switch>
        </g>
        <path d="M 914 286.76 L 978.1 286.76" fill="none" stroke="#b20000" stroke-miterlimit="10" pointer-events="stroke"/>
        <path d="M 983.35 286.76 L 976.35 290.26 L 978.1 286.76 L 976.35 283.26 Z" fill="#b20000" stroke="#b20000" stroke-miterlimit="10" pointer-events="all"/>
        <g transform="translate(-0.5 -0.5)">
            <switch>
                <foreignObject style="overflow: visible; text-align: left;" pointer-events="none" width="100%" height="100%" requiredFeatures="http://www.w3.org/TR/SVG11/feature#Extensibility">
                    <div xmlns="http://www.w3.org/1999/xhtml" style="display: flex; align-items: unsafe center; justify-content: unsafe center; width: 1px; height: 1px; padding-top: 287px; margin-left: 949px;">
                        <div style="box-sizing: border-box; font-size: 0; text-align: center; ">
                            <div style="display: inline-block; font-size: 11px; font-family: Helvetica; color: #000000; line-height: 1.2; pointer-events: all; background-color: #ffffff; white-space: nowrap; ">
                                Manage
>>>>>>> ed31824e
                            </div>
                        </div>
                    </div>
                </foreignObject>
<<<<<<< HEAD
                <text x="1147" y="938" fill="#ffffff" font-family="Helvetica" font-size="12px" text-anchor="middle">
                    Database Pod x 2...
                </text>
            </switch>
        </g>
        <rect x="758.48" y="917" width="70.52" height="35" rx="5.25" ry="5.25" fill="#60a917" stroke="#2d7600" pointer-events="all"/>
        <g transform="translate(-0.5 -0.5)">
            <switch>
                <foreignObject style="overflow: visible; text-align: left;" pointer-events="none" width="100%" height="100%" requiredFeatures="http://www.w3.org/TR/SVG11/feature#Extensibility">
                    <div xmlns="http://www.w3.org/1999/xhtml" style="display: flex; align-items: unsafe center; justify-content: unsafe center; width: 69px; height: 1px; padding-top: 935px; margin-left: 759px;">
                        <div style="box-sizing: border-box; font-size: 0; text-align: center; ">
                            <div style="display: inline-block; font-size: 12px; font-family: Helvetica; color: #ffffff; line-height: 1.2; pointer-events: all; white-space: normal; word-wrap: normal; ">
                                ConfigMap
=======
                <text x="949" y="290" fill="#000000" font-family="Helvetica" font-size="11px" text-anchor="middle">
                    Manage
                </text>
            </switch>
        </g>
        <rect x="964" y="470" width="81.86" height="40" rx="6" ry="6" fill="#d5e8d4" stroke="#82b366" pointer-events="all"/>
        <rect x="974.23" y="480" width="81.86" height="40" rx="6" ry="6" fill="#d5e8d4" stroke="#82b366" pointer-events="all"/>
        <rect x="984.46" y="490" width="81.86" height="40" rx="6" ry="6" fill="#d5e8d4" stroke="#82b366" pointer-events="all"/>
        <g transform="translate(-0.5 -0.5)">
            <switch>
                <foreignObject style="overflow: visible; text-align: left;" pointer-events="none" width="100%" height="100%" requiredFeatures="http://www.w3.org/TR/SVG11/feature#Extensibility">
                    <div xmlns="http://www.w3.org/1999/xhtml" style="display: flex; align-items: unsafe center; justify-content: unsafe center; width: 80px; height: 1px; padding-top: 510px; margin-left: 985px;">
                        <div style="box-sizing: border-box; font-size: 0; text-align: center; ">
                            <div style="display: inline-block; font-size: 12px; font-family: Helvetica; color: #000000; line-height: 1.2; pointer-events: all; white-space: normal; word-wrap: normal; ">
                                Postgres n
>>>>>>> ed31824e
                            </div>
                        </div>
                    </div>
                </foreignObject>
<<<<<<< HEAD
                <text x="794" y="938" fill="#ffffff" font-family="Helvetica" font-size="12px" text-anchor="middle">
                    ConfigMap
                </text>
            </switch>
        </g>
        <rect x="836.83" y="840" width="50" height="20" fill="none" stroke="none" pointer-events="all"/>
        <g transform="translate(-0.5 -0.5)">
            <switch>
                <foreignObject style="overflow: visible; text-align: left;" pointer-events="none" width="100%" height="100%" requiredFeatures="http://www.w3.org/TR/SVG11/feature#Extensibility">
                    <div xmlns="http://www.w3.org/1999/xhtml" style="display: flex; align-items: unsafe center; justify-content: unsafe center; width: 1px; height: 1px; padding-top: 850px; margin-left: 862px;">
                        <div style="box-sizing: border-box; font-size: 0; text-align: center; ">
                            <div style="display: inline-block; font-size: 12px; font-family: Helvetica; color: #000000; line-height: 1.2; pointer-events: all; white-space: nowrap; ">
                                <font style="font-size: 11px">
                                    deploy
                                </font>
                            </div>
                        </div>
                    </div>
                </foreignObject>
                <text x="862" y="854" fill="#000000" font-family="Helvetica" font-size="12px" text-anchor="middle">
                    deploy
                </text>
            </switch>
        </g>
        <rect x="789" y="886" width="40" height="20" fill="none" stroke="none" pointer-events="all"/>
        <g transform="translate(-0.5 -0.5)">
            <switch>
                <foreignObject style="overflow: visible; text-align: left;" pointer-events="none" width="100%" height="100%" requiredFeatures="http://www.w3.org/TR/SVG11/feature#Extensibility">
                    <div xmlns="http://www.w3.org/1999/xhtml" style="display: flex; align-items: unsafe center; justify-content: unsafe center; width: 1px; height: 1px; padding-top: 896px; margin-left: 809px;">
                        <div style="box-sizing: border-box; font-size: 0; text-align: center; ">
                            <div style="display: inline-block; font-size: 12px; font-family: Helvetica; color: #000000; line-height: 1.2; pointer-events: all; white-space: nowrap; ">
                                <font style="font-size: 11px">
                                    read
                                </font>
=======
                <text x="1025" y="514" fill="#000000" font-family="Helvetica" font-size="12px" text-anchor="middle">
                    Postgres n
                </text>
            </switch>
        </g>
        <path d="M 914 510 L 978.1 510" fill="none" stroke="#b20000" stroke-miterlimit="10" pointer-events="stroke"/>
        <path d="M 983.35 510 L 976.35 513.5 L 978.1 510 L 976.35 506.5 Z" fill="#b20000" stroke="#b20000" stroke-miterlimit="10" pointer-events="all"/>
        <g transform="translate(-0.5 -0.5)">
            <switch>
                <foreignObject style="overflow: visible; text-align: left;" pointer-events="none" width="100%" height="100%" requiredFeatures="http://www.w3.org/TR/SVG11/feature#Extensibility">
                    <div xmlns="http://www.w3.org/1999/xhtml" style="display: flex; align-items: unsafe center; justify-content: unsafe center; width: 1px; height: 1px; padding-top: 510px; margin-left: 949px;">
                        <div style="box-sizing: border-box; font-size: 0; text-align: center; ">
                            <div style="display: inline-block; font-size: 11px; font-family: Helvetica; color: #000000; line-height: 1.2; pointer-events: all; background-color: #ffffff; white-space: nowrap; ">
                                Manage
>>>>>>> ed31824e
                            </div>
                        </div>
                    </div>
                </foreignObject>
<<<<<<< HEAD
                <text x="809" y="900" fill="#000000" font-family="Helvetica" font-size="12px" text-anchor="middle">
                    read
                </text>
            </switch>
        </g>
        <path d="M 1207 791 L 1310 791.5" fill="none" stroke="#000000" stroke-miterlimit="10" pointer-events="stroke"/>
        <path d="M 1207 932.75 L 1310 933.25" fill="none" stroke="#000000" stroke-miterlimit="10" pointer-events="stroke"/>
        <rect x="737" y="360" width="500" height="290" rx="43.5" ry="43.5" fill="#f0a30a" stroke="#bd7000" pointer-events="all"/>
        <g transform="translate(-0.5 -0.5)">
            <switch>
                <foreignObject style="overflow: visible; text-align: left;" pointer-events="none" width="100%" height="100%" requiredFeatures="http://www.w3.org/TR/SVG11/feature#Extensibility">
                    <div xmlns="http://www.w3.org/1999/xhtml" style="display: flex; align-items: unsafe flex-end; justify-content: unsafe center; width: 498px; height: 1px; padding-top: 647px; margin-left: 738px;">
                        <div style="box-sizing: border-box; font-size: 0; text-align: center; ">
                            <div style="display: inline-block; font-size: 12px; font-family: Helvetica; color: #ffffff; line-height: 1.2; pointer-events: all; white-space: normal; word-wrap: normal; ">
                                Partition stg-kkw7
                                <div></div>
                            </div>
                        </div>
                    </div>
                </foreignObject>
                <text x="987" y="647" fill="#ffffff" font-family="Helvetica" font-size="12px" text-anchor="middle">
                    Partition stg-kkw7&#xa;
                </text>
            </switch>
        </g>
        <rect x="929.72" y="399" width="75.86" height="60" rx="9" ry="9" fill="#647687" stroke="#314354" pointer-events="all"/>
        <g transform="translate(-0.5 -0.5)">
            <switch>
                <foreignObject style="overflow: visible; text-align: left;" pointer-events="none" width="100%" height="100%" requiredFeatures="http://www.w3.org/TR/SVG11/feature#Extensibility">
                    <div xmlns="http://www.w3.org/1999/xhtml" style="display: flex; align-items: unsafe center; justify-content: unsafe center; width: 74px; height: 1px; padding-top: 429px; margin-left: 931px;">
                        <div style="box-sizing: border-box; font-size: 0; text-align: center; ">
                            <div style="display: inline-block; font-size: 12px; font-family: Helvetica; color: #ffffff; line-height: 1.2; pointer-events: all; white-space: normal; word-wrap: normal; ">
                                Postgres Operator
                                <br/>
                                Project C
=======
                <text x="949" y="513" fill="#000000" font-family="Helvetica" font-size="11px" text-anchor="middle">
                    Manage
                </text>
            </switch>
        </g>
        <path d="M 865.72 304.52 L 865.72 342.28 L 865.74 373.63" fill="none" stroke="#b20000" stroke-miterlimit="10" pointer-events="stroke"/>
        <path d="M 865.74 378.88 L 862.24 371.88 L 865.74 373.63 L 869.24 371.88 Z" fill="#b20000" stroke="#b20000" stroke-miterlimit="10" pointer-events="all"/>
        <g transform="translate(-0.5 -0.5)">
            <switch>
                <foreignObject style="overflow: visible; text-align: left;" pointer-events="none" width="100%" height="100%" requiredFeatures="http://www.w3.org/TR/SVG11/feature#Extensibility">
                    <div xmlns="http://www.w3.org/1999/xhtml" style="display: flex; align-items: unsafe center; justify-content: unsafe center; width: 1px; height: 1px; padding-top: 342px; margin-left: 866px;">
                        <div style="box-sizing: border-box; font-size: 0; text-align: center; ">
                            <div style="display: inline-block; font-size: 11px; font-family: Helvetica; color: #000000; line-height: 1.2; pointer-events: all; background-color: #ffffff; white-space: nowrap; ">
                                Read
>>>>>>> ed31824e
                            </div>
                        </div>
                    </div>
                </foreignObject>
<<<<<<< HEAD
                <text x="968" y="433" fill="#ffffff" font-family="Helvetica" font-size="12px" text-anchor="middle">
                    Postgres Ope...
                </text>
            </switch>
        </g>
        <rect x="1087" y="404" width="120" height="50" rx="7.5" ry="7.5" fill="#647687" stroke="#314354" pointer-events="all"/>
        <g transform="translate(-0.5 -0.5)">
            <switch>
                <foreignObject style="overflow: visible; text-align: left;" pointer-events="none" width="100%" height="100%" requiredFeatures="http://www.w3.org/TR/SVG11/feature#Extensibility">
                    <div xmlns="http://www.w3.org/1999/xhtml" style="display: flex; align-items: unsafe center; justify-content: unsafe center; width: 118px; height: 1px; padding-top: 429px; margin-left: 1088px;">
                        <div style="box-sizing: border-box; font-size: 0; text-align: center; ">
                            <div style="display: inline-block; font-size: 12px; font-family: Helvetica; color: #ffffff; line-height: 1.2; pointer-events: all; white-space: normal; word-wrap: normal; ">
                                Database Pod x1
                                <br/>
                                Project C
=======
                <text x="866" y="346" fill="#000000" font-family="Helvetica" font-size="11px" text-anchor="middle">
                    Read
                </text>
            </switch>
        </g>
        <rect x="817.49" y="269" width="96.51" height="35.52" rx="5.33" ry="5.33" fill="#f8cecc" stroke="#b85450" pointer-events="all"/>
        <g transform="translate(-0.5 -0.5)">
            <switch>
                <foreignObject style="overflow: visible; text-align: left;" pointer-events="none" width="100%" height="100%" requiredFeatures="http://www.w3.org/TR/SVG11/feature#Extensibility">
                    <div xmlns="http://www.w3.org/1999/xhtml" style="display: flex; align-items: unsafe center; justify-content: unsafe center; width: 95px; height: 1px; padding-top: 287px; margin-left: 818px;">
                        <div style="box-sizing: border-box; font-size: 0; text-align: center; ">
                            <div style="display: inline-block; font-size: 12px; font-family: Helvetica; color: #000000; line-height: 1.2; pointer-events: all; white-space: normal; word-wrap: normal; ">
                                Operator 1
>>>>>>> ed31824e
                            </div>
                        </div>
                    </div>
                </foreignObject>
<<<<<<< HEAD
                <text x="1147" y="433" fill="#ffffff" font-family="Helvetica" font-size="12px" text-anchor="middle">
                    Database Pod x1...
                </text>
            </switch>
        </g>
        <path d="M 1005.59 429 L 1080.63 429" fill="none" stroke="#000000" stroke-miterlimit="10" pointer-events="stroke"/>
        <path d="M 1085.88 429 L 1078.88 432.5 L 1080.63 429 L 1078.88 425.5 Z" fill="#000000" stroke="#000000" stroke-miterlimit="10" pointer-events="all"/>
        <g transform="translate(-0.5 -0.5)">
            <switch>
                <foreignObject style="overflow: visible; text-align: left;" pointer-events="none" width="100%" height="100%" requiredFeatures="http://www.w3.org/TR/SVG11/feature#Extensibility">
                    <div xmlns="http://www.w3.org/1999/xhtml" style="display: flex; align-items: unsafe flex-end; justify-content: unsafe center; width: 1px; height: 1px; padding-top: 426px; margin-left: 1047px;">
                        <div style="box-sizing: border-box; font-size: 0; text-align: center; ">
                            <div style="display: inline-block; font-size: 11px; font-family: Helvetica; color: #000000; line-height: 1.2; pointer-events: all; white-space: nowrap; ">
                                manage
=======
                <text x="866" y="290" fill="#000000" font-family="Helvetica" font-size="12px" text-anchor="middle">
                    Operator 1
                </text>
            </switch>
        </g>
        <rect x="817.49" y="492.24" width="96.51" height="35.52" rx="5.33" ry="5.33" fill="#f8cecc" stroke="#b85450" pointer-events="all"/>
        <g transform="translate(-0.5 -0.5)">
            <switch>
                <foreignObject style="overflow: visible; text-align: left;" pointer-events="none" width="100%" height="100%" requiredFeatures="http://www.w3.org/TR/SVG11/feature#Extensibility">
                    <div xmlns="http://www.w3.org/1999/xhtml" style="display: flex; align-items: unsafe center; justify-content: unsafe center; width: 95px; height: 1px; padding-top: 510px; margin-left: 818px;">
                        <div style="box-sizing: border-box; font-size: 0; text-align: center; ">
                            <div style="display: inline-block; font-size: 12px; font-family: Helvetica; color: #000000; line-height: 1.2; pointer-events: all; white-space: normal; word-wrap: normal; ">
                                Operator n
>>>>>>> ed31824e
                            </div>
                        </div>
                    </div>
                </foreignObject>
<<<<<<< HEAD
                <text x="1047" y="426" fill="#000000" font-family="Helvetica" font-size="11px" text-anchor="middle">
                    manage
                </text>
            </switch>
        </g>
        <path d="M 831.83 500 L 897 500 L 897 429 L 923.36 429" fill="none" stroke="#000000" stroke-miterlimit="10" pointer-events="stroke"/>
        <path d="M 928.61 429 L 921.61 432.5 L 923.36 429 L 921.61 425.5 Z" fill="#000000" stroke="#000000" stroke-miterlimit="10" pointer-events="all"/>
        <path d="M 794 520 L 794 540 L 793.84 550.63" fill="none" stroke="#000000" stroke-miterlimit="10" pointer-events="stroke"/>
        <path d="M 793.76 555.88 L 790.36 548.83 L 793.84 550.63 L 797.36 548.94 Z" fill="#000000" stroke="#000000" stroke-miterlimit="10" pointer-events="all"/>
        <path d="M 831.83 500 L 897 500 L 897 574 L 923.36 574" fill="none" stroke="#000000" stroke-miterlimit="10" pointer-events="stroke"/>
        <path d="M 928.61 574 L 921.61 577.5 L 923.36 574 L 921.61 570.5 Z" fill="#000000" stroke="#000000" stroke-miterlimit="10" pointer-events="all"/>
        <rect x="755.97" y="480" width="75.86" height="40" rx="6" ry="6" fill="#60a917" stroke="#2d7600" pointer-events="all"/>
        <g transform="translate(-0.5 -0.5)">
            <switch>
                <foreignObject style="overflow: visible; text-align: left;" pointer-events="none" width="100%" height="100%" requiredFeatures="http://www.w3.org/TR/SVG11/feature#Extensibility">
                    <div xmlns="http://www.w3.org/1999/xhtml" style="display: flex; align-items: unsafe center; justify-content: unsafe center; width: 74px; height: 1px; padding-top: 500px; margin-left: 757px;">
                        <div style="box-sizing: border-box; font-size: 0; text-align: center; ">
                            <div style="display: inline-block; font-size: 12px; font-family: Helvetica; color: #ffffff; line-height: 1.2; pointer-events: all; white-space: normal; word-wrap: normal; ">
                                Postgreslet
=======
                <text x="866" y="514" fill="#000000" font-family="Helvetica" font-size="12px" text-anchor="middle">
                    Operator n
                </text>
            </switch>
        </g>
        <rect x="827.49" y="390" width="96.51" height="36.55" rx="5.48" ry="5.48" fill="#f8cecc" stroke="#b85450" pointer-events="all"/>
        <rect x="817.49" y="380" width="96.51" height="36.55" rx="5.48" ry="5.48" fill="#f8cecc" stroke="#b85450" pointer-events="all"/>
        <g transform="translate(-0.5 -0.5)">
            <switch>
                <foreignObject style="overflow: visible; text-align: left;" pointer-events="none" width="100%" height="100%" requiredFeatures="http://www.w3.org/TR/SVG11/feature#Extensibility">
                    <div xmlns="http://www.w3.org/1999/xhtml" style="display: flex; align-items: unsafe center; justify-content: unsafe center; width: 95px; height: 1px; padding-top: 398px; margin-left: 818px;">
                        <div style="box-sizing: border-box; font-size: 0; text-align: center; ">
                            <div style="display: inline-block; font-size: 12px; font-family: Helvetica; color: #000000; line-height: 1.2; pointer-events: all; white-space: normal; word-wrap: normal; ">
                                Postgresql CRD
>>>>>>> ed31824e
                            </div>
                        </div>
                    </div>
                </foreignObject>
<<<<<<< HEAD
                <text x="794" y="504" fill="#ffffff" font-family="Helvetica" font-size="12px" text-anchor="middle">
                    Postgreslet
                </text>
            </switch>
        </g>
        <path d="M 1005.59 574 L 1080.63 574" fill="none" stroke="#000000" stroke-miterlimit="10" pointer-events="stroke"/>
        <path d="M 1085.88 574 L 1078.88 577.5 L 1080.63 574 L 1078.88 570.5 Z" fill="#000000" stroke="#000000" stroke-miterlimit="10" pointer-events="all"/>
        <g transform="translate(-0.5 -0.5)">
            <switch>
                <foreignObject style="overflow: visible; text-align: left;" pointer-events="none" width="100%" height="100%" requiredFeatures="http://www.w3.org/TR/SVG11/feature#Extensibility">
                    <div xmlns="http://www.w3.org/1999/xhtml" style="display: flex; align-items: unsafe flex-end; justify-content: unsafe center; width: 1px; height: 1px; padding-top: 571px; margin-left: 1047px;">
                        <div style="box-sizing: border-box; font-size: 0; text-align: center; ">
                            <div style="display: inline-block; font-size: 11px; font-family: Helvetica; color: #000000; line-height: 1.2; pointer-events: all; white-space: nowrap; ">
                                manage
=======
                <text x="866" y="402" fill="#000000" font-family="Helvetica" font-size="12px" text-anchor="middle">
                    Postgresql CRD
                </text>
            </switch>
        </g>
        <path d="M 865.74 492.24 L 865.74 422.92" fill="none" stroke="#b20000" stroke-miterlimit="10" pointer-events="stroke"/>
        <path d="M 865.74 417.67 L 869.24 424.67 L 865.74 422.92 L 862.24 424.67 Z" fill="#b20000" stroke="#b20000" stroke-miterlimit="10" pointer-events="all"/>
        <g transform="translate(-0.5 -0.5)">
            <switch>
                <foreignObject style="overflow: visible; text-align: left;" pointer-events="none" width="100%" height="100%" requiredFeatures="http://www.w3.org/TR/SVG11/feature#Extensibility">
                    <div xmlns="http://www.w3.org/1999/xhtml" style="display: flex; align-items: unsafe center; justify-content: unsafe center; width: 1px; height: 1px; padding-top: 458px; margin-left: 867px;">
                        <div style="box-sizing: border-box; font-size: 0; text-align: center; ">
                            <div style="display: inline-block; font-size: 11px; font-family: Helvetica; color: #000000; line-height: 1.2; pointer-events: all; background-color: #ffffff; white-space: nowrap; ">
                                Read
>>>>>>> ed31824e
                            </div>
                        </div>
                    </div>
                </foreignObject>
<<<<<<< HEAD
                <text x="1047" y="571" fill="#000000" font-family="Helvetica" font-size="11px" text-anchor="middle">
                    manage
                </text>
            </switch>
        </g>
        <rect x="929.72" y="544" width="75.86" height="60" rx="9" ry="9" fill="#647687" stroke="#314354" pointer-events="all"/>
        <g transform="translate(-0.5 -0.5)">
            <switch>
                <foreignObject style="overflow: visible; text-align: left;" pointer-events="none" width="100%" height="100%" requiredFeatures="http://www.w3.org/TR/SVG11/feature#Extensibility">
                    <div xmlns="http://www.w3.org/1999/xhtml" style="display: flex; align-items: unsafe center; justify-content: unsafe center; width: 74px; height: 1px; padding-top: 574px; margin-left: 931px;">
                        <div style="box-sizing: border-box; font-size: 0; text-align: center; ">
                            <div style="display: inline-block; font-size: 12px; font-family: Helvetica; color: #ffffff; line-height: 1.2; pointer-events: all; white-space: normal; word-wrap: normal; ">
                                Postgres Operator
                                <br/>
                                Project D
=======
                <text x="867" y="461" fill="#000000" font-family="Helvetica" font-size="11px" text-anchor="middle">
                    Read
                </text>
            </switch>
        </g>
        <path d="M 679 398.28 L 601.52 398.28 L 601.52 400 L 530.37 400" fill="none" stroke="#006eaf" stroke-miterlimit="10" pointer-events="stroke"/>
        <path d="M 525.12 400 L 532.12 396.5 L 530.37 400 L 532.12 403.5 Z" fill="#006eaf" stroke="#006eaf" stroke-miterlimit="10" pointer-events="all"/>
        <g transform="translate(-0.5 -0.5)">
            <switch>
                <foreignObject style="overflow: visible; text-align: left;" pointer-events="none" width="100%" height="100%" requiredFeatures="http://www.w3.org/TR/SVG11/feature#Extensibility">
                    <div xmlns="http://www.w3.org/1999/xhtml" style="display: flex; align-items: unsafe center; justify-content: unsafe center; width: 1px; height: 1px; padding-top: 399px; margin-left: 602px;">
                        <div style="box-sizing: border-box; font-size: 0; text-align: center; ">
                            <div style="display: inline-block; font-size: 11px; font-family: Helvetica; color: #000000; line-height: 1.2; pointer-events: all; background-color: #ffffff; white-space: nowrap; ">
                                Read
>>>>>>> ed31824e
                            </div>
                        </div>
                    </div>
                </foreignObject>
<<<<<<< HEAD
                <text x="968" y="578" fill="#ffffff" font-family="Helvetica" font-size="12px" text-anchor="middle">
                    Postgres Ope...
                </text>
            </switch>
        </g>
        <rect x="1087" y="549" width="120" height="50" rx="7.5" ry="7.5" fill="#647687" stroke="#314354" pointer-events="all"/>
        <g transform="translate(-0.5 -0.5)">
            <switch>
                <foreignObject style="overflow: visible; text-align: left;" pointer-events="none" width="100%" height="100%" requiredFeatures="http://www.w3.org/TR/SVG11/feature#Extensibility">
                    <div xmlns="http://www.w3.org/1999/xhtml" style="display: flex; align-items: unsafe center; justify-content: unsafe center; width: 118px; height: 1px; padding-top: 574px; margin-left: 1088px;">
                        <div style="box-sizing: border-box; font-size: 0; text-align: center; ">
                            <div style="display: inline-block; font-size: 12px; font-family: Helvetica; color: #ffffff; line-height: 1.2; pointer-events: all; white-space: normal; word-wrap: normal; ">
                                Database Pod x 1
                                <br/>
                                Project D
                            </div>
                        </div>
                    </div>
                </foreignObject>
                <text x="1147" y="578" fill="#ffffff" font-family="Helvetica" font-size="12px" text-anchor="middle">
                    Database Pod x 1...
                </text>
            </switch>
        </g>
        <rect x="758.48" y="557" width="70.52" height="35" rx="5.25" ry="5.25" fill="#60a917" stroke="#2d7600" pointer-events="all"/>
        <g transform="translate(-0.5 -0.5)">
            <switch>
                <foreignObject style="overflow: visible; text-align: left;" pointer-events="none" width="100%" height="100%" requiredFeatures="http://www.w3.org/TR/SVG11/feature#Extensibility">
                    <div xmlns="http://www.w3.org/1999/xhtml" style="display: flex; align-items: unsafe center; justify-content: unsafe center; width: 69px; height: 1px; padding-top: 575px; margin-left: 759px;">
                        <div style="box-sizing: border-box; font-size: 0; text-align: center; ">
                            <div style="display: inline-block; font-size: 12px; font-family: Helvetica; color: #ffffff; line-height: 1.2; pointer-events: all; white-space: normal; word-wrap: normal; ">
                                ConfigMap
                            </div>
                        </div>
                    </div>
                </foreignObject>
                <text x="794" y="578" fill="#ffffff" font-family="Helvetica" font-size="12px" text-anchor="middle">
                    ConfigMap
                </text>
            </switch>
        </g>
        <rect x="836.83" y="480" width="50" height="20" fill="none" stroke="none" pointer-events="all"/>
        <g transform="translate(-0.5 -0.5)">
            <switch>
                <foreignObject style="overflow: visible; text-align: left;" pointer-events="none" width="100%" height="100%" requiredFeatures="http://www.w3.org/TR/SVG11/feature#Extensibility">
                    <div xmlns="http://www.w3.org/1999/xhtml" style="display: flex; align-items: unsafe center; justify-content: unsafe center; width: 1px; height: 1px; padding-top: 490px; margin-left: 862px;">
                        <div style="box-sizing: border-box; font-size: 0; text-align: center; ">
                            <div style="display: inline-block; font-size: 12px; font-family: Helvetica; color: #000000; line-height: 1.2; pointer-events: all; white-space: nowrap; ">
                                <font style="font-size: 11px">
                                    deploy
                                </font>
                            </div>
                        </div>
                    </div>
                </foreignObject>
                <text x="862" y="494" fill="#000000" font-family="Helvetica" font-size="12px" text-anchor="middle">
                    deploy
                </text>
            </switch>
        </g>
        <rect x="789" y="526" width="40" height="20" fill="none" stroke="none" pointer-events="all"/>
        <g transform="translate(-0.5 -0.5)">
            <switch>
                <foreignObject style="overflow: visible; text-align: left;" pointer-events="none" width="100%" height="100%" requiredFeatures="http://www.w3.org/TR/SVG11/feature#Extensibility">
                    <div xmlns="http://www.w3.org/1999/xhtml" style="display: flex; align-items: unsafe center; justify-content: unsafe center; width: 1px; height: 1px; padding-top: 536px; margin-left: 809px;">
                        <div style="box-sizing: border-box; font-size: 0; text-align: center; ">
                            <div style="display: inline-block; font-size: 12px; font-family: Helvetica; color: #000000; line-height: 1.2; pointer-events: all; white-space: nowrap; ">
                                <font style="font-size: 11px">
                                    read
                                </font>
=======
                <text x="602" y="403" fill="#000000" font-family="Helvetica" font-size="11px" text-anchor="middle">
                    Read
                </text>
            </switch>
        </g>
        <path d="M 1066.32 286.76 L 1124 286.83 L 1124 65.03 L 910.37 65" fill="none" stroke="#2d7600" stroke-miterlimit="10" pointer-events="stroke"/>
        <path d="M 905.12 65 L 912.12 61.5 L 910.37 65 L 912.12 68.5 Z" fill="#2d7600" stroke="#2d7600" stroke-miterlimit="10" pointer-events="all"/>
        <g transform="translate(-0.5 -0.5)">
            <switch>
                <foreignObject style="overflow: visible; text-align: left;" pointer-events="none" width="100%" height="100%" requiredFeatures="http://www.w3.org/TR/SVG11/feature#Extensibility">
                    <div xmlns="http://www.w3.org/1999/xhtml" style="display: flex; align-items: unsafe center; justify-content: unsafe center; width: 1px; height: 1px; padding-top: 218px; margin-left: 1126px;">
                        <div style="box-sizing: border-box; font-size: 0; text-align: center; ">
                            <div style="display: inline-block; font-size: 11px; font-family: Helvetica; color: #000000; line-height: 1.2; pointer-events: all; background-color: #ffffff; white-space: nowrap; ">
                                Write
>>>>>>> ed31824e
                            </div>
                        </div>
                    </div>
                </foreignObject>
<<<<<<< HEAD
                <text x="809" y="540" fill="#000000" font-family="Helvetica" font-size="12px" text-anchor="middle">
                    read
                </text>
            </switch>
        </g>
        <path d="M 1207 427.75 L 1310 428.25" fill="none" stroke="#000000" stroke-miterlimit="10" pointer-events="stroke"/>
        <path d="M 1207 572.75 L 1310 573.25" fill="none" stroke="#000000" stroke-miterlimit="10" pointer-events="stroke"/>
        <rect x="417" y="1090" width="120" height="20" rx="3" ry="3" fill="#99ffff" stroke="none" pointer-events="all"/>
        <g transform="translate(-0.5 -0.5)">
            <switch>
                <foreignObject style="overflow: visible; text-align: left;" pointer-events="none" width="100%" height="100%" requiredFeatures="http://www.w3.org/TR/SVG11/feature#Extensibility">
                    <div xmlns="http://www.w3.org/1999/xhtml" style="display: flex; align-items: unsafe center; justify-content: unsafe center; width: 118px; height: 1px; padding-top: 1100px; margin-left: 418px;">
                        <div style="box-sizing: border-box; font-size: 0; text-align: center; ">
                            <div style="display: inline-block; font-size: 12px; font-family: Helvetica; color: #ffffff; line-height: 1.2; pointer-events: all; white-space: normal; word-wrap: normal; ">
                                <font color="#000000">
                                    control-plane kcluster
                                </font>
                            </div>
                        </div>
                    </div>
                </foreignObject>
                <text x="477" y="1104" fill="#ffffff" font-family="Helvetica" font-size="12px" text-anchor="middle">
                    control-plane kclust...
                </text>
            </switch>
        </g>
        <path d="M 1207 69 L 1310 69 L 1310 1044 L 377 1044 L 377 986.37" fill="none" stroke="#000000" stroke-miterlimit="10" pointer-events="stroke"/>
        <path d="M 377 981.12 L 380.5 988.12 L 377 986.37 L 373.5 988.12 Z" fill="#000000" stroke="#000000" stroke-miterlimit="10" pointer-events="all"/>
        <g transform="translate(-0.5 -0.5)">
            <switch>
                <foreignObject style="overflow: visible; text-align: left;" pointer-events="none" width="100%" height="100%" requiredFeatures="http://www.w3.org/TR/SVG11/feature#Extensibility">
                    <div xmlns="http://www.w3.org/1999/xhtml" style="display: flex; align-items: unsafe flex-end; justify-content: unsafe center; width: 1px; height: 1px; padding-top: 997px; margin-left: 1310px;">
                        <div style="box-sizing: border-box; font-size: 0; text-align: center; ">
                            <div style="display: inline-block; font-size: 11px; font-family: Helvetica; color: #000000; line-height: 1.2; pointer-events: all; white-space: nowrap; ">
                                <span style="background-color: rgb(255 , 255 , 255)">
                                    backup
                                    <br/>
                                </span>
=======
                <text x="1126" y="221" fill="#000000" font-family="Helvetica" font-size="11px" text-anchor="middle">
                    Write
                </text>
            </switch>
        </g>
        <path d="M 1066.32 510 L 1164 510 L 1164 145.03 L 910.37 145" fill="none" stroke="#2d7600" stroke-miterlimit="10" pointer-events="stroke"/>
        <path d="M 905.12 145 L 912.12 141.5 L 910.37 145 L 912.12 148.5 Z" fill="#2d7600" stroke="#2d7600" stroke-miterlimit="10" pointer-events="all"/>
        <g transform="translate(-0.5 -0.5)">
            <switch>
                <foreignObject style="overflow: visible; text-align: left;" pointer-events="none" width="100%" height="100%" requiredFeatures="http://www.w3.org/TR/SVG11/feature#Extensibility">
                    <div xmlns="http://www.w3.org/1999/xhtml" style="display: flex; align-items: unsafe center; justify-content: unsafe center; width: 1px; height: 1px; padding-top: 307px; margin-left: 1166px;">
                        <div style="box-sizing: border-box; font-size: 0; text-align: center; ">
                            <div style="display: inline-block; font-size: 11px; font-family: Helvetica; color: #000000; line-height: 1.2; pointer-events: all; background-color: #ffffff; white-space: nowrap; ">
                                Write
>>>>>>> ed31824e
                            </div>
                        </div>
                    </div>
                </foreignObject>
<<<<<<< HEAD
                <text x="1310" y="997" fill="#000000" font-family="Helvetica" font-size="11px" text-anchor="middle">
                    backup&#xa;
                </text>
            </switch>
        </g>
        <path d="M 1207 214 L 1310 214.5" fill="none" stroke="#000000" stroke-miterlimit="10" pointer-events="stroke"/>
        <path d="M 755.97 500 L 643.37 500" fill="none" stroke="#000000" stroke-miterlimit="10" pointer-events="stroke"/>
        <path d="M 638.12 500 L 645.12 496.5 L 643.37 500 L 645.12 503.5 Z" fill="#000000" stroke="#000000" stroke-miterlimit="10" pointer-events="all"/>
        <path d="M 755.97 860 L 717 860 L 717 500 L 643.37 500" fill="none" stroke="#000000" stroke-miterlimit="10" pointer-events="stroke"/>
        <path d="M 638.12 500 L 645.12 496.5 L 643.37 500 L 645.12 503.5 Z" fill="#000000" stroke="#000000" stroke-miterlimit="10" pointer-events="all"/>
        <rect x="377" y="545" width="40" height="20" fill="none" stroke="none" pointer-events="all"/>
        <g transform="translate(-0.5 -0.5)">
            <switch>
                <foreignObject style="overflow: visible; text-align: left;" pointer-events="none" width="100%" height="100%" requiredFeatures="http://www.w3.org/TR/SVG11/feature#Extensibility">
                    <div xmlns="http://www.w3.org/1999/xhtml" style="display: flex; align-items: unsafe center; justify-content: unsafe center; width: 1px; height: 1px; padding-top: 555px; margin-left: 397px;">
                        <div style="box-sizing: border-box; font-size: 0; text-align: center; ">
                            <div style="display: inline-block; font-size: 11px; font-family: Helvetica; color: #000000; line-height: 1.2; pointer-events: all; white-space: nowrap; ">
                                notify
=======
                <text x="1166" y="310" fill="#000000" font-family="Helvetica" font-size="11px" text-anchor="middle">
                    Write
                </text>
            </switch>
        </g>
        <path d="M 534 95 L 674.63 95" fill="none" stroke="#006eaf" stroke-miterlimit="10" pointer-events="stroke"/>
        <path d="M 679.88 95 L 672.88 98.5 L 674.63 95 L 672.88 91.5 Z" fill="#006eaf" stroke="#006eaf" stroke-miterlimit="10" pointer-events="all"/>
        <g transform="translate(-0.5 -0.5)">
            <switch>
                <foreignObject style="overflow: visible; text-align: left;" pointer-events="none" width="100%" height="100%" requiredFeatures="http://www.w3.org/TR/SVG11/feature#Extensibility">
                    <div xmlns="http://www.w3.org/1999/xhtml" style="display: flex; align-items: unsafe center; justify-content: unsafe center; width: 1px; height: 1px; padding-top: 95px; margin-left: 618px;">
                        <div style="box-sizing: border-box; font-size: 0; text-align: center; ">
                            <div style="display: inline-block; font-size: 11px; font-family: Helvetica; color: #000000; line-height: 1.2; pointer-events: all; background-color: #ffffff; white-space: nowrap; ">
                                Create S3
                                <br/>
                                User/Bucket
>>>>>>> ed31824e
                            </div>
                        </div>
                    </div>
                </foreignObject>
<<<<<<< HEAD
                <text x="397" y="558" fill="#000000" font-family="Helvetica" font-size="11px" text-anchor="middle">
                    notify
=======
                <text x="618" y="99" fill="#000000" font-family="Helvetica" font-size="11px" text-anchor="middle">
                    Create S3...
>>>>>>> ed31824e
                </text>
            </switch>
        </g>
    </g>
    <switch>
        <g requiredFeatures="http://www.w3.org/TR/SVG11/feature#Extensibility"/>
        <a transform="translate(0,-5)" xlink:href="https://www.diagrams.net/doc/faq/svg-export-text-problems" target="_blank">
            <text text-anchor="middle" font-size="10px" x="50%" y="100%">
                Viewer does not support full SVG 1.1
            </text>
        </a>
    </switch>
</svg><|MERGE_RESOLUTION|>--- conflicted
+++ resolved
@@ -1,31 +1,3 @@
-<<<<<<< HEAD
-<svg host="65bd71144e" xmlns="http://www.w3.org/2000/svg" xmlns:xlink="http://www.w3.org/1999/xlink" version="1.1" width="1388px" height="1111px" viewBox="-0.5 -0.5 1388 1111" content="&lt;mxfile&gt;&lt;diagram id=&quot;WJm1t4LhkV4THJWzsXTN&quot; name=&quot;Page-1&quot;&gt;7V1bc6M4Fv41qdp9sAvduDzmOttV3TWpyVZNzyO2sc2EIC/GnWR+/Qpb4iZBMJYt7MQP3UYGBb5z0TnnO8AVun15+y3xV8sfdBZEV9CavV2huysIgQM99l828s5HiOfsRhZJONuNWcXAU/hPwHcUo5twFqz52G4opTRKw1V1cErjOJimlTE/Sehrdbc5jWaVgZW/CKSBp6kfyaN/hrN0uRt1oVOM/ycIF0vxl4HNr3jiT58XCd3E/O9dQfSw/ex+fvHFXPxC10t/Rl9LQ+j+Ct0mlKa7by9vt0GUgVuF7aHh1/y8kyBOuxyAxYn/8qNNIM7ZjtjBN7PwF/u6yL6KITZRZXR7Cem7gG174UE2NWA/vy7DNHha+dPs11emKWxsmb5E/Oc5jdNbGtFkeyyabz9s3I/CRczGpuwSAvbjTeRPguiRrsM0pJUffgVJGjKhfa/t8BLOZtkp5Ttc8yknNE3pi5jyJpeVOI2Yxtlh8zCKSmfmeVsBsjNLplxVMdtapwl9DmqHyvhzkWSnEryVhrg8fgvoS5Am72wX/uuICCvg1jOCiA+8FrqIHT62LOkhInzQ5/q/yGcvdIB94WqgVgkoKcTv3+5uD5R1FVEw8UEAJQzZL5Zl318/yNrBjUgPwMhBNYABlgAGUAEw1oAvFmdcAjOYMffDN2mSLumCxn50X4zeFHBbbKvY5zulKw7y30GavnMF9TcprYogeAvTn9nhY8K3/qps3b3xubcb76WNxyAJ2VVmJrcbi9kV/yxvlGbKNouptltiLoWwsw8XNj9xANqEvKabZMox4zJM/WQRCPEImWV4tqpCEkR+Gv6quvtDpIokq7mepuxC65JmDn+Vfd28RLsdmt1Y7q3qbiylNfOimzQKYwatWA0tTZZiezVXBBSWghSGYmswFCAvTdMk8NPAiPn0VPqa57Mt3wOOyhjgnWNbVslQwR5m2nehqzrZ3B472R+W7Q/Yus1ve+h1kvjvpR1WNIzTdWnmx2ygpLa5OQq1dXE1CtrzAPZldw6F3uYX083nAzIcnw9aVanZS/fVCteUT8bAPRfUC/dSeJS/Kg7lJGuqQnraTbqz9CTvfxvRzWx0/fjtooNRYJHTBaO2ImyZMjDTMF4MAOk8KdSBNLFwBWnbPh3OroTzE7o0fOuafEp8gazIt3+wfy0WT6eLJGDRgvUtXqd+PJXDx0Mw7xDQHRNzIHmPrqmsjghdkfUcBq4E4s2dY7WCWBPHw4PHPprAxagKLhTbJWxz7S1jC1yiAVx5AXxif9/6fRUkviq1PGfXQWpIE9l3uEdyHWINHH6Q2Ih0OYRTxXBizEBZhEhKXPLId37qT/w188hWlqNuVqLOPElEjfkxoX9nNQ1o/dTrt7Fju0q/jQBGBB9b4V23ovBIofCAHKsCKS+WTM/WWcx3SU4FW1WMidUxIIE6MHYkjFdc8SNmlhcUgtgGQZbD6l2FcHaVkY+x/5IVxaL3C/Ic0MYG8ZYrsiVv/uxm/06jzTrjCnRCPrd8ZPm94kMNkANkmYNcrAEKfnZSZ2czDDIJ5DDY/9vQ3Q6iLlQa2h37PVgETC4lgnc3i8T7ThpZXwZj2hbGK1hVPiRRvfU6ds7kqvSlGoNpWTHIxyuGKt7XYlsASpLexvsazWpY6RXABu0KKyoGr346XXZQ7+5qyxxj+I8/2U6VwcyZCzYvubkid9lcLDNY8zLtPlXbfWJNWIF5BCw5jT2eVjf3l6xXflyBWvimoolmxH3ZdZabLCb/goTlE+y02N+1at//Lfs2wRZa68yONuvMfKzV7l+RVuT+bXc2DS5uoAlh9+p/o4a2E4SN6lfOOLnPHEbCiaFRzmcf0tZgH4VmglYmVAms+vaRi6pz7BSIH1aIV55J4kc4NZvPtNM7aaa9SWOMbeUpN56ZfIBm0li0UX6pclf6UmhdxReZc0Vy7L6lMKdpdFgcNywG067FcSzAOGU7HWrOkHhCJEcY2Q+jXdiVhRYArN7k8OGP+6f/NuZFlxYkYtf5WIhHixIVhQUJ4ixAWXW/1Lw5nCN7VW6wVkGAawAQRwaAEGtsWdAhrg0t2/VsBR6eDkAUaf+jz/Rn2xoIrXkQjV5Xa2CBUzVrayvImG/vlnWo0L+PDaawD1k7LJV96NEHIOtDUXkrKMFm+uRaqwJoLYLuA7/41YNjh2WXyPEQy2cxrhZuRORUEo5DxsJoCQGOyFB0U+KYyJz4ix9n95ucSSzXbjyNNtci1kqIJjS50rdNzAVpRKbZjUiqZwTdGXZHBftx0sF9Uy9gVwNIUXBvyrzq+xOvJvED8y4ik9ZmVWK/ntDeq9/HCmMbtFO5XnsuHrWvbR9RkNxkTFu+Rw4y/H33h5bmCg2RWf7Hc2D5+0Rc7lhETruoqyoJRTjcIeLSUgAgcheAuYjr2NGTp/LK2pfx7ti3dgR0yUv0JqYDz0uAoqZwqsTEllPIUv/dI51trwIWJYXLl1Z+v3QuHjlvVBYuddxnnQdT5fIwjefh4oe/uqilA4Jx3Q5EtbFsBywggjLUSEMrNbZVjeo6asSzYBXR90FWibWIzvPGLidltp9q85lq1Vc1rWqpEduqRF2HDJPAn12uBIVN5Y9iOWFLE+5QWznr9aOWX2DlnXtKt6ZlBRETty7p8PNUhevrOerIQ+pZzs3ebNynHpFXmcyw9arKxEAeIQBrZKBwZU2Vhvr+mltBQJeS5I4g/ajXqxfTJi1yjQLWz8NiT7ZiWxVleEiDGUNXTpM6I92SzhcS7A+QuK8Wy1GXEhAt1CNUxs5KQKSLLsDsf9EG2HfYEmp+yLOXafp4shi9uluWXuMqe2Hke6FgAyXfmXFJ6rBnket+uGHWPvAPnXzPHznQGhC3FrguS1ImA2Joy+TIJ+2EyCVXuVFbuJVKs6qtPf7tLq8OTXhn1Qmhhl08OLMKO9EN+yV0QiBXLjCYVYnjdkJ0VxjkmuPcrIEIZcCdEHtYvjMMyz/zTogc23PrhOgT/g62E8KS89YL6IRoMGZl9GTsWZP5+fRPEh/0Wsmwk0SDnRDQ61DiO2foEfFkwl3Z2XA0aiq3xI+6TeDnsQij3SZIUdc+g26THjCb7zaxVGTNp+s26SG6AXWbWM3Prfg03SY9JGiy28Rpf5AjDzwN5b2z6+y1RMVpsJGHMLuWj2pXx35UA6k/tReMSdkESc0jNjxuQZo3f0FNPm91noYHQPTpwnecL8EfLnhooTEkZcnrETyL8cYOOZrwUX96WiMnnz+d1sTN4khO+8ssNEtCR8/Pr87XreI6bhVHA2ercfsjd7sUIvS+7EtvU+Ae8A+drcboYLb6siRltH0TfbHVdclVmjWRot6aa7ABFgzJBSYjktJ3374Sdqx6XAIaBmc1MLYao6E1MBz5vv3uCoPN2SmWicFz8agnu29/D0EeJzn8ZGx1ju25sdV9wt/BstUYDijiOnL0JOy2aszal/Hu2MtVkz2TxDu9VjLsJNHkfftYzuf3v2//sqRl9r59xetzzoBJ7QGzeSZV8RadT8ik9hDdgJhUxUt6Ph2T2kOCRplU3BqCnRehlmN/akKNuDU+TROhRpxj8mli6i/Zf0IyVdHFfcjLpabsmIRGo1Xkx1mw+py/xaib194veOr2CiPP44++V76kSlah/R+lDut+4LTvHZSz6pO9cGfS8BLPAb5mp18dsFrQzYu9DXVAbaSz8uEZXM6Vu5K6FhSEqmYNCoLDOW7F0K6/EIYA0ur56gdgu71mOEIAtR1QLRoWh4sLoPP5OjjcgYrizyWsniq10/+syY76gmxv3G0R7SM3u72F7OvhPXJFU0FP6H94T+f2dsfM05d6CqMTxMr7FYf5fCTIe28NPR4JO3KNIaZpOH+XlOLsX9RTX+ZGSK59aioMsM2EZgFeIRYWdS9/0FmQ7fF/&lt;/diagram&gt;&lt;/mxfile&gt;" style="background-color: rgb(255, 255, 255);">
-    <defs/>
-    <g>
-        <rect x="180" y="354" width="470" height="350" rx="14" ry="14" fill="#99ffff" stroke="none" pointer-events="all"/>
-        <g transform="translate(-0.5 -0.5)">
-            <switch>
-                <foreignObject style="overflow: visible; text-align: left;" pointer-events="none" width="100%" height="100%" requiredFeatures="http://www.w3.org/TR/SVG11/feature#Extensibility">
-                    <div xmlns="http://www.w3.org/1999/xhtml" style="display: flex; align-items: unsafe flex-end; justify-content: unsafe center; width: 468px; height: 1px; padding-top: 701px; margin-left: 181px;">
-                        <div style="box-sizing: border-box; font-size: 0; text-align: center; ">
-                            <div style="display: inline-block; font-size: 12px; font-family: Helvetica; color: #ffffff; line-height: 1.2; pointer-events: all; white-space: normal; word-wrap: normal; ">
-                                <div></div>
-                            </div>
-                        </div>
-                    </div>
-                </foreignObject>
-                <text x="415" y="701" fill="#ffffff" font-family="Helvetica" font-size="12px" text-anchor="middle"></text>
-            </switch>
-        </g>
-        <rect x="317" y="370" width="120" height="40" rx="6" ry="6" fill="#1ba1e2" stroke="#006eaf" pointer-events="all"/>
-        <g transform="translate(-0.5 -0.5)">
-            <switch>
-                <foreignObject style="overflow: visible; text-align: left;" pointer-events="none" width="100%" height="100%" requiredFeatures="http://www.w3.org/TR/SVG11/feature#Extensibility">
-                    <div xmlns="http://www.w3.org/1999/xhtml" style="display: flex; align-items: unsafe center; justify-content: unsafe center; width: 118px; height: 1px; padding-top: 390px; margin-left: 318px;">
-                        <div style="box-sizing: border-box; font-size: 0; text-align: center; ">
-                            <div style="display: inline-block; font-size: 12px; font-family: Helvetica; color: #FFFFFF; line-height: 1.2; pointer-events: all; white-space: normal; word-wrap: normal; ">
-                                OIDC
-=======
 <svg host="65bd71144e" xmlns="http://www.w3.org/2000/svg" xmlns:xlink="http://www.w3.org/1999/xlink" version="1.1" width="1180px" height="771px" viewBox="-0.5 -0.5 1180 771" content="&lt;mxfile&gt;&lt;diagram id=&quot;WJm1t4LhkV4THJWzsXTN&quot; name=&quot;Page-1&quot;&gt;7V1Zd+I2FP41eYQjyZJsPyaQaXs6086ZtKftowFB3DGIGjMJ/fWVsbzIEhlD5IU0zMPY15aX7+5XV86NM1k//xAH28dPfMGiGwQWzzfO9AYhiJEn/ksph4yCIEQZZRWHC3lWSXgI/2WSCCR1Hy7YTjkx4TxKwq1KnPPNhs0ThRbEMX9ST1vySL3rNlgxjfAwDyKd+ke4SB4zqofckv4jC1eP+Z0h9bMj6yA/Wb7J7jFY8KcKybm/cSYx50m2tX6esChFL8clG/fhxNHiwWK2SZoMwIhmQ74F0V6+3Q2ikRh8N4vF1irdeqcMh/KZ75JVLKQfgQcWfwvnbDSJ9ruEiTPARkpVcshFNeb7zYKl3IZi8NNjmLCHbTBPjz4J7RS0x2QdycPLMIomPOLxcayzXC7RfC7ouyTmX1nlyILOKKHH56vLmxTBbyxO2HOFJOXvB8bXLIkP4hR51EX+2JWaIw0C9KV6PJXahbGkPVY0yyFSsQKp0avi8qXQiw0p96d0gLzrwDvlDVE+sSRIJXzCN0Jzj1u5ibBpHkj6z2Qe6PGXjhAPUKFnPztmA+X2QNqMEdZthuMbbAbxwOttBtIsxq8/TSdW4V0EzFsarS+de2y2tAQjIQqMxNVhhMgAI7aAInQ0xNhCRFpyl8fJI1/xTRDdl9S7ElMg9spzPnK+lUj+zZLkIMPGYJ9wFWcBVnz4U44/7vyV7oxJvjt9rh6cHuRejT9wFkCGTPwBgN7ffniJPzu+j+fyjSUGSRCvWKJIV4rFizyMWRQk4Tc1KjUx5Dj0No6DQ+WELQ83ya5y5c8poRQNX1Uw4oMab7MLlpwunqwZ83EfzO+Oidg2E5tqlVNYgdI6fbl/+M0I98dgJrIzBaIgClcbsT0XLyxchnOXWpNQZD+38sA6XCwybrBd+G8wO14v5YeUKHFxcndDpmbw8AkTVaRr8oJKRmQyXWCMqO+pTkDy4TzFKCU/P4UvlzvBxzro5wm4o3Hhdp5w3QeLHHCbbu7XUXZCifiROyLiD5OQp8jPeJLwtYElCa85E75PonAjBDrPgIEdf+GpRsFxDF7X4C2oDW+hO13xerv9ml2HIbnU7zQyQFg3QN4gvIgDa26E2PUiviYUf8QizHrbgQV7DpM/87uK7cp9xF55m3TntWIEacdy9AqTizVhmER8vxjdfv5JE4jri80dQ4rTWmyu1wVv53MBWRJuVleKJ3ZVU4Rph3h6Gp4PzrXiWA8CSHcwYl0utzEbCUu3SyXzCtFEREXThQ2lEtmAUxfLScyCRCCGwPSwCdZplBkdrOK69ObMXFeeeQQTS5Gq4/WJqx6WfAo2weqI6yx9yl+3LA5M6cCrJJYwb4FNyHpo5lBLFXsCe0Q21xZTsb5eEU3Lj8e8MoeB/rPn2Qkilkp/VVI29iNbMYF/fgnxONlV1CsLcuVuNQ4KGBOVTSo7NnzDaryTpOapt0ku1ADWAqPd7/PZNCtjRYEMgf3PXmXW66alonYnc14U96hBUNegX3gSLnUj30XOJDOZMnv5q3LEnMkMrIBryJnaSZm03LoIYPOAtj61kT2THFVKyPk5PDHex1YSj5HBXf4P5rAKFe8lRHH0MrFdbJuGeYZSsAbrGclIlxNYejZS6c+YfJnu+kHUaprcadnBUDUf2uy6LYrI/7UOnquLZNyaCTNNwxtbdxCwIS16we/BaS256qQc4GK1F8pQXPHa0j16LRFgo7jMFJg1npXNuVFLdUcQ2gBar7pcoZ/w3Do23YnqYGIXqwjSDgFEbwLAWvA36hBAPVApQz8arFN4NrPd9vii4C6Yf91v9Rjgbj//mjYaAHiN6Nc7hLoDX/f714hfvULdIYB6y3MlcfmutFruM+9FWr3u0PZ07e4wsLLSJNB2KQsCoLIHjwkWsbBI5z2PYoohG+Xtot+pbl1UgHJ74dCFhUxzyAxe5GxLxU9TkJ27xnaC7IsqmK6nZlXIbhdSsaTtmuXn5ZSrS/khbcpP82zYFGQMq4T0Tmm8NM5ygN1NcQ3qS+O8hvU1O0vjDLANsre2ma3J022lIuSea20cUOOIFaD1fPx0H2vnTfuFHLy+a38ExsIbq2378kqD6NrHoOdFSWMACoJ0524L8eDxCp9ZHApsUoFp1cmbFA/n/fytKJ45DKxn3AiTMUSg+OWP1EKGAfRoYsq2ETd3XfSg4Xk9y4aGE5i37+RAD0nDUT/p+BsI1o16DAbhQHMRG6p+nYz+LtEvxydUwXA0JAVzPNMkvsXou5s2VwiQP/Z9H1DfpS7GUA1aEKBjV3KhWkOEY48CTIUJpMj1gQzfrc/V5qpoqOBGkoPXNvFNROiTQibxVtA2NaE0gNqh43wRzavK5V7LEw5dSTQW0beToZWiXHPSsE+JdrwX5yTs5u+vwVspVRWCcQYTCBinBe0c1FplErXBhBNFd1IrukMfq9fIvL+NABhRV2NvtiTC6KAHODdiqe2YEYgBMIne3TETaRqMFfmTKo9nBmMQUyFvuJTGWqcvOjvH8s/MsU6ImGGGSJinXPyPLqJ2G+GsIS1+vqvexmYqZ/pm2kCMk7XwBhtW9nfkCTDQTcVVAvyit8WXRTR2ANYb0Cqu1u7sfldgv+hVsaErvDOwT60FfHd8lzm+vOCgViGafu6iqEKofk/Np0W6Pkb4NPPNLgp5NQ+l5jDiqmNIKi7Ka81FOXp2+IUFi14krqxsE0V+WpKemgBcFkfJWaGOa1iGL9yUnezX2SLoOWNcyzLzkLJiiv1Ub3Tz65AxQRZwBXpmWcH1KpvZdFwxQYXJ6g5at+VSXzeLyDxfg9O0juwUlnaKTMVMtCEq++e4APLL9G2IqqmY1y62OO8I6rWRodUIaCCNDFA3CCcjj+5nYYq17zZmYYCPFABHQ+pjcFw9x+s9BKw3NpwXArY6jWn/M2eN7b7fi22yxBQKAh+6JqagqUtBdQbb+tfqimrnwLuPIfTrNVG3KiENBrzQr2wYXSvrOwiMfVKWYGt99PaK/I6r1zoG1MZWaJpJ8a24BOw7qjChtlyC3uJeX7aPSFtsxv18u/lSi3WJ/TnfyjWM3DyDxWq13/0yi4VqwWH+UYiTFqs+AALLSyygnh0NyLRge9+1FmYE0iH39yCvnw8FDOuzTwZFtv/N9+8o76uYqE+yZZ9+FLTjRzT0BRa/79KlFB/yZaBD0LtCFm18Tx7ifAV+H3omdss//JWdXv79NOf+Pw==&lt;/diagram&gt;&lt;/mxfile&gt;">
     <defs/>
     <g>
@@ -60,26 +32,10 @@
                                 <br/>
                                 <br/>
                                 Postgres Service-Cluster n
->>>>>>> ed31824e
-                            </div>
-                        </div>
-                    </div>
-                </foreignObject>
-<<<<<<< HEAD
-                <text x="377" y="394" fill="#FFFFFF" font-family="Helvetica" font-size="12px" text-anchor="middle">
-                    OIDC
-                </text>
-            </switch>
-        </g>
-        <path d="M 15 500 L 43.63 500" fill="none" stroke="#000000" stroke-miterlimit="10" pointer-events="stroke"/>
-        <path d="M 48.88 500 L 41.88 503.5 L 43.63 500 L 41.88 496.5 Z" fill="#000000" stroke="#000000" stroke-miterlimit="10" pointer-events="all"/>
-        <ellipse cx="15" cy="477.5" rx="7.5" ry="7.5" fill="#ffffff" stroke="#000000" pointer-events="all"/>
-        <path d="M 15 485 L 15 510 M 15 490 L 0 490 M 15 490 L 30 490 M 15 510 L 0 530 M 15 510 L 30 530" fill="none" stroke="#000000" stroke-miterlimit="10" pointer-events="all"/>
-        <g transform="translate(-0.5 -0.5)">
-            <switch>
-                <foreignObject style="overflow: visible; text-align: left;" pointer-events="none" width="100%" height="100%" requiredFeatures="http://www.w3.org/TR/SVG11/feature#Extensibility">
-                    <div xmlns="http://www.w3.org/1999/xhtml" style="display: flex; align-items: unsafe flex-start; justify-content: unsafe center; width: 1px; height: 1px; padding-top: 537px; margin-left: 15px;">
-=======
+                            </div>
+                        </div>
+                    </div>
+                </foreignObject>
                 <text x="884" y="413" fill="#000000" font-family="Helvetica" font-size="12px" text-anchor="middle">
                     Postgres Service-Cluster n...
                 </text>
@@ -90,7 +46,6 @@
             <switch>
                 <foreignObject style="overflow: visible; text-align: left;" pointer-events="none" width="100%" height="100%" requiredFeatures="http://www.w3.org/TR/SVG11/feature#Extensibility">
                     <div xmlns="http://www.w3.org/1999/xhtml" style="display: flex; align-items: unsafe center; justify-content: unsafe center; width: 388px; height: 1px; padding-top: 290px; margin-left: 175px;">
->>>>>>> ed31824e
                         <div style="box-sizing: border-box; font-size: 0; text-align: center; ">
                             <div style="display: inline-block; font-size: 12px; font-family: Helvetica; color: #333333; line-height: 1.2; pointer-events: all; white-space: normal; word-wrap: normal; ">
                                 <br/>
@@ -137,22 +92,6 @@
                         </div>
                     </div>
                 </foreignObject>
-<<<<<<< HEAD
-                <text x="15" y="549" fill="#000000" font-family="Helvetica" font-size="12px" text-anchor="middle">
-                    Actor
-                </text>
-            </switch>
-        </g>
-        <path d="M 437 499 L 437 500 L 467 500 L 510.63 500" fill="none" stroke="#2d7600" stroke-miterlimit="10" pointer-events="stroke"/>
-        <path d="M 515.88 500 L 508.88 503.5 L 510.63 500 L 508.88 496.5 Z" fill="#2d7600" stroke="#2d7600" stroke-miterlimit="10" pointer-events="all"/>
-        <g transform="translate(-0.5 -0.5)">
-            <switch>
-                <foreignObject style="overflow: visible; text-align: left;" pointer-events="none" width="100%" height="100%" requiredFeatures="http://www.w3.org/TR/SVG11/feature#Extensibility">
-                    <div xmlns="http://www.w3.org/1999/xhtml" style="display: flex; align-items: unsafe flex-end; justify-content: unsafe center; width: 1px; height: 1px; padding-top: 497px; margin-left: 477px;">
-                        <div style="box-sizing: border-box; font-size: 0; text-align: center; ">
-                            <div style="display: inline-block; font-size: 11px; font-family: Helvetica; color: #000000; line-height: 1.2; pointer-events: all; white-space: nowrap; ">
-                                create
-=======
                 <text x="369" y="294" fill="#333333" font-family="Helvetica" font-size="12px" text-anchor="middle">
                     Metal Control Cluster...
                 </text>
@@ -166,27 +105,10 @@
                         <div style="box-sizing: border-box; font-size: 0; text-align: center; ">
                             <div style="display: inline-block; font-size: 12px; font-family: Helvetica; color: #000000; line-height: 1.2; pointer-events: all; white-space: normal; word-wrap: normal; ">
                                 OIDC
->>>>>>> ed31824e
-                            </div>
-                        </div>
-                    </div>
-                </foreignObject>
-<<<<<<< HEAD
-                <text x="477" y="497" fill="#000000" font-family="Helvetica" font-size="11px" text-anchor="middle">
-                    create
-                </text>
-            </switch>
-        </g>
-        <path d="M 377 519 L 377 643.63" fill="none" stroke="#000000" stroke-miterlimit="10" pointer-events="stroke"/>
-        <path d="M 377 648.88 L 373.5 641.88 L 377 643.63 L 380.5 641.88 Z" fill="#000000" stroke="#000000" stroke-miterlimit="10" pointer-events="all"/>
-        <path d="M 377 519 L 377 584.5 L 246 584.5 L 246 643.63" fill="none" stroke="#000000" stroke-miterlimit="10" pointer-events="stroke"/>
-        <path d="M 246 648.88 L 242.5 641.88 L 246 643.63 L 249.5 641.88 Z" fill="#000000" stroke="#000000" stroke-miterlimit="10" pointer-events="all"/>
-        <rect x="317" y="479" width="120" height="40" rx="6" ry="6" fill="#1ba1e2" stroke="#006eaf" pointer-events="all"/>
-        <g transform="translate(-0.5 -0.5)">
-            <switch>
-                <foreignObject style="overflow: visible; text-align: left;" pointer-events="none" width="100%" height="100%" requiredFeatures="http://www.w3.org/TR/SVG11/feature#Extensibility">
-                    <div xmlns="http://www.w3.org/1999/xhtml" style="display: flex; align-items: unsafe center; justify-content: unsafe center; width: 118px; height: 1px; padding-top: 499px; margin-left: 318px;">
-=======
+                            </div>
+                        </div>
+                    </div>
+                </foreignObject>
                 <text x="249" y="634" fill="#000000" font-family="Helvetica" font-size="12px" text-anchor="middle">
                     OIDC
                 </text>
@@ -218,7 +140,6 @@
             <switch>
                 <foreignObject style="overflow: visible; text-align: left;" pointer-events="none" width="100%" height="100%" requiredFeatures="http://www.w3.org/TR/SVG11/feature#Extensibility">
                     <div xmlns="http://www.w3.org/1999/xhtml" style="display: flex; align-items: unsafe flex-start; justify-content: unsafe center; width: 1px; height: 1px; padding-top: 437px; margin-left: 29px;">
->>>>>>> ed31824e
                         <div style="box-sizing: border-box; font-size: 0; text-align: center; ">
                             <div style="display: inline-block; font-size: 12px; font-family: Helvetica; color: #000000; line-height: 1.2; pointer-events: all; white-space: nowrap; ">
                                 Actor
@@ -226,18 +147,6 @@
                         </div>
                     </div>
                 </foreignObject>
-<<<<<<< HEAD
-                <text x="377" y="503" fill="#FFFFFF" font-family="Helvetica" font-size="12px" text-anchor="middle">
-                    Cloud-API
-                </text>
-            </switch>
-        </g>
-        <rect x="186" y="650" width="120" height="40" rx="6" ry="6" fill="#1ba1e2" stroke="#006eaf" pointer-events="all"/>
-        <g transform="translate(-0.5 -0.5)">
-            <switch>
-                <foreignObject style="overflow: visible; text-align: left;" pointer-events="none" width="100%" height="100%" requiredFeatures="http://www.w3.org/TR/SVG11/feature#Extensibility">
-                    <div xmlns="http://www.w3.org/1999/xhtml" style="display: flex; align-items: unsafe center; justify-content: unsafe center; width: 118px; height: 1px; padding-top: 670px; margin-left: 187px;">
-=======
                 <text x="29" y="449" fill="#000000" font-family="Helvetica" font-size="12px" text-anchor="middle">
                     Actor
                 </text>
@@ -267,7 +176,6 @@
             <switch>
                 <foreignObject style="overflow: visible; text-align: left;" pointer-events="none" width="100%" height="100%" requiredFeatures="http://www.w3.org/TR/SVG11/feature#Extensibility">
                     <div xmlns="http://www.w3.org/1999/xhtml" style="display: flex; align-items: unsafe center; justify-content: unsafe center; width: 1px; height: 1px; padding-top: 400px; margin-left: 357px;">
->>>>>>> ed31824e
                         <div style="box-sizing: border-box; font-size: 0; text-align: center; ">
                             <div style="display: inline-block; font-size: 11px; font-family: Helvetica; color: #000000; line-height: 1.2; pointer-events: all; background-color: #ffffff; white-space: nowrap; ">
                                 Write
@@ -275,18 +183,6 @@
                         </div>
                     </div>
                 </foreignObject>
-<<<<<<< HEAD
-                <text x="246" y="674" fill="#ffffff" font-family="Helvetica" font-size="12px" text-anchor="middle">
-                    Accounting-API
-                </text>
-            </switch>
-        </g>
-        <rect x="317" y="650" width="120" height="40" rx="6" ry="6" fill="#1ba1e2" stroke="#006eaf" pointer-events="all"/>
-        <g transform="translate(-0.5 -0.5)">
-            <switch>
-                <foreignObject style="overflow: visible; text-align: left;" pointer-events="none" width="100%" height="100%" requiredFeatures="http://www.w3.org/TR/SVG11/feature#Extensibility">
-                    <div xmlns="http://www.w3.org/1999/xhtml" style="display: flex; align-items: unsafe center; justify-content: unsafe center; width: 118px; height: 1px; padding-top: 670px; margin-left: 318px;">
-=======
                 <text x="357" y="403" fill="#000000" font-family="Helvetica" font-size="11px" text-anchor="middle">
                     Write
                 </text>
@@ -297,7 +193,6 @@
             <switch>
                 <foreignObject style="overflow: visible; text-align: left;" pointer-events="none" width="100%" height="100%" requiredFeatures="http://www.w3.org/TR/SVG11/feature#Extensibility">
                     <div xmlns="http://www.w3.org/1999/xhtml" style="display: flex; align-items: unsafe center; justify-content: unsafe center; width: 118px; height: 1px; padding-top: 400px; margin-left: 190px;">
->>>>>>> ed31824e
                         <div style="box-sizing: border-box; font-size: 0; text-align: center; ">
                             <div style="display: inline-block; font-size: 12px; font-family: Helvetica; color: #000000; line-height: 1.2; pointer-events: all; white-space: normal; word-wrap: normal; ">
                                 Cloud-API
@@ -305,21 +200,6 @@
                         </div>
                     </div>
                 </foreignObject>
-<<<<<<< HEAD
-                <text x="377" y="674" fill="#ffffff" font-family="Helvetica" font-size="12px" text-anchor="middle">
-                    S3-API
-                </text>
-            </switch>
-        </g>
-        <rect x="517" y="470" width="120" height="60" rx="9" ry="9" fill="#60a917" stroke="#2d7600" pointer-events="all"/>
-        <g transform="translate(-0.5 -0.5)">
-            <switch>
-                <foreignObject style="overflow: visible; text-align: left;" pointer-events="none" width="100%" height="100%" requiredFeatures="http://www.w3.org/TR/SVG11/feature#Extensibility">
-                    <div xmlns="http://www.w3.org/1999/xhtml" style="display: flex; align-items: unsafe center; justify-content: unsafe center; width: 118px; height: 1px; padding-top: 500px; margin-left: 518px;">
-                        <div style="box-sizing: border-box; font-size: 0; text-align: center; ">
-                            <div style="display: inline-block; font-size: 12px; font-family: Helvetica; color: #ffffff; line-height: 1.2; pointer-events: all; white-space: normal; word-wrap: normal; ">
-                                CRD Postgres Instance
-=======
                 <text x="249" y="404" fill="#000000" font-family="Helvetica" font-size="12px" text-anchor="middle">
                     Cloud-API
                 </text>
@@ -333,27 +213,10 @@
                         <div style="box-sizing: border-box; font-size: 0; text-align: center; ">
                             <div style="display: inline-block; font-size: 12px; font-family: Helvetica; color: #000000; line-height: 1.2; pointer-events: all; white-space: normal; word-wrap: normal; ">
                                 Accounting-API
->>>>>>> ed31824e
-                            </div>
-                        </div>
-                    </div>
-                </foreignObject>
-<<<<<<< HEAD
-                <text x="577" y="504" fill="#ffffff" font-family="Helvetica" font-size="12px" text-anchor="middle">
-                    CRD Postgres Instance
-                </text>
-            </switch>
-        </g>
-        <rect x="257" y="817" width="240" height="185" rx="27.75" ry="27.75" fill="#ff9999" stroke="#bd7000" pointer-events="all"/>
-        <rect x="337" y="840" width="80" height="40" rx="6" ry="6" fill="#1ba1e2" stroke="#006eaf" pointer-events="all"/>
-        <g transform="translate(-0.5 -0.5)">
-            <switch>
-                <foreignObject style="overflow: visible; text-align: left;" pointer-events="none" width="100%" height="100%" requiredFeatures="http://www.w3.org/TR/SVG11/feature#Extensibility">
-                    <div xmlns="http://www.w3.org/1999/xhtml" style="display: flex; align-items: unsafe center; justify-content: unsafe center; width: 78px; height: 1px; padding-top: 860px; margin-left: 338px;">
-                        <div style="box-sizing: border-box; font-size: 0; text-align: center; ">
-                            <div style="display: inline-block; font-size: 12px; font-family: Helvetica; color: #ffffff; line-height: 1.2; pointer-events: all; white-space: normal; word-wrap: normal; ">
-                                S3 Operator
-=======
+                            </div>
+                        </div>
+                    </div>
+                </foreignObject>
                 <text x="464" y="524" fill="#000000" font-family="Helvetica" font-size="12px" text-anchor="middle">
                     Accounting-API
                 </text>
@@ -367,28 +230,10 @@
                         <div style="box-sizing: border-box; font-size: 0; text-align: center; ">
                             <div style="display: inline-block; font-size: 12px; font-family: Helvetica; color: #000000; line-height: 1.2; pointer-events: all; white-space: normal; word-wrap: normal; ">
                                 S3-API
->>>>>>> ed31824e
-                            </div>
-                        </div>
-                    </div>
-                </foreignObject>
-<<<<<<< HEAD
-                <text x="377" y="864" fill="#ffffff" font-family="Helvetica" font-size="12px" text-anchor="middle">
-                    S3 Operator
-                </text>
-            </switch>
-        </g>
-        <rect x="302" y="940" width="150" height="40" rx="6" ry="6" fill="#647687" stroke="#314354" pointer-events="all"/>
-        <g transform="translate(-0.5 -0.5)">
-            <switch>
-                <foreignObject style="overflow: visible; text-align: left;" pointer-events="none" width="100%" height="100%" requiredFeatures="http://www.w3.org/TR/SVG11/feature#Extensibility">
-                    <div xmlns="http://www.w3.org/1999/xhtml" style="display: flex; align-items: unsafe center; justify-content: unsafe center; width: 148px; height: 1px; padding-top: 960px; margin-left: 303px;">
-                        <div style="box-sizing: border-box; font-size: 0; text-align: center; ">
-                            <div style="display: inline-block; font-size: 12px; font-family: Helvetica; color: #ffffff; line-height: 1.2; pointer-events: all; white-space: normal; word-wrap: normal; ">
-                                Postgres Database Backup
-                                <br/>
-                                Project X
-=======
+                            </div>
+                        </div>
+                    </div>
+                </foreignObject>
                 <text x="474" y="99" fill="#000000" font-family="Helvetica" font-size="12px" text-anchor="middle">
                     S3-API
                 </text>
@@ -402,26 +247,10 @@
                         <div style="box-sizing: border-box; font-size: 0; text-align: center; ">
                             <div style="display: inline-block; font-size: 12px; font-family: Helvetica; color: #000000; line-height: 1.2; pointer-events: all; white-space: normal; word-wrap: normal; ">
                                 pre-existing
->>>>>>> ed31824e
-                            </div>
-                        </div>
-                    </div>
-                </foreignObject>
-<<<<<<< HEAD
-                <text x="377" y="964" fill="#ffffff" font-family="Helvetica" font-size="12px" text-anchor="middle">
-                    Postgres Database Backup...
-                </text>
-            </switch>
-        </g>
-        <rect x="282" y="1090" width="120" height="20" rx="3" ry="3" fill="#1ba1e2" stroke="#006eaf" pointer-events="all"/>
-        <g transform="translate(-0.5 -0.5)">
-            <switch>
-                <foreignObject style="overflow: visible; text-align: left;" pointer-events="none" width="100%" height="100%" requiredFeatures="http://www.w3.org/TR/SVG11/feature#Extensibility">
-                    <div xmlns="http://www.w3.org/1999/xhtml" style="display: flex; align-items: unsafe center; justify-content: unsafe center; width: 118px; height: 1px; padding-top: 1100px; margin-left: 283px;">
-                        <div style="box-sizing: border-box; font-size: 0; text-align: center; ">
-                            <div style="display: inline-block; font-size: 12px; font-family: Helvetica; color: #ffffff; line-height: 1.2; pointer-events: all; white-space: normal; word-wrap: normal; ">
-                                existing
-=======
+                            </div>
+                        </div>
+                    </div>
+                </foreignObject>
                 <text x="244" y="764" fill="#000000" font-family="Helvetica" font-size="12px" text-anchor="middle">
                     pre-existing
                 </text>
@@ -435,26 +264,10 @@
                         <div style="box-sizing: border-box; font-size: 0; text-align: center; ">
                             <div style="display: inline-block; font-size: 12px; font-family: Helvetica; color: #000000; line-height: 1.2; pointer-events: all; white-space: normal; word-wrap: normal; ">
                                 Created Dynamically
->>>>>>> ed31824e
-                            </div>
-                        </div>
-                    </div>
-                </foreignObject>
-<<<<<<< HEAD
-                <text x="342" y="1104" fill="#ffffff" font-family="Helvetica" font-size="12px" text-anchor="middle">
-                    existing
-                </text>
-            </switch>
-        </g>
-        <rect x="684" y="1090" width="120" height="20" rx="3" ry="3" fill="#60a917" stroke="#2d7600" pointer-events="all"/>
-        <g transform="translate(-0.5 -0.5)">
-            <switch>
-                <foreignObject style="overflow: visible; text-align: left;" pointer-events="none" width="100%" height="100%" requiredFeatures="http://www.w3.org/TR/SVG11/feature#Extensibility">
-                    <div xmlns="http://www.w3.org/1999/xhtml" style="display: flex; align-items: unsafe center; justify-content: unsafe center; width: 118px; height: 1px; padding-top: 1100px; margin-left: 685px;">
-                        <div style="box-sizing: border-box; font-size: 0; text-align: center; ">
-                            <div style="display: inline-block; font-size: 12px; font-family: Helvetica; color: #ffffff; line-height: 1.2; pointer-events: all; white-space: normal; word-wrap: normal; ">
-                                postgreslet
-=======
+                            </div>
+                        </div>
+                    </div>
+                </foreignObject>
                 <text x="374" y="764" fill="#000000" font-family="Helvetica" font-size="12px" text-anchor="middle">
                     Created Dynamically
                 </text>
@@ -468,26 +281,10 @@
                         <div style="box-sizing: border-box; font-size: 0; text-align: center; ">
                             <div style="display: inline-block; font-size: 12px; font-family: Helvetica; color: #000000; line-height: 1.2; pointer-events: all; white-space: normal; word-wrap: normal; ">
                                 Managed by Operator
->>>>>>> ed31824e
-                            </div>
-                        </div>
-                    </div>
-                </foreignObject>
-<<<<<<< HEAD
-                <text x="744" y="1104" fill="#ffffff" font-family="Helvetica" font-size="12px" text-anchor="middle">
-                    postgreslet
-                </text>
-            </switch>
-        </g>
-        <rect x="954" y="1090" width="120" height="20" rx="3" ry="3" fill="#647687" stroke="#314354" pointer-events="all"/>
-        <g transform="translate(-0.5 -0.5)">
-            <switch>
-                <foreignObject style="overflow: visible; text-align: left;" pointer-events="none" width="100%" height="100%" requiredFeatures="http://www.w3.org/TR/SVG11/feature#Extensibility">
-                    <div xmlns="http://www.w3.org/1999/xhtml" style="display: flex; align-items: unsafe center; justify-content: unsafe center; width: 118px; height: 1px; padding-top: 1100px; margin-left: 955px;">
-                        <div style="box-sizing: border-box; font-size: 0; text-align: center; ">
-                            <div style="display: inline-block; font-size: 12px; font-family: Helvetica; color: #ffffff; line-height: 1.2; pointer-events: all; white-space: normal; word-wrap: normal; ">
-                                created dynamically
-=======
+                            </div>
+                        </div>
+                    </div>
+                </foreignObject>
                 <text x="504" y="764" fill="#000000" font-family="Helvetica" font-size="12px" text-anchor="middle">
                     Managed by Operator
                 </text>
@@ -505,26 +302,10 @@
                                         Legende
                                     </font>
                                 </b>
->>>>>>> ed31824e
-                            </div>
-                        </div>
-                    </div>
-                </foreignObject>
-<<<<<<< HEAD
-                <text x="1014" y="1104" fill="#ffffff" font-family="Helvetica" font-size="12px" text-anchor="middle">
-                    created dynamically
-                </text>
-            </switch>
-        </g>
-        <rect x="820" y="1090" width="120" height="20" rx="3" ry="3" fill="#f0a30a" stroke="#bd7000" pointer-events="all"/>
-        <g transform="translate(-0.5 -0.5)">
-            <switch>
-                <foreignObject style="overflow: visible; text-align: left;" pointer-events="none" width="100%" height="100%" requiredFeatures="http://www.w3.org/TR/SVG11/feature#Extensibility">
-                    <div xmlns="http://www.w3.org/1999/xhtml" style="display: flex; align-items: unsafe center; justify-content: unsafe center; width: 118px; height: 1px; padding-top: 1100px; margin-left: 821px;">
-                        <div style="box-sizing: border-box; font-size: 0; text-align: center; ">
-                            <div style="display: inline-block; font-size: 12px; font-family: Helvetica; color: #ffffff; line-height: 1.2; pointer-events: all; white-space: normal; word-wrap: normal; ">
-                                Postgres k8s cluster
-=======
+                            </div>
+                        </div>
+                    </div>
+                </foreignObject>
                 <text x="24" y="764" fill="#000000" font-family="Helvetica" font-size="12px" text-anchor="middle">
                     Legende
                 </text>
@@ -538,30 +319,10 @@
                         <div style="box-sizing: border-box; font-size: 0; text-align: center; ">
                             <div style="display: inline-block; font-size: 12px; font-family: Helvetica; color: #000000; line-height: 1.2; pointer-events: all; white-space: normal; word-wrap: normal; ">
                                 K8s Service Cluster
->>>>>>> ed31824e
-                            </div>
-                        </div>
-                    </div>
-                </foreignObject>
-<<<<<<< HEAD
-                <text x="880" y="1104" fill="#ffffff" font-family="Helvetica" font-size="12px" text-anchor="middle">
-                    Postgres k8s cluster
-                </text>
-            </switch>
-        </g>
-        <rect x="232" y="1090" width="40" height="20" fill="none" stroke="none" pointer-events="all"/>
-        <g transform="translate(-0.5 -0.5)">
-            <switch>
-                <foreignObject style="overflow: visible; text-align: left;" pointer-events="none" width="100%" height="100%" requiredFeatures="http://www.w3.org/TR/SVG11/feature#Extensibility">
-                    <div xmlns="http://www.w3.org/1999/xhtml" style="display: flex; align-items: unsafe center; justify-content: unsafe center; width: 38px; height: 1px; padding-top: 1100px; margin-left: 233px;">
-                        <div style="box-sizing: border-box; font-size: 0; text-align: center; ">
-                            <div style="display: inline-block; font-size: 12px; font-family: Helvetica; color: #000000; line-height: 1.2; pointer-events: all; white-space: normal; word-wrap: normal; ">
-                                <b>
-                                    <font color="#000000">
-                                        Legende
-                                    </font>
-                                </b>
-=======
+                            </div>
+                        </div>
+                    </div>
+                </foreignObject>
                 <text x="634" y="764" fill="#000000" font-family="Helvetica" font-size="12px" text-anchor="middle">
                     K8s Service Cluster
                 </text>
@@ -576,26 +337,10 @@
                         <div style="box-sizing: border-box; font-size: 0; text-align: center; ">
                             <div style="display: inline-block; font-size: 11px; font-family: Helvetica; color: #000000; line-height: 1.2; pointer-events: all; background-color: #ffffff; white-space: nowrap; ">
                                 Notify
->>>>>>> ed31824e
-                            </div>
-                        </div>
-                    </div>
-                </foreignObject>
-<<<<<<< HEAD
-                <text x="252" y="1104" fill="#000000" font-family="Helvetica" font-size="12px" text-anchor="middle">
-                    Legende
-                </text>
-            </switch>
-        </g>
-        <rect x="550" y="1090" width="120" height="20" rx="3" ry="3" fill="#ff9999" stroke="#bd7000" pointer-events="all"/>
-        <g transform="translate(-0.5 -0.5)">
-            <switch>
-                <foreignObject style="overflow: visible; text-align: left;" pointer-events="none" width="100%" height="100%" requiredFeatures="http://www.w3.org/TR/SVG11/feature#Extensibility">
-                    <div xmlns="http://www.w3.org/1999/xhtml" style="display: flex; align-items: unsafe center; justify-content: unsafe center; width: 118px; height: 1px; padding-top: 1100px; margin-left: 551px;">
-                        <div style="box-sizing: border-box; font-size: 0; text-align: center; ">
-                            <div style="display: inline-block; font-size: 12px; font-family: Helvetica; color: #ffffff; line-height: 1.2; pointer-events: all; white-space: normal; word-wrap: normal; ">
-                                S3 k8s cluster
-=======
+                            </div>
+                        </div>
+                    </div>
+                </foreignObject>
                 <text x="277" y="523" fill="#000000" font-family="Helvetica" font-size="11px" text-anchor="middle">
                     Notify
                 </text>
@@ -609,26 +354,10 @@
                         <div style="box-sizing: border-box; font-size: 0; text-align: center; ">
                             <div style="display: inline-block; font-size: 12px; font-family: Helvetica; color: #333333; line-height: 1.2; pointer-events: all; white-space: normal; word-wrap: normal; ">
                                 Metal Control Cluster
->>>>>>> ed31824e
-                            </div>
-                        </div>
-                    </div>
-                </foreignObject>
-<<<<<<< HEAD
-                <text x="610" y="1104" fill="#ffffff" font-family="Helvetica" font-size="12px" text-anchor="middle">
-                    S3 k8s cluster
-                </text>
-            </switch>
-        </g>
-        <rect x="658" y="481" width="40" height="20" fill="none" stroke="none" pointer-events="all"/>
-        <g transform="translate(-0.5 -0.5)">
-            <switch>
-                <foreignObject style="overflow: visible; text-align: left;" pointer-events="none" width="100%" height="100%" requiredFeatures="http://www.w3.org/TR/SVG11/feature#Extensibility">
-                    <div xmlns="http://www.w3.org/1999/xhtml" style="display: flex; align-items: unsafe center; justify-content: unsafe center; width: 1px; height: 1px; padding-top: 491px; margin-left: 678px;">
-                        <div style="box-sizing: border-box; font-size: 0; text-align: center; ">
-                            <div style="display: inline-block; font-size: 11px; font-family: Helvetica; color: #000000; line-height: 1.2; pointer-events: all; white-space: nowrap; ">
-                                watch
-=======
+                            </div>
+                        </div>
+                    </div>
+                </foreignObject>
                 <text x="114" y="764" fill="#333333" font-family="Helvetica" font-size="12px" text-anchor="middle">
                     Metal Control Cluster
                 </text>
@@ -643,29 +372,10 @@
                         <div style="box-sizing: border-box; font-size: 0; text-align: center; ">
                             <div style="display: inline-block; font-size: 12px; font-family: Helvetica; color: #000000; line-height: 1.2; pointer-events: all; white-space: normal; word-wrap: normal; ">
                                 Postgres CRDs
->>>>>>> ed31824e
-                            </div>
-                        </div>
-                    </div>
-                </foreignObject>
-<<<<<<< HEAD
-                <text x="678" y="494" fill="#000000" font-family="Helvetica" font-size="11px" text-anchor="middle">
-                    watch
-                </text>
-            </switch>
-        </g>
-        <path d="M 377 690 L 377 833.63" fill="none" stroke="#000000" stroke-miterlimit="10" pointer-events="stroke"/>
-        <path d="M 377 838.88 L 373.5 831.88 L 377 833.63 L 380.5 831.88 Z" fill="#000000" stroke="#000000" stroke-miterlimit="10" pointer-events="all"/>
-        <g transform="translate(-0.5 -0.5)">
-            <switch>
-                <foreignObject style="overflow: visible; text-align: left;" pointer-events="none" width="100%" height="100%" requiredFeatures="http://www.w3.org/TR/SVG11/feature#Extensibility">
-                    <div xmlns="http://www.w3.org/1999/xhtml" style="display: flex; align-items: unsafe center; justify-content: unsafe center; width: 1px; height: 1px; padding-top: 765px; margin-left: 377px;">
-                        <div style="box-sizing: border-box; font-size: 0; text-align: center; ">
-                            <div style="display: inline-block; font-size: 11px; font-family: Helvetica; color: #000000; line-height: 1.2; pointer-events: all; white-space: nowrap; ">
-                                <span style="background-color: rgb(255 , 255 , 255)">
-                                    create s3 user per project
-                                </span>
-=======
+                            </div>
+                        </div>
+                    </div>
+                </foreignObject>
                 <text x="464" y="404" fill="#000000" font-family="Helvetica" font-size="12px" text-anchor="middle">
                     Postgres CRDs
                 </text>
@@ -691,30 +401,10 @@
                                 <br/>
                                 <br/>
                                 S3-Service-Cluster
->>>>>>> ed31824e
-                            </div>
-                        </div>
-                    </div>
-                </foreignObject>
-<<<<<<< HEAD
-                <text x="377" y="768" fill="#000000" font-family="Helvetica" font-size="11px" text-anchor="middle">
-                    create s3 user per project
-                </text>
-            </switch>
-        </g>
-        <path d="M 170 501 L 244 501 L 244 500 L 310.63 500" fill="none" stroke="#000000" stroke-miterlimit="10" pointer-events="stroke"/>
-        <path d="M 315.88 500 L 308.88 503.5 L 310.63 500 L 308.88 496.5 Z" fill="#000000" stroke="#000000" stroke-miterlimit="10" pointer-events="all"/>
-        <path d="M 170 500 L 243.5 500 L 243.5 390 L 310.63 390" fill="none" stroke="#000000" stroke-miterlimit="10" pointer-events="stroke"/>
-        <path d="M 315.88 390 L 308.88 393.5 L 310.63 390 L 308.88 386.5 Z" fill="#000000" stroke="#000000" stroke-miterlimit="10" pointer-events="all"/>
-        <rect x="50" y="480" width="120" height="40" rx="6" ry="6" fill="#1ba1e2" stroke="#006eaf" pointer-events="all"/>
-        <g transform="translate(-0.5 -0.5)">
-            <switch>
-                <foreignObject style="overflow: visible; text-align: left;" pointer-events="none" width="100%" height="100%" requiredFeatures="http://www.w3.org/TR/SVG11/feature#Extensibility">
-                    <div xmlns="http://www.w3.org/1999/xhtml" style="display: flex; align-items: unsafe center; justify-content: unsafe center; width: 118px; height: 1px; padding-top: 500px; margin-left: 51px;">
-                        <div style="box-sizing: border-box; font-size: 0; text-align: center; ">
-                            <div style="display: inline-block; font-size: 12px; font-family: Helvetica; color: #FFFFFF; line-height: 1.2; pointer-events: all; white-space: normal; word-wrap: normal; ">
-                                Cloudctl
-=======
+                            </div>
+                        </div>
+                    </div>
+                </foreignObject>
                 <text x="874" y="104" fill="#000000" font-family="Helvetica" font-size="12px" text-anchor="middle">
                     S3-Service-Cluster...
                 </text>
@@ -728,65 +418,10 @@
                         <div style="box-sizing: border-box; font-size: 0; text-align: center; ">
                             <div style="display: inline-block; font-size: 12px; font-family: Helvetica; color: #000000; line-height: 1.2; pointer-events: all; white-space: normal; word-wrap: normal; ">
                                 S3 Operator
->>>>>>> ed31824e
-                            </div>
-                        </div>
-                    </div>
-                </foreignObject>
-<<<<<<< HEAD
-                <text x="110" y="504" fill="#FFFFFF" font-family="Helvetica" font-size="12px" text-anchor="middle">
-                    Cloudctl
-                </text>
-            </switch>
-        </g>
-        <rect x="203" y="480" width="40" height="20" fill="none" stroke="none" pointer-events="all"/>
-        <g transform="translate(-0.5 -0.5)">
-            <switch>
-                <foreignObject style="overflow: visible; text-align: left;" pointer-events="none" width="100%" height="100%" requiredFeatures="http://www.w3.org/TR/SVG11/feature#Extensibility">
-                    <div xmlns="http://www.w3.org/1999/xhtml" style="display: flex; align-items: unsafe center; justify-content: unsafe center; width: 1px; height: 1px; padding-top: 490px; margin-left: 223px;">
-                        <div style="box-sizing: border-box; font-size: 0; text-align: center; ">
-                            <div style="display: inline-block; font-size: 11px; font-family: Helvetica; color: #000000; line-height: 1.2; pointer-events: all; white-space: nowrap; ">
-                                <font style="font-size: 11px">
-                                    REST
-                                </font>
-                            </div>
-                        </div>
-                    </div>
-                </foreignObject>
-                <text x="223" y="493" fill="#000000" font-family="Helvetica" font-size="11px" text-anchor="middle">
-                    REST
-                </text>
-            </switch>
-        </g>
-        <rect x="737" y="0" width="500" height="290" rx="43.5" ry="43.5" fill="#f0a30a" stroke="#bd7000" pointer-events="all"/>
-        <g transform="translate(-0.5 -0.5)">
-            <switch>
-                <foreignObject style="overflow: visible; text-align: left;" pointer-events="none" width="100%" height="100%" requiredFeatures="http://www.w3.org/TR/SVG11/feature#Extensibility">
-                    <div xmlns="http://www.w3.org/1999/xhtml" style="display: flex; align-items: unsafe flex-end; justify-content: unsafe center; width: 498px; height: 1px; padding-top: 287px; margin-left: 738px;">
-                        <div style="box-sizing: border-box; font-size: 0; text-align: center; ">
-                            <div style="display: inline-block; font-size: 12px; font-family: Helvetica; color: #ffffff; line-height: 1.2; pointer-events: all; white-space: normal; word-wrap: normal; ">
-                                Partition fel-wps101
-                                <div></div>
-                            </div>
-                        </div>
-                    </div>
-                </foreignObject>
-                <text x="987" y="287" fill="#ffffff" font-family="Helvetica" font-size="12px" text-anchor="middle">
-                    Partition fel-wps101&#xa;
-                </text>
-            </switch>
-        </g>
-        <rect x="929.72" y="39" width="75.86" height="60" rx="9" ry="9" fill="#647687" stroke="#314354" pointer-events="all"/>
-        <g transform="translate(-0.5 -0.5)">
-            <switch>
-                <foreignObject style="overflow: visible; text-align: left;" pointer-events="none" width="100%" height="100%" requiredFeatures="http://www.w3.org/TR/SVG11/feature#Extensibility">
-                    <div xmlns="http://www.w3.org/1999/xhtml" style="display: flex; align-items: unsafe center; justify-content: unsafe center; width: 74px; height: 1px; padding-top: 69px; margin-left: 931px;">
-                        <div style="box-sizing: border-box; font-size: 0; text-align: center; ">
-                            <div style="display: inline-block; font-size: 12px; font-family: Helvetica; color: #ffffff; line-height: 1.2; pointer-events: all; white-space: normal; word-wrap: normal; ">
-                                Postgres Operator
-                                <br/>
-                                Project A
-=======
+                            </div>
+                        </div>
+                    </div>
+                </foreignObject>
                 <text x="721" y="99" fill="#000000" font-family="Helvetica" font-size="12px" text-anchor="middle">
                     S3 Operator
                 </text>
@@ -805,87 +440,10 @@
                                 Postgres  Backup
                                 <br/>
                                 Bucket 1
->>>>>>> ed31824e
-                            </div>
-                        </div>
-                    </div>
-                </foreignObject>
-<<<<<<< HEAD
-                <text x="968" y="73" fill="#ffffff" font-family="Helvetica" font-size="12px" text-anchor="middle">
-                    Postgres Ope...
-                </text>
-            </switch>
-        </g>
-        <path d="M 1005.59 69 L 1080.63 69" fill="none" stroke="#000000" stroke-miterlimit="10" pointer-events="stroke"/>
-        <path d="M 1085.88 69 L 1078.88 72.5 L 1080.63 69 L 1078.88 65.5 Z" fill="#000000" stroke="#000000" stroke-miterlimit="10" pointer-events="all"/>
-        <g transform="translate(-0.5 -0.5)">
-            <switch>
-                <foreignObject style="overflow: visible; text-align: left;" pointer-events="none" width="100%" height="100%" requiredFeatures="http://www.w3.org/TR/SVG11/feature#Extensibility">
-                    <div xmlns="http://www.w3.org/1999/xhtml" style="display: flex; align-items: unsafe flex-end; justify-content: unsafe center; width: 1px; height: 1px; padding-top: 66px; margin-left: 1047px;">
-                        <div style="box-sizing: border-box; font-size: 0; text-align: center; ">
-                            <div style="display: inline-block; font-size: 11px; font-family: Helvetica; color: #000000; line-height: 1.2; pointer-events: all; white-space: nowrap; ">
-                                manage
-                            </div>
-                        </div>
-                    </div>
-                </foreignObject>
-                <text x="1047" y="66" fill="#000000" font-family="Helvetica" font-size="11px" text-anchor="middle">
-                    manage
-                </text>
-            </switch>
-        </g>
-        <path d="M 831.83 140 L 897 140 L 897 69 L 923.36 69" fill="none" stroke="#000000" stroke-miterlimit="10" pointer-events="stroke"/>
-        <path d="M 928.61 69 L 921.61 72.5 L 923.36 69 L 921.61 65.5 Z" fill="#000000" stroke="#000000" stroke-miterlimit="10" pointer-events="all"/>
-        <path d="M 794 160 L 794 180 L 793.84 190.63" fill="none" stroke="#000000" stroke-miterlimit="10" pointer-events="stroke"/>
-        <path d="M 793.76 195.88 L 790.36 188.83 L 793.84 190.63 L 797.36 188.94 Z" fill="#000000" stroke="#000000" stroke-miterlimit="10" pointer-events="all"/>
-        <path d="M 831.83 140 L 897 140 L 897 214 L 923.36 214" fill="none" stroke="#000000" stroke-miterlimit="10" pointer-events="stroke"/>
-        <path d="M 928.61 214 L 921.61 217.5 L 923.36 214 L 921.61 210.5 Z" fill="#000000" stroke="#000000" stroke-miterlimit="10" pointer-events="all"/>
-        <rect x="755.97" y="120" width="75.86" height="40" rx="6" ry="6" fill="#60a917" stroke="#2d7600" pointer-events="all"/>
-        <g transform="translate(-0.5 -0.5)">
-            <switch>
-                <foreignObject style="overflow: visible; text-align: left;" pointer-events="none" width="100%" height="100%" requiredFeatures="http://www.w3.org/TR/SVG11/feature#Extensibility">
-                    <div xmlns="http://www.w3.org/1999/xhtml" style="display: flex; align-items: unsafe center; justify-content: unsafe center; width: 74px; height: 1px; padding-top: 140px; margin-left: 757px;">
-                        <div style="box-sizing: border-box; font-size: 0; text-align: center; ">
-                            <div style="display: inline-block; font-size: 12px; font-family: Helvetica; color: #ffffff; line-height: 1.2; pointer-events: all; white-space: normal; word-wrap: normal; ">
-                                Postgreslet
-                            </div>
-                        </div>
-                    </div>
-                </foreignObject>
-                <text x="794" y="144" fill="#ffffff" font-family="Helvetica" font-size="12px" text-anchor="middle">
-                    Postgreslet
-                </text>
-            </switch>
-        </g>
-        <path d="M 1005.59 214 L 1080.63 214" fill="none" stroke="#000000" stroke-miterlimit="10" pointer-events="stroke"/>
-        <path d="M 1085.88 214 L 1078.88 217.5 L 1080.63 214 L 1078.88 210.5 Z" fill="#000000" stroke="#000000" stroke-miterlimit="10" pointer-events="all"/>
-        <g transform="translate(-0.5 -0.5)">
-            <switch>
-                <foreignObject style="overflow: visible; text-align: left;" pointer-events="none" width="100%" height="100%" requiredFeatures="http://www.w3.org/TR/SVG11/feature#Extensibility">
-                    <div xmlns="http://www.w3.org/1999/xhtml" style="display: flex; align-items: unsafe flex-end; justify-content: unsafe center; width: 1px; height: 1px; padding-top: 211px; margin-left: 1047px;">
-                        <div style="box-sizing: border-box; font-size: 0; text-align: center; ">
-                            <div style="display: inline-block; font-size: 11px; font-family: Helvetica; color: #000000; line-height: 1.2; pointer-events: all; white-space: nowrap; ">
-                                manage
-                            </div>
-                        </div>
-                    </div>
-                </foreignObject>
-                <text x="1047" y="211" fill="#000000" font-family="Helvetica" font-size="11px" text-anchor="middle">
-                    manage
-                </text>
-            </switch>
-        </g>
-        <rect x="929.72" y="184" width="75.86" height="60" rx="9" ry="9" fill="#647687" stroke="#314354" pointer-events="all"/>
-        <g transform="translate(-0.5 -0.5)">
-            <switch>
-                <foreignObject style="overflow: visible; text-align: left;" pointer-events="none" width="100%" height="100%" requiredFeatures="http://www.w3.org/TR/SVG11/feature#Extensibility">
-                    <div xmlns="http://www.w3.org/1999/xhtml" style="display: flex; align-items: unsafe center; justify-content: unsafe center; width: 74px; height: 1px; padding-top: 214px; margin-left: 931px;">
-                        <div style="box-sizing: border-box; font-size: 0; text-align: center; ">
-                            <div style="display: inline-block; font-size: 12px; font-family: Helvetica; color: #ffffff; line-height: 1.2; pointer-events: all; white-space: normal; word-wrap: normal; ">
-                                Postgres Operator
-                                <br/>
-                                Project B
-=======
+                            </div>
+                        </div>
+                    </div>
+                </foreignObject>
                 <text x="864" y="69" fill="#000000" font-family="Helvetica" font-size="12px" text-anchor="middle">
                     Postgres  Bac...
                 </text>
@@ -902,123 +460,10 @@
                                 Postgres Backup
                                 <br/>
                                 Bucket n
->>>>>>> ed31824e
-                            </div>
-                        </div>
-                    </div>
-                </foreignObject>
-<<<<<<< HEAD
-                <text x="968" y="218" fill="#ffffff" font-family="Helvetica" font-size="12px" text-anchor="middle">
-                    Postgres Ope...
-                </text>
-            </switch>
-        </g>
-        <rect x="1087" y="189" width="120" height="50" rx="7.5" ry="7.5" fill="#647687" stroke="#314354" pointer-events="all"/>
-        <g transform="translate(-0.5 -0.5)">
-            <switch>
-                <foreignObject style="overflow: visible; text-align: left;" pointer-events="none" width="100%" height="100%" requiredFeatures="http://www.w3.org/TR/SVG11/feature#Extensibility">
-                    <div xmlns="http://www.w3.org/1999/xhtml" style="display: flex; align-items: unsafe center; justify-content: unsafe center; width: 118px; height: 1px; padding-top: 214px; margin-left: 1088px;">
-                        <div style="box-sizing: border-box; font-size: 0; text-align: center; ">
-                            <div style="display: inline-block; font-size: 12px; font-family: Helvetica; color: #ffffff; line-height: 1.2; pointer-events: all; white-space: normal; word-wrap: normal; ">
-                                Database Pod x 1
-                                <br/>
-                                Project B
-                            </div>
-                        </div>
-                    </div>
-                </foreignObject>
-                <text x="1147" y="218" fill="#ffffff" font-family="Helvetica" font-size="12px" text-anchor="middle">
-                    Database Pod x 1...
-                </text>
-            </switch>
-        </g>
-        <rect x="758.48" y="197" width="70.52" height="35" rx="5.25" ry="5.25" fill="#60a917" stroke="#2d7600" pointer-events="all"/>
-        <g transform="translate(-0.5 -0.5)">
-            <switch>
-                <foreignObject style="overflow: visible; text-align: left;" pointer-events="none" width="100%" height="100%" requiredFeatures="http://www.w3.org/TR/SVG11/feature#Extensibility">
-                    <div xmlns="http://www.w3.org/1999/xhtml" style="display: flex; align-items: unsafe center; justify-content: unsafe center; width: 69px; height: 1px; padding-top: 215px; margin-left: 759px;">
-                        <div style="box-sizing: border-box; font-size: 0; text-align: center; ">
-                            <div style="display: inline-block; font-size: 12px; font-family: Helvetica; color: #ffffff; line-height: 1.2; pointer-events: all; white-space: normal; word-wrap: normal; ">
-                                ConfigMap
-                            </div>
-                        </div>
-                    </div>
-                </foreignObject>
-                <text x="794" y="218" fill="#ffffff" font-family="Helvetica" font-size="12px" text-anchor="middle">
-                    ConfigMap
-                </text>
-            </switch>
-        </g>
-        <rect x="836.83" y="120" width="50" height="20" fill="none" stroke="none" pointer-events="all"/>
-        <g transform="translate(-0.5 -0.5)">
-            <switch>
-                <foreignObject style="overflow: visible; text-align: left;" pointer-events="none" width="100%" height="100%" requiredFeatures="http://www.w3.org/TR/SVG11/feature#Extensibility">
-                    <div xmlns="http://www.w3.org/1999/xhtml" style="display: flex; align-items: unsafe center; justify-content: unsafe center; width: 1px; height: 1px; padding-top: 130px; margin-left: 862px;">
-                        <div style="box-sizing: border-box; font-size: 0; text-align: center; ">
-                            <div style="display: inline-block; font-size: 12px; font-family: Helvetica; color: #000000; line-height: 1.2; pointer-events: all; white-space: nowrap; ">
-                                <font style="font-size: 11px">
-                                    deploy
-                                </font>
-                            </div>
-                        </div>
-                    </div>
-                </foreignObject>
-                <text x="862" y="134" fill="#000000" font-family="Helvetica" font-size="12px" text-anchor="middle">
-                    deploy
-                </text>
-            </switch>
-        </g>
-        <rect x="789" y="166" width="40" height="20" fill="none" stroke="none" pointer-events="all"/>
-        <g transform="translate(-0.5 -0.5)">
-            <switch>
-                <foreignObject style="overflow: visible; text-align: left;" pointer-events="none" width="100%" height="100%" requiredFeatures="http://www.w3.org/TR/SVG11/feature#Extensibility">
-                    <div xmlns="http://www.w3.org/1999/xhtml" style="display: flex; align-items: unsafe center; justify-content: unsafe center; width: 1px; height: 1px; padding-top: 176px; margin-left: 809px;">
-                        <div style="box-sizing: border-box; font-size: 0; text-align: center; ">
-                            <div style="display: inline-block; font-size: 12px; font-family: Helvetica; color: #000000; line-height: 1.2; pointer-events: all; white-space: nowrap; ">
-                                <font style="font-size: 11px">
-                                    read
-                                </font>
-                            </div>
-                        </div>
-                    </div>
-                </foreignObject>
-                <text x="809" y="180" fill="#000000" font-family="Helvetica" font-size="12px" text-anchor="middle">
-                    read
-                </text>
-            </switch>
-        </g>
-        <rect x="1097" y="55" width="120.52" height="50" rx="7.5" ry="7.5" fill="#647687" stroke="#314354" pointer-events="all"/>
-        <rect x="1087" y="44" width="120" height="50" rx="7.5" ry="7.5" fill="#647687" stroke="#314354" pointer-events="all"/>
-        <g transform="translate(-0.5 -0.5)">
-            <switch>
-                <foreignObject style="overflow: visible; text-align: left;" pointer-events="none" width="100%" height="100%" requiredFeatures="http://www.w3.org/TR/SVG11/feature#Extensibility">
-                    <div xmlns="http://www.w3.org/1999/xhtml" style="display: flex; align-items: unsafe center; justify-content: unsafe center; width: 118px; height: 1px; padding-top: 69px; margin-left: 1088px;">
-                        <div style="box-sizing: border-box; font-size: 0; text-align: center; ">
-                            <div style="display: inline-block; font-size: 12px; font-family: Helvetica; color: #ffffff; line-height: 1.2; pointer-events: all; white-space: normal; word-wrap: normal; ">
-                                Database Pod x2
-                                <br/>
-                                Project A
-                            </div>
-                        </div>
-                    </div>
-                </foreignObject>
-                <text x="1147" y="73" fill="#ffffff" font-family="Helvetica" font-size="12px" text-anchor="middle">
-                    Database Pod x2...
-                </text>
-            </switch>
-        </g>
-        <path d="M 755.97 140 L 717 140 L 717 500 L 643.37 500" fill="none" stroke="#000000" stroke-miterlimit="10" pointer-events="stroke"/>
-        <path d="M 638.12 500 L 645.12 496.5 L 643.37 500 L 645.12 503.5 Z" fill="#000000" stroke="#000000" stroke-miterlimit="10" pointer-events="all"/>
-        <rect x="737" y="720" width="500" height="290" rx="43.5" ry="43.5" fill="#f0a30a" stroke="#bd7000" pointer-events="all"/>
-        <g transform="translate(-0.5 -0.5)">
-            <switch>
-                <foreignObject style="overflow: visible; text-align: left;" pointer-events="none" width="100%" height="100%" requiredFeatures="http://www.w3.org/TR/SVG11/feature#Extensibility">
-                    <div xmlns="http://www.w3.org/1999/xhtml" style="display: flex; align-items: unsafe flex-end; justify-content: unsafe center; width: 498px; height: 1px; padding-top: 1007px; margin-left: 738px;">
-                        <div style="box-sizing: border-box; font-size: 0; text-align: center; ">
-                            <div style="display: inline-block; font-size: 12px; font-family: Helvetica; color: #ffffff; line-height: 1.2; pointer-events: all; white-space: normal; word-wrap: normal; ">
-                                <div></div>
-                                Partition nbg-w8101
-=======
+                            </div>
+                        </div>
+                    </div>
+                </foreignObject>
                 <text x="864" y="149" fill="#000000" font-family="Helvetica" font-size="12px" text-anchor="middle">
                     Postgres Back...
                 </text>
@@ -1059,47 +504,10 @@
                                 <br/>
                                 <br/>
                                 Postgres Service-Cluster 1
->>>>>>> ed31824e
-                            </div>
-                        </div>
-                    </div>
-                </foreignObject>
-<<<<<<< HEAD
-                <text x="987" y="1007" fill="#ffffff" font-family="Helvetica" font-size="12px" text-anchor="middle">
-                    Partition nbg-w8101
-                </text>
-            </switch>
-        </g>
-        <rect x="929.72" y="759" width="75.86" height="60" rx="9" ry="9" fill="#647687" stroke="#314354" pointer-events="all"/>
-        <g transform="translate(-0.5 -0.5)">
-            <switch>
-                <foreignObject style="overflow: visible; text-align: left;" pointer-events="none" width="100%" height="100%" requiredFeatures="http://www.w3.org/TR/SVG11/feature#Extensibility">
-                    <div xmlns="http://www.w3.org/1999/xhtml" style="display: flex; align-items: unsafe center; justify-content: unsafe center; width: 74px; height: 1px; padding-top: 789px; margin-left: 931px;">
-                        <div style="box-sizing: border-box; font-size: 0; text-align: center; ">
-                            <div style="display: inline-block; font-size: 12px; font-family: Helvetica; color: #ffffff; line-height: 1.2; pointer-events: all; white-space: normal; word-wrap: normal; ">
-                                Postgres Operator
-                                <br/>
-                                Project E
-                            </div>
-                        </div>
-                    </div>
-                </foreignObject>
-                <text x="968" y="793" fill="#ffffff" font-family="Helvetica" font-size="12px" text-anchor="middle">
-                    Postgres Ope...
-                </text>
-            </switch>
-        </g>
-        <rect x="1087" y="764" width="120" height="50" rx="7.5" ry="7.5" fill="#647687" stroke="#314354" pointer-events="all"/>
-        <g transform="translate(-0.5 -0.5)">
-            <switch>
-                <foreignObject style="overflow: visible; text-align: left;" pointer-events="none" width="100%" height="100%" requiredFeatures="http://www.w3.org/TR/SVG11/feature#Extensibility">
-                    <div xmlns="http://www.w3.org/1999/xhtml" style="display: flex; align-items: unsafe center; justify-content: unsafe center; width: 118px; height: 1px; padding-top: 789px; margin-left: 1088px;">
-                        <div style="box-sizing: border-box; font-size: 0; text-align: center; ">
-                            <div style="display: inline-block; font-size: 12px; font-family: Helvetica; color: #ffffff; line-height: 1.2; pointer-events: all; white-space: normal; word-wrap: normal; ">
-                                Database Pod x1
-                                <br/>
-                                Project E
-=======
+                            </div>
+                        </div>
+                    </div>
+                </foreignObject>
                 <text x="874" y="403" fill="#000000" font-family="Helvetica" font-size="12px" text-anchor="middle">
                     Postgres Service-Cluster 1...
                 </text>
@@ -1114,27 +522,10 @@
                         <div style="box-sizing: border-box; font-size: 0; text-align: center; ">
                             <div style="display: inline-block; font-size: 11px; font-family: Helvetica; color: #000000; line-height: 1.2; pointer-events: all; background-color: #ffffff; white-space: nowrap; ">
                                 Write
->>>>>>> ed31824e
-                            </div>
-                        </div>
-                    </div>
-                </foreignObject>
-<<<<<<< HEAD
-                <text x="1147" y="793" fill="#ffffff" font-family="Helvetica" font-size="12px" text-anchor="middle">
-                    Database Pod x1...
-                </text>
-            </switch>
-        </g>
-        <path d="M 1005.59 789 L 1080.63 789" fill="none" stroke="#000000" stroke-miterlimit="10" pointer-events="stroke"/>
-        <path d="M 1085.88 789 L 1078.88 792.5 L 1080.63 789 L 1078.88 785.5 Z" fill="#000000" stroke="#000000" stroke-miterlimit="10" pointer-events="all"/>
-        <g transform="translate(-0.5 -0.5)">
-            <switch>
-                <foreignObject style="overflow: visible; text-align: left;" pointer-events="none" width="100%" height="100%" requiredFeatures="http://www.w3.org/TR/SVG11/feature#Extensibility">
-                    <div xmlns="http://www.w3.org/1999/xhtml" style="display: flex; align-items: unsafe flex-end; justify-content: unsafe center; width: 1px; height: 1px; padding-top: 786px; margin-left: 1047px;">
-                        <div style="box-sizing: border-box; font-size: 0; text-align: center; ">
-                            <div style="display: inline-block; font-size: 11px; font-family: Helvetica; color: #000000; line-height: 1.2; pointer-events: all; white-space: nowrap; ">
-                                manage
-=======
+                            </div>
+                        </div>
+                    </div>
+                </foreignObject>
                 <text x="782" y="401" fill="#000000" font-family="Helvetica" font-size="11px" text-anchor="middle">
                     Write
                 </text>
@@ -1149,32 +540,10 @@
                         <div style="box-sizing: border-box; font-size: 0; text-align: center; ">
                             <div style="display: inline-block; font-size: 11px; font-family: Helvetica; color: #000000; line-height: 1.2; pointer-events: all; background-color: #ffffff; white-space: nowrap; ">
                                 Deploy
->>>>>>> ed31824e
-                            </div>
-                        </div>
-                    </div>
-                </foreignObject>
-<<<<<<< HEAD
-                <text x="1047" y="786" fill="#000000" font-family="Helvetica" font-size="11px" text-anchor="middle">
-                    manage
-                </text>
-            </switch>
-        </g>
-        <path d="M 831.83 860 L 897 860 L 897 789 L 923.36 789" fill="none" stroke="#000000" stroke-miterlimit="10" pointer-events="stroke"/>
-        <path d="M 928.61 789 L 921.61 792.5 L 923.36 789 L 921.61 785.5 Z" fill="#000000" stroke="#000000" stroke-miterlimit="10" pointer-events="all"/>
-        <path d="M 794 880 L 794 900 L 793.84 910.63" fill="none" stroke="#000000" stroke-miterlimit="10" pointer-events="stroke"/>
-        <path d="M 793.76 915.88 L 790.36 908.83 L 793.84 910.63 L 797.36 908.94 Z" fill="#000000" stroke="#000000" stroke-miterlimit="10" pointer-events="all"/>
-        <path d="M 831.83 860 L 897 860 L 897 934 L 923.36 934" fill="none" stroke="#000000" stroke-miterlimit="10" pointer-events="stroke"/>
-        <path d="M 928.61 934 L 921.61 937.5 L 923.36 934 L 921.61 930.5 Z" fill="#000000" stroke="#000000" stroke-miterlimit="10" pointer-events="all"/>
-        <rect x="755.97" y="840" width="75.86" height="40" rx="6" ry="6" fill="#60a917" stroke="#2d7600" pointer-events="all"/>
-        <g transform="translate(-0.5 -0.5)">
-            <switch>
-                <foreignObject style="overflow: visible; text-align: left;" pointer-events="none" width="100%" height="100%" requiredFeatures="http://www.w3.org/TR/SVG11/feature#Extensibility">
-                    <div xmlns="http://www.w3.org/1999/xhtml" style="display: flex; align-items: unsafe center; justify-content: unsafe center; width: 74px; height: 1px; padding-top: 860px; margin-left: 757px;">
-                        <div style="box-sizing: border-box; font-size: 0; text-align: center; ">
-                            <div style="display: inline-block; font-size: 12px; font-family: Helvetica; color: #ffffff; line-height: 1.2; pointer-events: all; white-space: normal; word-wrap: normal; ">
-                                Postgreslet
-=======
+                            </div>
+                        </div>
+                    </div>
+                </foreignObject>
                 <text x="718" y="337" fill="#000000" font-family="Helvetica" font-size="11px" text-anchor="middle">
                     Deploy
                 </text>
@@ -1189,27 +558,10 @@
                         <div style="box-sizing: border-box; font-size: 0; text-align: center; ">
                             <div style="display: inline-block; font-size: 11px; font-family: Helvetica; color: #000000; line-height: 1.2; pointer-events: all; background-color: #ffffff; white-space: nowrap; ">
                                 Deploy
->>>>>>> ed31824e
-                            </div>
-                        </div>
-                    </div>
-                </foreignObject>
-<<<<<<< HEAD
-                <text x="794" y="864" fill="#ffffff" font-family="Helvetica" font-size="12px" text-anchor="middle">
-                    Postgreslet
-                </text>
-            </switch>
-        </g>
-        <path d="M 1005.59 934 L 1080.63 934" fill="none" stroke="#000000" stroke-miterlimit="10" pointer-events="stroke"/>
-        <path d="M 1085.88 934 L 1078.88 937.5 L 1080.63 934 L 1078.88 930.5 Z" fill="#000000" stroke="#000000" stroke-miterlimit="10" pointer-events="all"/>
-        <g transform="translate(-0.5 -0.5)">
-            <switch>
-                <foreignObject style="overflow: visible; text-align: left;" pointer-events="none" width="100%" height="100%" requiredFeatures="http://www.w3.org/TR/SVG11/feature#Extensibility">
-                    <div xmlns="http://www.w3.org/1999/xhtml" style="display: flex; align-items: unsafe flex-end; justify-content: unsafe center; width: 1px; height: 1px; padding-top: 931px; margin-left: 1047px;">
-                        <div style="box-sizing: border-box; font-size: 0; text-align: center; ">
-                            <div style="display: inline-block; font-size: 11px; font-family: Helvetica; color: #000000; line-height: 1.2; pointer-events: all; white-space: nowrap; ">
-                                manage
-=======
+                            </div>
+                        </div>
+                    </div>
+                </foreignObject>
                 <text x="718" y="478" fill="#000000" font-family="Helvetica" font-size="11px" text-anchor="middle">
                     Deploy
                 </text>
@@ -1224,28 +576,10 @@
                         <div style="box-sizing: border-box; font-size: 0; text-align: center; ">
                             <div style="display: inline-block; font-size: 12px; font-family: Helvetica; color: #000000; line-height: 1.2; pointer-events: all; white-space: normal; word-wrap: normal; ">
                                 Postgreslet
->>>>>>> ed31824e
-                            </div>
-                        </div>
-                    </div>
-                </foreignObject>
-<<<<<<< HEAD
-                <text x="1047" y="931" fill="#000000" font-family="Helvetica" font-size="11px" text-anchor="middle">
-                    manage
-                </text>
-            </switch>
-        </g>
-        <rect x="929.72" y="904" width="75.86" height="60" rx="9" ry="9" fill="#647687" stroke="#314354" pointer-events="all"/>
-        <g transform="translate(-0.5 -0.5)">
-            <switch>
-                <foreignObject style="overflow: visible; text-align: left;" pointer-events="none" width="100%" height="100%" requiredFeatures="http://www.w3.org/TR/SVG11/feature#Extensibility">
-                    <div xmlns="http://www.w3.org/1999/xhtml" style="display: flex; align-items: unsafe center; justify-content: unsafe center; width: 74px; height: 1px; padding-top: 934px; margin-left: 931px;">
-                        <div style="box-sizing: border-box; font-size: 0; text-align: center; ">
-                            <div style="display: inline-block; font-size: 12px; font-family: Helvetica; color: #ffffff; line-height: 1.2; pointer-events: all; white-space: normal; word-wrap: normal; ">
-                                Postgres Operator
-                                <br/>
-                                Project F
-=======
+                            </div>
+                        </div>
+                    </div>
+                </foreignObject>
                 <text x="720" y="402" fill="#000000" font-family="Helvetica" font-size="12px" text-anchor="middle">
                     Postgreslet
                 </text>
@@ -1260,29 +594,10 @@
                         <div style="box-sizing: border-box; font-size: 0; text-align: center; ">
                             <div style="display: inline-block; font-size: 12px; font-family: Helvetica; color: #000000; line-height: 1.2; pointer-events: all; white-space: normal; word-wrap: normal; ">
                                 Postgres 1
->>>>>>> ed31824e
-                            </div>
-                        </div>
-                    </div>
-                </foreignObject>
-<<<<<<< HEAD
-                <text x="968" y="938" fill="#ffffff" font-family="Helvetica" font-size="12px" text-anchor="middle">
-                    Postgres Ope...
-                </text>
-            </switch>
-        </g>
-        <rect x="1096.48" y="919" width="120.52" height="50" rx="7.5" ry="7.5" fill="#647687" stroke="#314354" pointer-events="all"/>
-        <rect x="1087" y="909" width="120" height="50" rx="7.5" ry="7.5" fill="#647687" stroke="#314354" pointer-events="all"/>
-        <g transform="translate(-0.5 -0.5)">
-            <switch>
-                <foreignObject style="overflow: visible; text-align: left;" pointer-events="none" width="100%" height="100%" requiredFeatures="http://www.w3.org/TR/SVG11/feature#Extensibility">
-                    <div xmlns="http://www.w3.org/1999/xhtml" style="display: flex; align-items: unsafe center; justify-content: unsafe center; width: 118px; height: 1px; padding-top: 934px; margin-left: 1088px;">
-                        <div style="box-sizing: border-box; font-size: 0; text-align: center; ">
-                            <div style="display: inline-block; font-size: 12px; font-family: Helvetica; color: #ffffff; line-height: 1.2; pointer-events: all; white-space: normal; word-wrap: normal; ">
-                                Database Pod x 2
-                                <br/>
-                                Project F
-=======
+                            </div>
+                        </div>
+                    </div>
+                </foreignObject>
                 <text x="1025" y="290" fill="#000000" font-family="Helvetica" font-size="12px" text-anchor="middle">
                     Postgres 1
                 </text>
@@ -1297,26 +612,10 @@
                         <div style="box-sizing: border-box; font-size: 0; text-align: center; ">
                             <div style="display: inline-block; font-size: 11px; font-family: Helvetica; color: #000000; line-height: 1.2; pointer-events: all; background-color: #ffffff; white-space: nowrap; ">
                                 Manage
->>>>>>> ed31824e
-                            </div>
-                        </div>
-                    </div>
-                </foreignObject>
-<<<<<<< HEAD
-                <text x="1147" y="938" fill="#ffffff" font-family="Helvetica" font-size="12px" text-anchor="middle">
-                    Database Pod x 2...
-                </text>
-            </switch>
-        </g>
-        <rect x="758.48" y="917" width="70.52" height="35" rx="5.25" ry="5.25" fill="#60a917" stroke="#2d7600" pointer-events="all"/>
-        <g transform="translate(-0.5 -0.5)">
-            <switch>
-                <foreignObject style="overflow: visible; text-align: left;" pointer-events="none" width="100%" height="100%" requiredFeatures="http://www.w3.org/TR/SVG11/feature#Extensibility">
-                    <div xmlns="http://www.w3.org/1999/xhtml" style="display: flex; align-items: unsafe center; justify-content: unsafe center; width: 69px; height: 1px; padding-top: 935px; margin-left: 759px;">
-                        <div style="box-sizing: border-box; font-size: 0; text-align: center; ">
-                            <div style="display: inline-block; font-size: 12px; font-family: Helvetica; color: #ffffff; line-height: 1.2; pointer-events: all; white-space: normal; word-wrap: normal; ">
-                                ConfigMap
-=======
+                            </div>
+                        </div>
+                    </div>
+                </foreignObject>
                 <text x="949" y="290" fill="#000000" font-family="Helvetica" font-size="11px" text-anchor="middle">
                     Manage
                 </text>
@@ -1332,47 +631,10 @@
                         <div style="box-sizing: border-box; font-size: 0; text-align: center; ">
                             <div style="display: inline-block; font-size: 12px; font-family: Helvetica; color: #000000; line-height: 1.2; pointer-events: all; white-space: normal; word-wrap: normal; ">
                                 Postgres n
->>>>>>> ed31824e
-                            </div>
-                        </div>
-                    </div>
-                </foreignObject>
-<<<<<<< HEAD
-                <text x="794" y="938" fill="#ffffff" font-family="Helvetica" font-size="12px" text-anchor="middle">
-                    ConfigMap
-                </text>
-            </switch>
-        </g>
-        <rect x="836.83" y="840" width="50" height="20" fill="none" stroke="none" pointer-events="all"/>
-        <g transform="translate(-0.5 -0.5)">
-            <switch>
-                <foreignObject style="overflow: visible; text-align: left;" pointer-events="none" width="100%" height="100%" requiredFeatures="http://www.w3.org/TR/SVG11/feature#Extensibility">
-                    <div xmlns="http://www.w3.org/1999/xhtml" style="display: flex; align-items: unsafe center; justify-content: unsafe center; width: 1px; height: 1px; padding-top: 850px; margin-left: 862px;">
-                        <div style="box-sizing: border-box; font-size: 0; text-align: center; ">
-                            <div style="display: inline-block; font-size: 12px; font-family: Helvetica; color: #000000; line-height: 1.2; pointer-events: all; white-space: nowrap; ">
-                                <font style="font-size: 11px">
-                                    deploy
-                                </font>
-                            </div>
-                        </div>
-                    </div>
-                </foreignObject>
-                <text x="862" y="854" fill="#000000" font-family="Helvetica" font-size="12px" text-anchor="middle">
-                    deploy
-                </text>
-            </switch>
-        </g>
-        <rect x="789" y="886" width="40" height="20" fill="none" stroke="none" pointer-events="all"/>
-        <g transform="translate(-0.5 -0.5)">
-            <switch>
-                <foreignObject style="overflow: visible; text-align: left;" pointer-events="none" width="100%" height="100%" requiredFeatures="http://www.w3.org/TR/SVG11/feature#Extensibility">
-                    <div xmlns="http://www.w3.org/1999/xhtml" style="display: flex; align-items: unsafe center; justify-content: unsafe center; width: 1px; height: 1px; padding-top: 896px; margin-left: 809px;">
-                        <div style="box-sizing: border-box; font-size: 0; text-align: center; ">
-                            <div style="display: inline-block; font-size: 12px; font-family: Helvetica; color: #000000; line-height: 1.2; pointer-events: all; white-space: nowrap; ">
-                                <font style="font-size: 11px">
-                                    read
-                                </font>
-=======
+                            </div>
+                        </div>
+                    </div>
+                </foreignObject>
                 <text x="1025" y="514" fill="#000000" font-family="Helvetica" font-size="12px" text-anchor="middle">
                     Postgres n
                 </text>
@@ -1387,48 +649,10 @@
                         <div style="box-sizing: border-box; font-size: 0; text-align: center; ">
                             <div style="display: inline-block; font-size: 11px; font-family: Helvetica; color: #000000; line-height: 1.2; pointer-events: all; background-color: #ffffff; white-space: nowrap; ">
                                 Manage
->>>>>>> ed31824e
-                            </div>
-                        </div>
-                    </div>
-                </foreignObject>
-<<<<<<< HEAD
-                <text x="809" y="900" fill="#000000" font-family="Helvetica" font-size="12px" text-anchor="middle">
-                    read
-                </text>
-            </switch>
-        </g>
-        <path d="M 1207 791 L 1310 791.5" fill="none" stroke="#000000" stroke-miterlimit="10" pointer-events="stroke"/>
-        <path d="M 1207 932.75 L 1310 933.25" fill="none" stroke="#000000" stroke-miterlimit="10" pointer-events="stroke"/>
-        <rect x="737" y="360" width="500" height="290" rx="43.5" ry="43.5" fill="#f0a30a" stroke="#bd7000" pointer-events="all"/>
-        <g transform="translate(-0.5 -0.5)">
-            <switch>
-                <foreignObject style="overflow: visible; text-align: left;" pointer-events="none" width="100%" height="100%" requiredFeatures="http://www.w3.org/TR/SVG11/feature#Extensibility">
-                    <div xmlns="http://www.w3.org/1999/xhtml" style="display: flex; align-items: unsafe flex-end; justify-content: unsafe center; width: 498px; height: 1px; padding-top: 647px; margin-left: 738px;">
-                        <div style="box-sizing: border-box; font-size: 0; text-align: center; ">
-                            <div style="display: inline-block; font-size: 12px; font-family: Helvetica; color: #ffffff; line-height: 1.2; pointer-events: all; white-space: normal; word-wrap: normal; ">
-                                Partition stg-kkw7
-                                <div></div>
-                            </div>
-                        </div>
-                    </div>
-                </foreignObject>
-                <text x="987" y="647" fill="#ffffff" font-family="Helvetica" font-size="12px" text-anchor="middle">
-                    Partition stg-kkw7&#xa;
-                </text>
-            </switch>
-        </g>
-        <rect x="929.72" y="399" width="75.86" height="60" rx="9" ry="9" fill="#647687" stroke="#314354" pointer-events="all"/>
-        <g transform="translate(-0.5 -0.5)">
-            <switch>
-                <foreignObject style="overflow: visible; text-align: left;" pointer-events="none" width="100%" height="100%" requiredFeatures="http://www.w3.org/TR/SVG11/feature#Extensibility">
-                    <div xmlns="http://www.w3.org/1999/xhtml" style="display: flex; align-items: unsafe center; justify-content: unsafe center; width: 74px; height: 1px; padding-top: 429px; margin-left: 931px;">
-                        <div style="box-sizing: border-box; font-size: 0; text-align: center; ">
-                            <div style="display: inline-block; font-size: 12px; font-family: Helvetica; color: #ffffff; line-height: 1.2; pointer-events: all; white-space: normal; word-wrap: normal; ">
-                                Postgres Operator
-                                <br/>
-                                Project C
-=======
+                            </div>
+                        </div>
+                    </div>
+                </foreignObject>
                 <text x="949" y="513" fill="#000000" font-family="Helvetica" font-size="11px" text-anchor="middle">
                     Manage
                 </text>
@@ -1443,28 +667,10 @@
                         <div style="box-sizing: border-box; font-size: 0; text-align: center; ">
                             <div style="display: inline-block; font-size: 11px; font-family: Helvetica; color: #000000; line-height: 1.2; pointer-events: all; background-color: #ffffff; white-space: nowrap; ">
                                 Read
->>>>>>> ed31824e
-                            </div>
-                        </div>
-                    </div>
-                </foreignObject>
-<<<<<<< HEAD
-                <text x="968" y="433" fill="#ffffff" font-family="Helvetica" font-size="12px" text-anchor="middle">
-                    Postgres Ope...
-                </text>
-            </switch>
-        </g>
-        <rect x="1087" y="404" width="120" height="50" rx="7.5" ry="7.5" fill="#647687" stroke="#314354" pointer-events="all"/>
-        <g transform="translate(-0.5 -0.5)">
-            <switch>
-                <foreignObject style="overflow: visible; text-align: left;" pointer-events="none" width="100%" height="100%" requiredFeatures="http://www.w3.org/TR/SVG11/feature#Extensibility">
-                    <div xmlns="http://www.w3.org/1999/xhtml" style="display: flex; align-items: unsafe center; justify-content: unsafe center; width: 118px; height: 1px; padding-top: 429px; margin-left: 1088px;">
-                        <div style="box-sizing: border-box; font-size: 0; text-align: center; ">
-                            <div style="display: inline-block; font-size: 12px; font-family: Helvetica; color: #ffffff; line-height: 1.2; pointer-events: all; white-space: normal; word-wrap: normal; ">
-                                Database Pod x1
-                                <br/>
-                                Project C
-=======
+                            </div>
+                        </div>
+                    </div>
+                </foreignObject>
                 <text x="866" y="346" fill="#000000" font-family="Helvetica" font-size="11px" text-anchor="middle">
                     Read
                 </text>
@@ -1478,27 +684,10 @@
                         <div style="box-sizing: border-box; font-size: 0; text-align: center; ">
                             <div style="display: inline-block; font-size: 12px; font-family: Helvetica; color: #000000; line-height: 1.2; pointer-events: all; white-space: normal; word-wrap: normal; ">
                                 Operator 1
->>>>>>> ed31824e
-                            </div>
-                        </div>
-                    </div>
-                </foreignObject>
-<<<<<<< HEAD
-                <text x="1147" y="433" fill="#ffffff" font-family="Helvetica" font-size="12px" text-anchor="middle">
-                    Database Pod x1...
-                </text>
-            </switch>
-        </g>
-        <path d="M 1005.59 429 L 1080.63 429" fill="none" stroke="#000000" stroke-miterlimit="10" pointer-events="stroke"/>
-        <path d="M 1085.88 429 L 1078.88 432.5 L 1080.63 429 L 1078.88 425.5 Z" fill="#000000" stroke="#000000" stroke-miterlimit="10" pointer-events="all"/>
-        <g transform="translate(-0.5 -0.5)">
-            <switch>
-                <foreignObject style="overflow: visible; text-align: left;" pointer-events="none" width="100%" height="100%" requiredFeatures="http://www.w3.org/TR/SVG11/feature#Extensibility">
-                    <div xmlns="http://www.w3.org/1999/xhtml" style="display: flex; align-items: unsafe flex-end; justify-content: unsafe center; width: 1px; height: 1px; padding-top: 426px; margin-left: 1047px;">
-                        <div style="box-sizing: border-box; font-size: 0; text-align: center; ">
-                            <div style="display: inline-block; font-size: 11px; font-family: Helvetica; color: #000000; line-height: 1.2; pointer-events: all; white-space: nowrap; ">
-                                manage
-=======
+                            </div>
+                        </div>
+                    </div>
+                </foreignObject>
                 <text x="866" y="290" fill="#000000" font-family="Helvetica" font-size="12px" text-anchor="middle">
                     Operator 1
                 </text>
@@ -1512,32 +701,10 @@
                         <div style="box-sizing: border-box; font-size: 0; text-align: center; ">
                             <div style="display: inline-block; font-size: 12px; font-family: Helvetica; color: #000000; line-height: 1.2; pointer-events: all; white-space: normal; word-wrap: normal; ">
                                 Operator n
->>>>>>> ed31824e
-                            </div>
-                        </div>
-                    </div>
-                </foreignObject>
-<<<<<<< HEAD
-                <text x="1047" y="426" fill="#000000" font-family="Helvetica" font-size="11px" text-anchor="middle">
-                    manage
-                </text>
-            </switch>
-        </g>
-        <path d="M 831.83 500 L 897 500 L 897 429 L 923.36 429" fill="none" stroke="#000000" stroke-miterlimit="10" pointer-events="stroke"/>
-        <path d="M 928.61 429 L 921.61 432.5 L 923.36 429 L 921.61 425.5 Z" fill="#000000" stroke="#000000" stroke-miterlimit="10" pointer-events="all"/>
-        <path d="M 794 520 L 794 540 L 793.84 550.63" fill="none" stroke="#000000" stroke-miterlimit="10" pointer-events="stroke"/>
-        <path d="M 793.76 555.88 L 790.36 548.83 L 793.84 550.63 L 797.36 548.94 Z" fill="#000000" stroke="#000000" stroke-miterlimit="10" pointer-events="all"/>
-        <path d="M 831.83 500 L 897 500 L 897 574 L 923.36 574" fill="none" stroke="#000000" stroke-miterlimit="10" pointer-events="stroke"/>
-        <path d="M 928.61 574 L 921.61 577.5 L 923.36 574 L 921.61 570.5 Z" fill="#000000" stroke="#000000" stroke-miterlimit="10" pointer-events="all"/>
-        <rect x="755.97" y="480" width="75.86" height="40" rx="6" ry="6" fill="#60a917" stroke="#2d7600" pointer-events="all"/>
-        <g transform="translate(-0.5 -0.5)">
-            <switch>
-                <foreignObject style="overflow: visible; text-align: left;" pointer-events="none" width="100%" height="100%" requiredFeatures="http://www.w3.org/TR/SVG11/feature#Extensibility">
-                    <div xmlns="http://www.w3.org/1999/xhtml" style="display: flex; align-items: unsafe center; justify-content: unsafe center; width: 74px; height: 1px; padding-top: 500px; margin-left: 757px;">
-                        <div style="box-sizing: border-box; font-size: 0; text-align: center; ">
-                            <div style="display: inline-block; font-size: 12px; font-family: Helvetica; color: #ffffff; line-height: 1.2; pointer-events: all; white-space: normal; word-wrap: normal; ">
-                                Postgreslet
-=======
+                            </div>
+                        </div>
+                    </div>
+                </foreignObject>
                 <text x="866" y="514" fill="#000000" font-family="Helvetica" font-size="12px" text-anchor="middle">
                     Operator n
                 </text>
@@ -1552,27 +719,10 @@
                         <div style="box-sizing: border-box; font-size: 0; text-align: center; ">
                             <div style="display: inline-block; font-size: 12px; font-family: Helvetica; color: #000000; line-height: 1.2; pointer-events: all; white-space: normal; word-wrap: normal; ">
                                 Postgresql CRD
->>>>>>> ed31824e
-                            </div>
-                        </div>
-                    </div>
-                </foreignObject>
-<<<<<<< HEAD
-                <text x="794" y="504" fill="#ffffff" font-family="Helvetica" font-size="12px" text-anchor="middle">
-                    Postgreslet
-                </text>
-            </switch>
-        </g>
-        <path d="M 1005.59 574 L 1080.63 574" fill="none" stroke="#000000" stroke-miterlimit="10" pointer-events="stroke"/>
-        <path d="M 1085.88 574 L 1078.88 577.5 L 1080.63 574 L 1078.88 570.5 Z" fill="#000000" stroke="#000000" stroke-miterlimit="10" pointer-events="all"/>
-        <g transform="translate(-0.5 -0.5)">
-            <switch>
-                <foreignObject style="overflow: visible; text-align: left;" pointer-events="none" width="100%" height="100%" requiredFeatures="http://www.w3.org/TR/SVG11/feature#Extensibility">
-                    <div xmlns="http://www.w3.org/1999/xhtml" style="display: flex; align-items: unsafe flex-end; justify-content: unsafe center; width: 1px; height: 1px; padding-top: 571px; margin-left: 1047px;">
-                        <div style="box-sizing: border-box; font-size: 0; text-align: center; ">
-                            <div style="display: inline-block; font-size: 11px; font-family: Helvetica; color: #000000; line-height: 1.2; pointer-events: all; white-space: nowrap; ">
-                                manage
-=======
+                            </div>
+                        </div>
+                    </div>
+                </foreignObject>
                 <text x="866" y="402" fill="#000000" font-family="Helvetica" font-size="12px" text-anchor="middle">
                     Postgresql CRD
                 </text>
@@ -1587,28 +737,10 @@
                         <div style="box-sizing: border-box; font-size: 0; text-align: center; ">
                             <div style="display: inline-block; font-size: 11px; font-family: Helvetica; color: #000000; line-height: 1.2; pointer-events: all; background-color: #ffffff; white-space: nowrap; ">
                                 Read
->>>>>>> ed31824e
-                            </div>
-                        </div>
-                    </div>
-                </foreignObject>
-<<<<<<< HEAD
-                <text x="1047" y="571" fill="#000000" font-family="Helvetica" font-size="11px" text-anchor="middle">
-                    manage
-                </text>
-            </switch>
-        </g>
-        <rect x="929.72" y="544" width="75.86" height="60" rx="9" ry="9" fill="#647687" stroke="#314354" pointer-events="all"/>
-        <g transform="translate(-0.5 -0.5)">
-            <switch>
-                <foreignObject style="overflow: visible; text-align: left;" pointer-events="none" width="100%" height="100%" requiredFeatures="http://www.w3.org/TR/SVG11/feature#Extensibility">
-                    <div xmlns="http://www.w3.org/1999/xhtml" style="display: flex; align-items: unsafe center; justify-content: unsafe center; width: 74px; height: 1px; padding-top: 574px; margin-left: 931px;">
-                        <div style="box-sizing: border-box; font-size: 0; text-align: center; ">
-                            <div style="display: inline-block; font-size: 12px; font-family: Helvetica; color: #ffffff; line-height: 1.2; pointer-events: all; white-space: normal; word-wrap: normal; ">
-                                Postgres Operator
-                                <br/>
-                                Project D
-=======
+                            </div>
+                        </div>
+                    </div>
+                </foreignObject>
                 <text x="867" y="461" fill="#000000" font-family="Helvetica" font-size="11px" text-anchor="middle">
                     Read
                 </text>
@@ -1623,83 +755,10 @@
                         <div style="box-sizing: border-box; font-size: 0; text-align: center; ">
                             <div style="display: inline-block; font-size: 11px; font-family: Helvetica; color: #000000; line-height: 1.2; pointer-events: all; background-color: #ffffff; white-space: nowrap; ">
                                 Read
->>>>>>> ed31824e
-                            </div>
-                        </div>
-                    </div>
-                </foreignObject>
-<<<<<<< HEAD
-                <text x="968" y="578" fill="#ffffff" font-family="Helvetica" font-size="12px" text-anchor="middle">
-                    Postgres Ope...
-                </text>
-            </switch>
-        </g>
-        <rect x="1087" y="549" width="120" height="50" rx="7.5" ry="7.5" fill="#647687" stroke="#314354" pointer-events="all"/>
-        <g transform="translate(-0.5 -0.5)">
-            <switch>
-                <foreignObject style="overflow: visible; text-align: left;" pointer-events="none" width="100%" height="100%" requiredFeatures="http://www.w3.org/TR/SVG11/feature#Extensibility">
-                    <div xmlns="http://www.w3.org/1999/xhtml" style="display: flex; align-items: unsafe center; justify-content: unsafe center; width: 118px; height: 1px; padding-top: 574px; margin-left: 1088px;">
-                        <div style="box-sizing: border-box; font-size: 0; text-align: center; ">
-                            <div style="display: inline-block; font-size: 12px; font-family: Helvetica; color: #ffffff; line-height: 1.2; pointer-events: all; white-space: normal; word-wrap: normal; ">
-                                Database Pod x 1
-                                <br/>
-                                Project D
-                            </div>
-                        </div>
-                    </div>
-                </foreignObject>
-                <text x="1147" y="578" fill="#ffffff" font-family="Helvetica" font-size="12px" text-anchor="middle">
-                    Database Pod x 1...
-                </text>
-            </switch>
-        </g>
-        <rect x="758.48" y="557" width="70.52" height="35" rx="5.25" ry="5.25" fill="#60a917" stroke="#2d7600" pointer-events="all"/>
-        <g transform="translate(-0.5 -0.5)">
-            <switch>
-                <foreignObject style="overflow: visible; text-align: left;" pointer-events="none" width="100%" height="100%" requiredFeatures="http://www.w3.org/TR/SVG11/feature#Extensibility">
-                    <div xmlns="http://www.w3.org/1999/xhtml" style="display: flex; align-items: unsafe center; justify-content: unsafe center; width: 69px; height: 1px; padding-top: 575px; margin-left: 759px;">
-                        <div style="box-sizing: border-box; font-size: 0; text-align: center; ">
-                            <div style="display: inline-block; font-size: 12px; font-family: Helvetica; color: #ffffff; line-height: 1.2; pointer-events: all; white-space: normal; word-wrap: normal; ">
-                                ConfigMap
-                            </div>
-                        </div>
-                    </div>
-                </foreignObject>
-                <text x="794" y="578" fill="#ffffff" font-family="Helvetica" font-size="12px" text-anchor="middle">
-                    ConfigMap
-                </text>
-            </switch>
-        </g>
-        <rect x="836.83" y="480" width="50" height="20" fill="none" stroke="none" pointer-events="all"/>
-        <g transform="translate(-0.5 -0.5)">
-            <switch>
-                <foreignObject style="overflow: visible; text-align: left;" pointer-events="none" width="100%" height="100%" requiredFeatures="http://www.w3.org/TR/SVG11/feature#Extensibility">
-                    <div xmlns="http://www.w3.org/1999/xhtml" style="display: flex; align-items: unsafe center; justify-content: unsafe center; width: 1px; height: 1px; padding-top: 490px; margin-left: 862px;">
-                        <div style="box-sizing: border-box; font-size: 0; text-align: center; ">
-                            <div style="display: inline-block; font-size: 12px; font-family: Helvetica; color: #000000; line-height: 1.2; pointer-events: all; white-space: nowrap; ">
-                                <font style="font-size: 11px">
-                                    deploy
-                                </font>
-                            </div>
-                        </div>
-                    </div>
-                </foreignObject>
-                <text x="862" y="494" fill="#000000" font-family="Helvetica" font-size="12px" text-anchor="middle">
-                    deploy
-                </text>
-            </switch>
-        </g>
-        <rect x="789" y="526" width="40" height="20" fill="none" stroke="none" pointer-events="all"/>
-        <g transform="translate(-0.5 -0.5)">
-            <switch>
-                <foreignObject style="overflow: visible; text-align: left;" pointer-events="none" width="100%" height="100%" requiredFeatures="http://www.w3.org/TR/SVG11/feature#Extensibility">
-                    <div xmlns="http://www.w3.org/1999/xhtml" style="display: flex; align-items: unsafe center; justify-content: unsafe center; width: 1px; height: 1px; padding-top: 536px; margin-left: 809px;">
-                        <div style="box-sizing: border-box; font-size: 0; text-align: center; ">
-                            <div style="display: inline-block; font-size: 12px; font-family: Helvetica; color: #000000; line-height: 1.2; pointer-events: all; white-space: nowrap; ">
-                                <font style="font-size: 11px">
-                                    read
-                                </font>
-=======
+                            </div>
+                        </div>
+                    </div>
+                </foreignObject>
                 <text x="602" y="403" fill="#000000" font-family="Helvetica" font-size="11px" text-anchor="middle">
                     Read
                 </text>
@@ -1714,51 +773,10 @@
                         <div style="box-sizing: border-box; font-size: 0; text-align: center; ">
                             <div style="display: inline-block; font-size: 11px; font-family: Helvetica; color: #000000; line-height: 1.2; pointer-events: all; background-color: #ffffff; white-space: nowrap; ">
                                 Write
->>>>>>> ed31824e
-                            </div>
-                        </div>
-                    </div>
-                </foreignObject>
-<<<<<<< HEAD
-                <text x="809" y="540" fill="#000000" font-family="Helvetica" font-size="12px" text-anchor="middle">
-                    read
-                </text>
-            </switch>
-        </g>
-        <path d="M 1207 427.75 L 1310 428.25" fill="none" stroke="#000000" stroke-miterlimit="10" pointer-events="stroke"/>
-        <path d="M 1207 572.75 L 1310 573.25" fill="none" stroke="#000000" stroke-miterlimit="10" pointer-events="stroke"/>
-        <rect x="417" y="1090" width="120" height="20" rx="3" ry="3" fill="#99ffff" stroke="none" pointer-events="all"/>
-        <g transform="translate(-0.5 -0.5)">
-            <switch>
-                <foreignObject style="overflow: visible; text-align: left;" pointer-events="none" width="100%" height="100%" requiredFeatures="http://www.w3.org/TR/SVG11/feature#Extensibility">
-                    <div xmlns="http://www.w3.org/1999/xhtml" style="display: flex; align-items: unsafe center; justify-content: unsafe center; width: 118px; height: 1px; padding-top: 1100px; margin-left: 418px;">
-                        <div style="box-sizing: border-box; font-size: 0; text-align: center; ">
-                            <div style="display: inline-block; font-size: 12px; font-family: Helvetica; color: #ffffff; line-height: 1.2; pointer-events: all; white-space: normal; word-wrap: normal; ">
-                                <font color="#000000">
-                                    control-plane kcluster
-                                </font>
-                            </div>
-                        </div>
-                    </div>
-                </foreignObject>
-                <text x="477" y="1104" fill="#ffffff" font-family="Helvetica" font-size="12px" text-anchor="middle">
-                    control-plane kclust...
-                </text>
-            </switch>
-        </g>
-        <path d="M 1207 69 L 1310 69 L 1310 1044 L 377 1044 L 377 986.37" fill="none" stroke="#000000" stroke-miterlimit="10" pointer-events="stroke"/>
-        <path d="M 377 981.12 L 380.5 988.12 L 377 986.37 L 373.5 988.12 Z" fill="#000000" stroke="#000000" stroke-miterlimit="10" pointer-events="all"/>
-        <g transform="translate(-0.5 -0.5)">
-            <switch>
-                <foreignObject style="overflow: visible; text-align: left;" pointer-events="none" width="100%" height="100%" requiredFeatures="http://www.w3.org/TR/SVG11/feature#Extensibility">
-                    <div xmlns="http://www.w3.org/1999/xhtml" style="display: flex; align-items: unsafe flex-end; justify-content: unsafe center; width: 1px; height: 1px; padding-top: 997px; margin-left: 1310px;">
-                        <div style="box-sizing: border-box; font-size: 0; text-align: center; ">
-                            <div style="display: inline-block; font-size: 11px; font-family: Helvetica; color: #000000; line-height: 1.2; pointer-events: all; white-space: nowrap; ">
-                                <span style="background-color: rgb(255 , 255 , 255)">
-                                    backup
-                                    <br/>
-                                </span>
-=======
+                            </div>
+                        </div>
+                    </div>
+                </foreignObject>
                 <text x="1126" y="221" fill="#000000" font-family="Helvetica" font-size="11px" text-anchor="middle">
                     Write
                 </text>
@@ -1773,31 +791,10 @@
                         <div style="box-sizing: border-box; font-size: 0; text-align: center; ">
                             <div style="display: inline-block; font-size: 11px; font-family: Helvetica; color: #000000; line-height: 1.2; pointer-events: all; background-color: #ffffff; white-space: nowrap; ">
                                 Write
->>>>>>> ed31824e
-                            </div>
-                        </div>
-                    </div>
-                </foreignObject>
-<<<<<<< HEAD
-                <text x="1310" y="997" fill="#000000" font-family="Helvetica" font-size="11px" text-anchor="middle">
-                    backup&#xa;
-                </text>
-            </switch>
-        </g>
-        <path d="M 1207 214 L 1310 214.5" fill="none" stroke="#000000" stroke-miterlimit="10" pointer-events="stroke"/>
-        <path d="M 755.97 500 L 643.37 500" fill="none" stroke="#000000" stroke-miterlimit="10" pointer-events="stroke"/>
-        <path d="M 638.12 500 L 645.12 496.5 L 643.37 500 L 645.12 503.5 Z" fill="#000000" stroke="#000000" stroke-miterlimit="10" pointer-events="all"/>
-        <path d="M 755.97 860 L 717 860 L 717 500 L 643.37 500" fill="none" stroke="#000000" stroke-miterlimit="10" pointer-events="stroke"/>
-        <path d="M 638.12 500 L 645.12 496.5 L 643.37 500 L 645.12 503.5 Z" fill="#000000" stroke="#000000" stroke-miterlimit="10" pointer-events="all"/>
-        <rect x="377" y="545" width="40" height="20" fill="none" stroke="none" pointer-events="all"/>
-        <g transform="translate(-0.5 -0.5)">
-            <switch>
-                <foreignObject style="overflow: visible; text-align: left;" pointer-events="none" width="100%" height="100%" requiredFeatures="http://www.w3.org/TR/SVG11/feature#Extensibility">
-                    <div xmlns="http://www.w3.org/1999/xhtml" style="display: flex; align-items: unsafe center; justify-content: unsafe center; width: 1px; height: 1px; padding-top: 555px; margin-left: 397px;">
-                        <div style="box-sizing: border-box; font-size: 0; text-align: center; ">
-                            <div style="display: inline-block; font-size: 11px; font-family: Helvetica; color: #000000; line-height: 1.2; pointer-events: all; white-space: nowrap; ">
-                                notify
-=======
+                            </div>
+                        </div>
+                    </div>
+                </foreignObject>
                 <text x="1166" y="310" fill="#000000" font-family="Helvetica" font-size="11px" text-anchor="middle">
                     Write
                 </text>
@@ -1814,18 +811,12 @@
                                 Create S3
                                 <br/>
                                 User/Bucket
->>>>>>> ed31824e
-                            </div>
-                        </div>
-                    </div>
-                </foreignObject>
-<<<<<<< HEAD
-                <text x="397" y="558" fill="#000000" font-family="Helvetica" font-size="11px" text-anchor="middle">
-                    notify
-=======
+                            </div>
+                        </div>
+                    </div>
+                </foreignObject>
                 <text x="618" y="99" fill="#000000" font-family="Helvetica" font-size="11px" text-anchor="middle">
                     Create S3...
->>>>>>> ed31824e
                 </text>
             </switch>
         </g>
