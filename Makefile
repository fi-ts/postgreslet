--- conflicted
+++ resolved
@@ -96,15 +96,12 @@
 
 copy-svc-postgres-operator-yaml:
 	kubectl apply -k github.com/zalando/postgres-operator/manifests --dry-run=client -o yaml > external.yaml
-<<<<<<< HEAD
 
 crd-postgresql-yaml:
 	kubectl apply -k github.com/zalando/postgres-operator/manifests
 	kubectl wait --for=condition=ready pod -l name=postgres-operator
 	kubectl get crd postgresqls.acid.zalan.do -o yaml > crd-postgresql.yaml
 	kubectl delete -k github.com/zalando/postgres-operator/manifests
-=======
-	sed 's/resourceVersion/# resourceVersion/' -i ./external.yaml
 
 secret:
 	@{ \
@@ -115,5 +112,4 @@
 	mkdir $$SECRET_DIR ;\
 	cp kubeconfig $$SECRET_DIR/controlplane-kubeconfig ;\
 	kubectl create secret generic postgreslet -n $$NS --from-file $$SECRET_DIR/ --dry-run=client -o yaml | kubectl apply -f - ;\
-	}
->>>>>>> 9c854906
+	}