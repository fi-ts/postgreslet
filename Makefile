--- conflicted
+++ resolved
@@ -68,11 +68,7 @@
 	$(CONTROLLER_GEN) object:headerFile="hack/boilerplate.go.txt" paths="./..."
 
 # Build the docker image
-<<<<<<< HEAD
-docker-build: test
-=======
 docker-build:
->>>>>>> c24f7efc
 	docker build . -t ${IMG}:${VERSION}
 
 # Push the docker image
