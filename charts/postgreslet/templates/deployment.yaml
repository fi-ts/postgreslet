--- conflicted
+++ resolved
@@ -44,13 +44,10 @@
             - --enable-leader-election=$(ENABLE_LEADER_ELECTION)
             - --partition-id=$(PARTITION_ID)
             - --tenant=$(TENANT)
-<<<<<<< HEAD
             - --load-balancer-ip=$(LOAD_BALANCER_IP)
             - --port-range-start=$(PORT_RANGE_START)
             - --port-range-size=$(PORT_RANGE_SIZE)
-=======
             - --custom-psp-name=$(CUSTOM_PSP_NAME)
->>>>>>> c70f1238
           envFrom:
             - configMapRef:
                 name: {{ include "postgreslet.fullname" . }}
