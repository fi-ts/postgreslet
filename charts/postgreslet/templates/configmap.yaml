--- conflicted
+++ resolved
@@ -5,13 +5,10 @@
   METRICS_ADDR_SVC_MGR: {{ .Values.postgreslet.metricsAddr | quote }}
   PARTITION_ID: {{ .Values.postgreslet.partitionId | quote }}
   TENANT: {{ .Values.postgreslet.tenant | quote }}
-<<<<<<< HEAD
   LOAD_BALANCER_IP: {{ .Values.postgreslet.loadBalancerIP | quote }}
   PORT_RANGE_START: {{ .Values.postgreslet.portRangeStart }}
   PORT_RANGE_SIZE: {{ .Values.postgreslet.portRangeSize }}
-=======
   CUSTOM_PSP_NAME: {{ include "postgreslet.pspName" . | quote  }}
->>>>>>> c70f1238
 kind: ConfigMap
 metadata:
   name: {{ include "postgreslet.fullname" . }}
