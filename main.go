/*


Licensed under the Apache License, Version 2.0 (the "License");
you may not use this file except in compliance with the License.
You may obtain a copy of the License at

    http://www.apache.org/licenses/LICENSE-2.0

Unless required by applicable law or agreed to in writing, software
distributed under the License is distributed on an "AS IS" BASIS,
WITHOUT WARRANTIES OR CONDITIONS OF ANY KIND, either express or implied.
See the License for the specific language governing permissions and
limitations under the License.
*/

package main

import (
	"flag"
	"os"
	"os/signal"
	"syscall"

	"github.com/metal-stack/v"
	zalando "github.com/zalando/postgres-operator/pkg/apis/acid.zalan.do/v1"
	"k8s.io/apimachinery/pkg/runtime"
	clientgoscheme "k8s.io/client-go/kubernetes/scheme"
	_ "k8s.io/client-go/plugin/pkg/client/auth/gcp"
	"k8s.io/client-go/tools/clientcmd"
	ctrl "sigs.k8s.io/controller-runtime"
	"sigs.k8s.io/controller-runtime/pkg/log/zap"

	databasev1 "github.com/fi-ts/postgres-controller/api/v1"
	"github.com/fi-ts/postgres-controller/controllers"
	"github.com/fi-ts/postgres-controller/pkg/yamlmanager"
	// +kubebuilder:scaffold:imports
)

var (
	scheme   = runtime.NewScheme()
	setupLog = ctrl.Log.WithName("setup")
)

func init() {
	_ = clientgoscheme.AddToScheme(scheme)

	_ = databasev1.AddToScheme(scheme)
	_ = zalando.AddToScheme(scheme)
	// +kubebuilder:scaffold:scheme
}

func main() {
	var metricsAddrCtrlMgr, metricsAddrSvcMgr, partitionID, tenant, ctrlClusterKubeconfig string
	var enableLeaderElection bool
	flag.StringVar(&metricsAddrSvcMgr, "metrics-addr-svc-mgr", ":8081", "The address the metric endpoint of the service cluster manager binds to.")
	flag.StringVar(&metricsAddrCtrlMgr, "metrics-addr-ctrl-mgr", ":8082", "The address the metric endpoint of the control cluster manager binds to.")
	flag.BoolVar(&enableLeaderElection, "enable-leader-election", false,
		"Enable leader election for controller manager. "+
			"Enabling this will ensure there is only one active controller manager.")
	flag.StringVar(&partitionID, "partition-id", "", "The partition ID of the worker-cluster.")
	flag.StringVar(&tenant, "tenant", "", "The tenant name.")
	flag.StringVar(&ctrlClusterKubeconfig, "controlplane-kubeconfig", "", "The path to the kubeconfig to talk to the control plane")
	flag.Parse()

	ctrl.SetLogger(zap.New(zap.UseDevMode(true)))

	svcClusterConf := ctrl.GetConfigOrDie()
	svcClusterMgr, err := ctrl.NewManager(svcClusterConf, ctrl.Options{
		Scheme:             scheme,
		MetricsBindAddress: metricsAddrSvcMgr,
		Port:               9443,
		LeaderElection:     enableLeaderElection,
		LeaderElectionID:   "908dd13e.fits.cloud",
	})
	if err != nil {
		setupLog.Error(err, "unable to start service cluster manager")
		os.Exit(1)
	}

<<<<<<< HEAD
	yamlMgr, err := yamlmanager.NewYAMLManager(mgr.GetClient(), "./svc-postgres-operator.yaml", mgr.GetScheme())
=======
	ctrlPlaneClusterConf, err := clientcmd.NewNonInteractiveDeferredLoadingClientConfig(
		&clientcmd.ClientConfigLoadingRules{ExplicitPath: ctrlClusterKubeconfig},
		&clientcmd.ConfigOverrides{},
	).ClientConfig()
	if err != nil {
		setupLog.Error(err, "unable to get control cluster kubeconfig")
		os.Exit(1)
	}
	ctrlPlaneClusterMgr, err := ctrl.NewManager(ctrlPlaneClusterConf, ctrl.Options{
		Scheme:             scheme,
		MetricsBindAddress: metricsAddrCtrlMgr,
		Port:               9443,
		LeaderElection:     enableLeaderElection,
		LeaderElectionID:   "4d69ceab.fits.cloud",
	})
	if err != nil {
		setupLog.Error(err, "unable to start control plane cluster manager")
		os.Exit(1)
	}

	y, err := yamlmanager.NewYAMLManager(svcClusterConf, scheme)
>>>>>>> 53f17c77
	if err != nil {
		setupLog.Error(err, "unable to create a new zalando YAML manager for PostgresReconciler")
		os.Exit(1)
	}
	if err = (&controllers.PostgresReconciler{
		Client:      ctrlPlaneClusterMgr.GetClient(),
		Service:     svcClusterMgr.GetClient(),
		Log:         ctrl.Log.WithName("controllers").WithName("Postgres"),
		Scheme:      ctrlPlaneClusterMgr.GetScheme(),
		PartitionID: partitionID,
		Tenant:      tenant,
<<<<<<< HEAD
		YAMLManager: yamlMgr,
	}).SetupWithManager(mgr); err != nil {
=======
	}).SetupWithManager(ctrlPlaneClusterMgr); err != nil {
>>>>>>> 53f17c77
		setupLog.Error(err, "unable to create controller", "controller", "Postgres")
		os.Exit(1)
	}

	// if err = (&databasev1.Postgres{}).SetupWebhookWithManager(mgr); err != nil {
	// 	setupLog.Error(err, "unable to create webhook", "webhook", "Postgres")
	// 	os.Exit(1)
	// }

	if err = (&controllers.StatusReconciler{
		Client:  svcClusterMgr.GetClient(),
		Control: ctrlPlaneClusterMgr.GetClient(),
		Log:     ctrl.Log.WithName("controllers").WithName("Status"),
		Scheme:  svcClusterMgr.GetScheme(),
	}).SetupWithManager(svcClusterMgr); err != nil {
		setupLog.Error(err, "unable to create controller", "controller", "Status")
		os.Exit(1)
	}
	// +kubebuilder:scaffold:builder

	setupLog.Info("starting service cluster manager", "version", v.V)
	go func() {
		if err := svcClusterMgr.Start(setupSignalHandler()); err != nil {
			setupLog.Error(err, "problem running service cluster manager")
			os.Exit(1)
		}
	}()

	setupLog.Info("starting control plane cluster manager", "version", v.V)
	if err := ctrlPlaneClusterMgr.Start(setupSignalHandler()); err != nil {
		setupLog.Error(err, "problem running control plane cluster manager")
		os.Exit(1)
	}
}

// setupSignalHandler is the same function as `signals.SetupSignalHandler` except it doesn't panic when it gets called twice.
func setupSignalHandler() <-chan struct{} {
	stop := make(chan struct{})
	c := make(chan os.Signal, 2)
	signal.Notify(c, []os.Signal{syscall.SIGINT, syscall.SIGTERM}...)
	go func() {
		<-c
		close(stop)

		// Exit upon the second SIGINT or SIGTERM.
		<-c
		os.Exit(1)
	}()
	return stop
}<|MERGE_RESOLUTION|>--- conflicted
+++ resolved
@@ -78,9 +78,6 @@
 		os.Exit(1)
 	}
 
-<<<<<<< HEAD
-	yamlMgr, err := yamlmanager.NewYAMLManager(mgr.GetClient(), "./svc-postgres-operator.yaml", mgr.GetScheme())
-=======
 	ctrlPlaneClusterConf, err := clientcmd.NewNonInteractiveDeferredLoadingClientConfig(
 		&clientcmd.ClientConfigLoadingRules{ExplicitPath: ctrlClusterKubeconfig},
 		&clientcmd.ConfigOverrides{},
@@ -101,8 +98,7 @@
 		os.Exit(1)
 	}
 
-	y, err := yamlmanager.NewYAMLManager(svcClusterConf, scheme)
->>>>>>> 53f17c77
+	yamlMgr, err := yamlmanager.NewYAMLManager(svcClusterMgr.GetClient(), "./svc-postgres-operator.yaml", scheme)
 	if err != nil {
 		setupLog.Error(err, "unable to create a new zalando YAML manager for PostgresReconciler")
 		os.Exit(1)
@@ -114,12 +110,8 @@
 		Scheme:      ctrlPlaneClusterMgr.GetScheme(),
 		PartitionID: partitionID,
 		Tenant:      tenant,
-<<<<<<< HEAD
 		YAMLManager: yamlMgr,
-	}).SetupWithManager(mgr); err != nil {
-=======
 	}).SetupWithManager(ctrlPlaneClusterMgr); err != nil {
->>>>>>> 53f17c77
 		setupLog.Error(err, "unable to create controller", "controller", "Postgres")
 		os.Exit(1)
 	}
