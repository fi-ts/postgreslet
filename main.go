/*
/ SPDX-FileCopyrightText: 2021 Finanz Informatik Technologie Services GmbHs
/
/ SPDX-License-Identifier: AGPL-1.0-only
*/

package main

import (
	"context"
	"fmt"
	"net"
	"os"
	"strings"

	"github.com/metal-stack/v"
	coreosv1 "github.com/prometheus-operator/prometheus-operator/pkg/apis/monitoring/v1"
	zalando "github.com/zalando/postgres-operator/pkg/apis/acid.zalan.do/v1"
	"k8s.io/apimachinery/pkg/runtime"
	clientgoscheme "k8s.io/client-go/kubernetes/scheme"
	_ "k8s.io/client-go/plugin/pkg/client/auth/gcp"
	"k8s.io/client-go/tools/clientcmd"
	ctrl "sigs.k8s.io/controller-runtime"
	"sigs.k8s.io/controller-runtime/pkg/log/zap"

	databasev1 "github.com/fi-ts/postgreslet/api/v1"
	"github.com/fi-ts/postgreslet/controllers"
	"github.com/fi-ts/postgreslet/pkg/lbmanager"
	"github.com/fi-ts/postgreslet/pkg/operatormanager"
	firewall "github.com/metal-stack/firewall-controller/api/v1"
	"github.com/spf13/viper"
	apiextensionsv1 "k8s.io/apiextensions-apiserver/pkg/apis/apiextensions/v1"
	// +kubebuilder:scaffold:imports
)

const (
	// envPrefix               = "pg"
	metricsAddrSvcMgrFlg           = "metrics-addr-svc-mgr"
	metricsAddrCtrlMgrFlg          = "metrics-addr-ctrl-mgr"
	enableLeaderElectionFlg        = "enable-leader-election"
	partitionIDFlg                 = "partition-id"
	tenantFlg                      = "tenant"
	ctrlPlaneKubeConfifgFlg        = "controlplane-kubeconfig"
	loadBalancerIPFlg              = "load-balancer-ip"
	portRangeStartFlg              = "port-range-start"
	portRangeSizeFlg               = "port-range-size"
	customPSPNameFlg               = "custom-psp-name"
	storageClassFlg                = "storage-class"
	postgresImageFlg               = "postgres-image"
	etcdHostFlg                    = "etcd-host"
	crdValidationFlg               = "enable-crd-validation"
	operatorImageFlg               = "operator-image"
	pgParamBlockListFlg            = "postgres-param-blocklist"
	majorVersionUpgradeModeFlg     = "major-version-upgrade-mode"
	standbyClustersSourceRangesFlg = "standby-clusters-source-ranges"
	postgresletNamespaceFlg        = "postgreslet-namespace"
	sidecarsCMNameFlg              = "sidecars-configmap-name"
	enableNetPolFlg                = "enable-netpol"
<<<<<<< HEAD
	runAsNonRootFlg                = "run-as-non-root"
=======
	enablePodAntiaffinityFlg       = "enable-pod-antiaffinity"
>>>>>>> 2d607257
)

var (
	scheme   = runtime.NewScheme()
	setupLog = ctrl.Log.WithName("setup")
)

func init() {
	_ = apiextensionsv1.AddToScheme(scheme)
	_ = clientgoscheme.AddToScheme(scheme)
	_ = databasev1.AddToScheme(scheme)
	_ = firewall.AddToScheme(scheme)
	_ = zalando.AddToScheme(scheme)
	_ = coreosv1.AddToScheme(scheme)
	// +kubebuilder:scaffold:scheme
}

func main() {
	var metricsAddrCtrlMgr, metricsAddrSvcMgr, partitionID, tenant, ctrlClusterKubeconfig, pspName, lbIP, storageClass, postgresImage, etcdHost, operatorImage, majorVersionUpgradeMode, postgresletNamespace, sidecarsCMName string
<<<<<<< HEAD
	var enableLeaderElection, enableCRDValidation, enableNetPol, runAsNonRoot bool
=======
	var enableLeaderElection, enableCRDValidation, enableNetPol, enablePodAntiaffinity bool
>>>>>>> 2d607257
	var portRangeStart, portRangeSize int
	var pgParamBlockList map[string]bool
	var standbyClusterSourceRanges []string

	// TODO enable Prefix and update helm chart
	// viper.SetEnvPrefix(envPrefix)
	viper.AutomaticEnv()
	replacer := strings.NewReplacer("-", "_")
	viper.SetEnvKeyReplacer(replacer)

	viper.SetDefault(metricsAddrSvcMgrFlg, ":8080")
	metricsAddrSvcMgr = viper.GetString(metricsAddrSvcMgrFlg)

	viper.SetDefault(metricsAddrCtrlMgrFlg, "0")
	metricsAddrCtrlMgr = viper.GetString(metricsAddrCtrlMgrFlg)

	viper.SetDefault(enableLeaderElectionFlg, false)
	enableLeaderElection = viper.GetBool(enableLeaderElectionFlg)

	// TODO move all the GetStrings to the controllers where they are needed and don't pass along those strings.
	partitionID = viper.GetString(partitionIDFlg)

	tenant = viper.GetString(tenantFlg)

	viper.SetDefault(ctrlPlaneKubeConfifgFlg, "/var/run/secrets/postgreslet/kube/config")
	ctrlClusterKubeconfig = viper.GetString(ctrlPlaneKubeConfifgFlg)

	lbIP = viper.GetString(loadBalancerIPFlg)
	if len(lbIP) > 0 {
		// todo: Shift the logic to a dedicated pkg for args validation.
		if ip := net.ParseIP(lbIP); ip == nil {
			ctrl.Log.Error(nil, fmt.Sprintf("Cannot parse provided %s %q, exiting.", loadBalancerIPFlg, lbIP))
			os.Exit(1)
		}
	}

	// todo: Check the default port range start and size.
	viper.SetDefault(portRangeStartFlg, 32000)
	portRangeStart = viper.GetInt(portRangeStartFlg)
	viper.SetDefault(portRangeSizeFlg, 8000)
	portRangeSize = viper.GetInt(portRangeSizeFlg)

	viper.SetDefault(customPSPNameFlg, "postgres-operator-psp")
	pspName = viper.GetString(customPSPNameFlg)

	storageClass = viper.GetString(storageClassFlg)

	operatorImage = viper.GetString(operatorImageFlg)
	postgresImage = viper.GetString(postgresImageFlg)

	etcdHost = viper.GetString(etcdHostFlg)

	viper.SetDefault(crdValidationFlg, true)
	enableCRDValidation = viper.GetBool(crdValidationFlg)

	// read the (space-separated) list of configured blocked params
	blockedPgParams := viper.GetStringSlice(pgParamBlockListFlg)
	// and copy them in a map for easier access
	pgParamBlockList = make(map[string]bool, len(blockedPgParams))
	for _, blockedParam := range blockedPgParams {
		pgParamBlockList[blockedParam] = true
	}

	viper.SetDefault(majorVersionUpgradeModeFlg, "manual")
	majorVersionUpgradeMode = viper.GetString(majorVersionUpgradeModeFlg)

	// read the (space-separated) list of configured blocked params
	viper.SetDefault(standbyClustersSourceRangesFlg, "255.255.255.255/32")
	standbyClusterSourceRanges = viper.GetStringSlice(standbyClustersSourceRangesFlg)

	viper.SetDefault(postgresletNamespaceFlg, "postgreslet-system")
	postgresletNamespace = viper.GetString(postgresletNamespaceFlg)

	viper.SetDefault(sidecarsCMNameFlg, "postgreslet-postgres-sidecars")
	sidecarsCMName = viper.GetString(sidecarsCMNameFlg)

	viper.SetDefault(enableNetPolFlg, false)
	enableNetPol = viper.GetBool(enableNetPolFlg)

<<<<<<< HEAD
	viper.SetDefault(runAsNonRootFlg, false)
	runAsNonRoot = viper.GetBool(runAsNonRootFlg)
=======
	viper.SetDefault(enablePodAntiaffinityFlg, false)
	enablePodAntiaffinity = viper.GetBool(enablePodAntiaffinityFlg)
>>>>>>> 2d607257

	ctrl.SetLogger(zap.New(zap.UseDevMode(true)))

	ctrl.Log.Info("flag",
		metricsAddrSvcMgrFlg, metricsAddrSvcMgr,
		metricsAddrCtrlMgrFlg, metricsAddrCtrlMgr,
		enableLeaderElectionFlg, enableLeaderElection,
		partitionIDFlg, partitionID,
		tenantFlg, tenant,
		ctrlPlaneKubeConfifgFlg, ctrlClusterKubeconfig,
		loadBalancerIPFlg, lbIP,
		portRangeStartFlg, portRangeStart,
		portRangeSizeFlg, portRangeSize,
		customPSPNameFlg, pspName,
		storageClassFlg, storageClass,
		operatorImageFlg, operatorImage,
		postgresImageFlg, postgresImage,
		etcdHostFlg, etcdHost,
		crdValidationFlg, enableCRDValidation,
		pgParamBlockListFlg, pgParamBlockList,
		majorVersionUpgradeModeFlg, majorVersionUpgradeMode,
		standbyClustersSourceRangesFlg, standbyClusterSourceRanges,
		postgresletNamespaceFlg, postgresletNamespace,
		sidecarsCMNameFlg, sidecarsCMName,
		enableNetPolFlg, enableNetPol,
<<<<<<< HEAD
		runAsNonRootFlg, runAsNonRoot,
=======
		enablePodAntiaffinityFlg, enablePodAntiaffinity,
>>>>>>> 2d607257
	)

	svcClusterConf := ctrl.GetConfigOrDie()
	svcClusterMgr, err := ctrl.NewManager(svcClusterConf, ctrl.Options{
		Scheme:             scheme,
		MetricsBindAddress: metricsAddrSvcMgr,
		Port:               9443,
		LeaderElection:     enableLeaderElection,
		LeaderElectionID:   "908dd13e.fits.cloud",
	})
	if err != nil {
		setupLog.Error(err, "unable to start service cluster manager")
		os.Exit(1)
	}

	ctrlPlaneClusterConf, err := clientcmd.BuildConfigFromFlags("", ctrlClusterKubeconfig)
	if err != nil {
		setupLog.Error(err, "unable to get control cluster kubeconfig")
		os.Exit(1)
	}
	ctrlPlaneClusterMgr, err := ctrl.NewManager(ctrlPlaneClusterConf, ctrl.Options{
		Scheme:             scheme,
		MetricsBindAddress: metricsAddrCtrlMgr,
		Port:               9443,
		LeaderElection:     enableLeaderElection,
		LeaderElectionID:   "4d69ceab.fits.cloud",
	})
	if err != nil {
		setupLog.Error(err, "unable to start control plane cluster manager")
		os.Exit(1)
	}

	var opMgrOpts operatormanager.Options = operatormanager.Options{
		PspName:                 pspName,
		OperatorImage:           operatorImage,
		DockerImage:             postgresImage,
		EtcdHost:                etcdHost,
		CRDValidation:           enableCRDValidation,
		MajorVersionUpgradeMode: majorVersionUpgradeMode,
		PostgresletNamespace:    postgresletNamespace,
		SidecarsConfigMapName:   sidecarsCMName,
<<<<<<< HEAD
		RunAsNonRoot:            runAsNonRoot,
=======
		PodAntiaffinity:         enablePodAntiaffinity,
>>>>>>> 2d607257
	}
	opMgr, err := operatormanager.New(svcClusterConf, "external/svc-postgres-operator.yaml", scheme, ctrl.Log.WithName("OperatorManager"), opMgrOpts)
	if err != nil {
		setupLog.Error(err, "unable to create `OperatorManager`")
		os.Exit(1)
	}

	var lbMgrOpts lbmanager.Options = lbmanager.Options{
		LBIP:           lbIP,
		PortRangeStart: int32(portRangeStart),
		PortRangeSize:  int32(portRangeSize),
	}
	if err = (&controllers.PostgresReconciler{
		CtrlClient:                  ctrlPlaneClusterMgr.GetClient(),
		SvcClient:                   svcClusterMgr.GetClient(),
		Log:                         ctrl.Log.WithName("controllers").WithName("Postgres"),
		Scheme:                      ctrlPlaneClusterMgr.GetScheme(),
		PartitionID:                 partitionID,
		Tenant:                      tenant,
		StorageClass:                storageClass,
		OperatorManager:             opMgr,
		LBManager:                   lbmanager.New(svcClusterMgr.GetClient(), lbMgrOpts),
		PgParamBlockList:            pgParamBlockList,
		StandbyClustersSourceRanges: standbyClusterSourceRanges,
		PostgresletNamespace:        postgresletNamespace,
		SidecarsConfigMapName:       sidecarsCMName,
		EnableNetPol:                enableNetPol,
		EtcdHost:                    etcdHost,
		RunAsNonRoot:                runAsNonRoot,
	}).SetupWithManager(ctrlPlaneClusterMgr); err != nil {
		setupLog.Error(err, "unable to create controller", "controller", "Postgres")
		os.Exit(1)
	}

	if err = (&controllers.StatusReconciler{
		SvcClient:  svcClusterMgr.GetClient(),
		CtrlClient: ctrlPlaneClusterMgr.GetClient(),
		Log:        ctrl.Log.WithName("controllers").WithName("Status"),
		Scheme:     svcClusterMgr.GetScheme(),
	}).SetupWithManager(svcClusterMgr); err != nil {
		setupLog.Error(err, "unable to create controller", "controller", "Status")
		os.Exit(1)
	}
	// +kubebuilder:scaffold:builder

	ctx := context.Background()

	// update all existing operators to the current version
	if err := opMgr.UpdateAllOperators(ctx); err != nil {
		setupLog.Error(err, "error updating the postgres operators")
	}

	setupLog.Info("starting service cluster manager", "version", v.V)
	go func() {
		if err := svcClusterMgr.Start(ctx); err != nil {
			setupLog.Error(err, "problem running service cluster manager")
			os.Exit(1)
		}
	}()

	setupLog.Info("starting control plane cluster manager", "version", v.V)
	if err := ctrlPlaneClusterMgr.Start(ctx); err != nil {
		setupLog.Error(err, "problem running control plane cluster manager")
		os.Exit(1)
	}
}<|MERGE_RESOLUTION|>--- conflicted
+++ resolved
@@ -56,11 +56,8 @@
 	postgresletNamespaceFlg        = "postgreslet-namespace"
 	sidecarsCMNameFlg              = "sidecars-configmap-name"
 	enableNetPolFlg                = "enable-netpol"
-<<<<<<< HEAD
 	runAsNonRootFlg                = "run-as-non-root"
-=======
 	enablePodAntiaffinityFlg       = "enable-pod-antiaffinity"
->>>>>>> 2d607257
 )
 
 var (
@@ -80,11 +77,7 @@
 
 func main() {
 	var metricsAddrCtrlMgr, metricsAddrSvcMgr, partitionID, tenant, ctrlClusterKubeconfig, pspName, lbIP, storageClass, postgresImage, etcdHost, operatorImage, majorVersionUpgradeMode, postgresletNamespace, sidecarsCMName string
-<<<<<<< HEAD
-	var enableLeaderElection, enableCRDValidation, enableNetPol, runAsNonRoot bool
-=======
-	var enableLeaderElection, enableCRDValidation, enableNetPol, enablePodAntiaffinity bool
->>>>>>> 2d607257
+	var enableLeaderElection, enableCRDValidation, enableNetPol, runAsNonRoot, enablePodAntiaffinity bool
 	var portRangeStart, portRangeSize int
 	var pgParamBlockList map[string]bool
 	var standbyClusterSourceRanges []string
@@ -164,13 +157,11 @@
 	viper.SetDefault(enableNetPolFlg, false)
 	enableNetPol = viper.GetBool(enableNetPolFlg)
 
-<<<<<<< HEAD
 	viper.SetDefault(runAsNonRootFlg, false)
 	runAsNonRoot = viper.GetBool(runAsNonRootFlg)
-=======
+
 	viper.SetDefault(enablePodAntiaffinityFlg, false)
 	enablePodAntiaffinity = viper.GetBool(enablePodAntiaffinityFlg)
->>>>>>> 2d607257
 
 	ctrl.SetLogger(zap.New(zap.UseDevMode(true)))
 
@@ -196,11 +187,8 @@
 		postgresletNamespaceFlg, postgresletNamespace,
 		sidecarsCMNameFlg, sidecarsCMName,
 		enableNetPolFlg, enableNetPol,
-<<<<<<< HEAD
 		runAsNonRootFlg, runAsNonRoot,
-=======
 		enablePodAntiaffinityFlg, enablePodAntiaffinity,
->>>>>>> 2d607257
 	)
 
 	svcClusterConf := ctrl.GetConfigOrDie()
@@ -242,11 +230,8 @@
 		MajorVersionUpgradeMode: majorVersionUpgradeMode,
 		PostgresletNamespace:    postgresletNamespace,
 		SidecarsConfigMapName:   sidecarsCMName,
-<<<<<<< HEAD
 		RunAsNonRoot:            runAsNonRoot,
-=======
 		PodAntiaffinity:         enablePodAntiaffinity,
->>>>>>> 2d607257
 	}
 	opMgr, err := operatormanager.New(svcClusterConf, "external/svc-postgres-operator.yaml", scheme, ctrl.Log.WithName("OperatorManager"), opMgrOpts)
 	if err != nil {
