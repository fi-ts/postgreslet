/*
/ SPDX-FileCopyrightText: 2021 Finanz Informatik Technologie Services GmbHs
/
/ SPDX-License-Identifier: AGPL-1.0-only
*/

package main

import (
	"context"
	"fmt"
	"net"
	"os"
	"strings"

	"github.com/metal-stack/v"
	coreosv1 "github.com/prometheus-operator/prometheus-operator/pkg/apis/monitoring/v1"
	zalando "github.com/zalando/postgres-operator/pkg/apis/acid.zalan.do/v1"
	"k8s.io/apimachinery/pkg/runtime"
	clientgoscheme "k8s.io/client-go/kubernetes/scheme"
	_ "k8s.io/client-go/plugin/pkg/client/auth/gcp"
	"k8s.io/client-go/tools/clientcmd"
	ctrl "sigs.k8s.io/controller-runtime"
	"sigs.k8s.io/controller-runtime/pkg/log/zap"

	databasev1 "github.com/fi-ts/postgreslet/api/v1"
	"github.com/fi-ts/postgreslet/controllers"
	"github.com/fi-ts/postgreslet/pkg/lbmanager"
	"github.com/fi-ts/postgreslet/pkg/operatormanager"
	firewall "github.com/metal-stack/firewall-controller/api/v1"
	"github.com/spf13/viper"
	apiextensionsv1 "k8s.io/apiextensions-apiserver/pkg/apis/apiextensions/v1"
	// +kubebuilder:scaffold:imports
)

const (
	// envPrefix               = "pg"
	metricsAddrSvcMgrFlg           = "metrics-addr-svc-mgr"
	metricsAddrCtrlMgrFlg          = "metrics-addr-ctrl-mgr"
	enableLeaderElectionFlg        = "enable-leader-election"
	partitionIDFlg                 = "partition-id"
	tenantFlg                      = "tenant"
	ctrlPlaneKubeConfifgFlg        = "controlplane-kubeconfig"
	loadBalancerIPFlg              = "load-balancer-ip"
	portRangeStartFlg              = "port-range-start"
	portRangeSizeFlg               = "port-range-size"
	customPSPNameFlg               = "custom-psp-name"
	storageClassFlg                = "storage-class"
	postgresImageFlg               = "postgres-image"
	etcdHostFlg                    = "etcd-host"
	crdValidationFlg               = "enable-crd-validation"
	operatorImageFlg               = "operator-image"
	pgParamBlockListFlg            = "postgres-param-blocklist"
	majorVersionUpgradeModeFlg     = "major-version-upgrade-mode"
	standbyClustersSourceRangesFlg = "standby-clusters-source-ranges"
<<<<<<< HEAD
	enableNetPolFlg                = "enable-netpol"
=======
	postgresletNamespaceFlg        = "postgreslet-namespace"
	sidecarsCMNameFlg              = "sidecars-configmap-name"
>>>>>>> 79b3b29d
)

var (
	scheme   = runtime.NewScheme()
	setupLog = ctrl.Log.WithName("setup")
)

func init() {
	_ = apiextensionsv1.AddToScheme(scheme)
	_ = clientgoscheme.AddToScheme(scheme)
	_ = databasev1.AddToScheme(scheme)
	_ = firewall.AddToScheme(scheme)
	_ = zalando.AddToScheme(scheme)
	_ = coreosv1.AddToScheme(scheme)
	// +kubebuilder:scaffold:scheme
}

func main() {
<<<<<<< HEAD
	var metricsAddrCtrlMgr, metricsAddrSvcMgr, partitionID, tenant, ctrlClusterKubeconfig, pspName, lbIP, storageClass, postgresImage, etcdHost, operatorImage, majorVersionUpgradeMode string
	var enableLeaderElection, enableCRDValidation, enableNetPol bool
=======
	var metricsAddrCtrlMgr, metricsAddrSvcMgr, partitionID, tenant, ctrlClusterKubeconfig, pspName, lbIP, storageClass, postgresImage, etcdHost, operatorImage, majorVersionUpgradeMode, postgresletNamespace, sidecarsCMName string
	var enableLeaderElection, enableCRDValidation bool
>>>>>>> 79b3b29d
	var portRangeStart, portRangeSize int
	var pgParamBlockList map[string]bool
	var standbyClusterSourceRanges []string

	// TODO enable Prefix and update helm chart
	// viper.SetEnvPrefix(envPrefix)
	viper.AutomaticEnv()
	replacer := strings.NewReplacer("-", "_")
	viper.SetEnvKeyReplacer(replacer)

	viper.SetDefault(metricsAddrSvcMgrFlg, ":8080")
	metricsAddrSvcMgr = viper.GetString(metricsAddrSvcMgrFlg)

	viper.SetDefault(metricsAddrCtrlMgrFlg, "0")
	metricsAddrCtrlMgr = viper.GetString(metricsAddrCtrlMgrFlg)

	viper.SetDefault(enableLeaderElectionFlg, false)
	enableLeaderElection = viper.GetBool(enableLeaderElectionFlg)

	// TODO move all the GetStrings to the controllers where they are needed and don't pass along those strings.
	partitionID = viper.GetString(partitionIDFlg)

	tenant = viper.GetString(tenantFlg)

	viper.SetDefault(ctrlPlaneKubeConfifgFlg, "/var/run/secrets/postgreslet/kube/config")
	ctrlClusterKubeconfig = viper.GetString(ctrlPlaneKubeConfifgFlg)

	lbIP = viper.GetString(loadBalancerIPFlg)
	if len(lbIP) > 0 {
		// todo: Shift the logic to a dedicated pkg for args validation.
		if ip := net.ParseIP(lbIP); ip == nil {
			ctrl.Log.Error(nil, fmt.Sprintf("Cannot parse provided %s %q, exiting.", loadBalancerIPFlg, lbIP))
			os.Exit(1)
		}
	}

	// todo: Check the default port range start and size.
	viper.SetDefault(portRangeStartFlg, 32000)
	portRangeStart = viper.GetInt(portRangeStartFlg)
	viper.SetDefault(portRangeSizeFlg, 8000)
	portRangeSize = viper.GetInt(portRangeSizeFlg)

	viper.SetDefault(customPSPNameFlg, "postgres-operator-psp")
	pspName = viper.GetString(customPSPNameFlg)

	storageClass = viper.GetString(storageClassFlg)

	operatorImage = viper.GetString(operatorImageFlg)
	postgresImage = viper.GetString(postgresImageFlg)

	etcdHost = viper.GetString(etcdHostFlg)

	viper.SetDefault(crdValidationFlg, true)
	enableCRDValidation = viper.GetBool(crdValidationFlg)

	// read the (space-separated) list of configured blocked params
	blockedPgParams := viper.GetStringSlice(pgParamBlockListFlg)
	// and copy them in a map for easier access
	pgParamBlockList = make(map[string]bool, len(blockedPgParams))
	for _, blockedParam := range blockedPgParams {
		pgParamBlockList[blockedParam] = true
	}

	viper.SetDefault(majorVersionUpgradeModeFlg, "manual")
	majorVersionUpgradeMode = viper.GetString(majorVersionUpgradeModeFlg)

	// read the (space-separated) list of configured blocked params
	viper.SetDefault(standbyClustersSourceRangesFlg, "255.255.255.255/32")
	standbyClusterSourceRanges = viper.GetStringSlice(standbyClustersSourceRangesFlg)

<<<<<<< HEAD
	viper.SetDefault(enableNetPolFlg, false)
	enableNetPol = viper.GetBool(enableNetPolFlg)
=======
	viper.SetDefault(postgresletNamespaceFlg, "postgreslet-system")
	postgresletNamespace = viper.GetString(postgresletNamespaceFlg)

	viper.SetDefault(sidecarsCMNameFlg, "postgreslet-postgres-sidecars")
	sidecarsCMName = viper.GetString(sidecarsCMNameFlg)
>>>>>>> 79b3b29d

	ctrl.SetLogger(zap.New(zap.UseDevMode(true)))

	ctrl.Log.Info("flag",
		metricsAddrSvcMgrFlg, metricsAddrSvcMgr,
		metricsAddrCtrlMgrFlg, metricsAddrCtrlMgr,
		enableLeaderElectionFlg, enableLeaderElection,
		partitionIDFlg, partitionID,
		tenantFlg, tenant,
		ctrlPlaneKubeConfifgFlg, ctrlClusterKubeconfig,
		loadBalancerIPFlg, lbIP,
		portRangeStartFlg, portRangeStart,
		portRangeSizeFlg, portRangeSize,
		customPSPNameFlg, pspName,
		storageClassFlg, storageClass,
		operatorImageFlg, operatorImage,
		postgresImageFlg, postgresImage,
		etcdHostFlg, etcdHost,
		crdValidationFlg, enableCRDValidation,
		pgParamBlockListFlg, pgParamBlockList,
		majorVersionUpgradeModeFlg, majorVersionUpgradeMode,
		standbyClustersSourceRangesFlg, standbyClusterSourceRanges,
<<<<<<< HEAD
		enableNetPolFlg, enableNetPol,
=======
		postgresletNamespaceFlg, postgresletNamespace,
		sidecarsCMNameFlg, sidecarsCMName,
>>>>>>> 79b3b29d
	)

	svcClusterConf := ctrl.GetConfigOrDie()
	svcClusterMgr, err := ctrl.NewManager(svcClusterConf, ctrl.Options{
		Scheme:             scheme,
		MetricsBindAddress: metricsAddrSvcMgr,
		Port:               9443,
		LeaderElection:     enableLeaderElection,
		LeaderElectionID:   "908dd13e.fits.cloud",
	})
	if err != nil {
		setupLog.Error(err, "unable to start service cluster manager")
		os.Exit(1)
	}

	ctrlPlaneClusterConf, err := clientcmd.BuildConfigFromFlags("", ctrlClusterKubeconfig)
	if err != nil {
		setupLog.Error(err, "unable to get control cluster kubeconfig")
		os.Exit(1)
	}
	ctrlPlaneClusterMgr, err := ctrl.NewManager(ctrlPlaneClusterConf, ctrl.Options{
		Scheme:             scheme,
		MetricsBindAddress: metricsAddrCtrlMgr,
		Port:               9443,
		LeaderElection:     enableLeaderElection,
		LeaderElectionID:   "4d69ceab.fits.cloud",
	})
	if err != nil {
		setupLog.Error(err, "unable to start control plane cluster manager")
		os.Exit(1)
	}

	var opMgrOpts operatormanager.Options = operatormanager.Options{
		PspName:                 pspName,
		OperatorImage:           operatorImage,
		DockerImage:             postgresImage,
		EtcdHost:                etcdHost,
		CRDValidation:           enableCRDValidation,
		MajorVersionUpgradeMode: majorVersionUpgradeMode,
		PostgresletNamespace:    postgresletNamespace,
		SidecarsConfigMapName:   sidecarsCMName,
	}
	opMgr, err := operatormanager.New(svcClusterConf, "external/svc-postgres-operator.yaml", scheme, ctrl.Log.WithName("OperatorManager"), opMgrOpts)
	if err != nil {
		setupLog.Error(err, "unable to create `OperatorManager`")
		os.Exit(1)
	}

	var lbMgrOpts lbmanager.Options = lbmanager.Options{
		LBIP:           lbIP,
		PortRangeStart: int32(portRangeStart),
		PortRangeSize:  int32(portRangeSize),
	}
	if err = (&controllers.PostgresReconciler{
		CtrlClient:                  ctrlPlaneClusterMgr.GetClient(),
		SvcClient:                   svcClusterMgr.GetClient(),
		Log:                         ctrl.Log.WithName("controllers").WithName("Postgres"),
		Scheme:                      ctrlPlaneClusterMgr.GetScheme(),
		PartitionID:                 partitionID,
		Tenant:                      tenant,
		StorageClass:                storageClass,
		OperatorManager:             opMgr,
		LBManager:                   lbmanager.New(svcClusterMgr.GetClient(), lbMgrOpts),
		PgParamBlockList:            pgParamBlockList,
		StandbyClustersSourceRanges: standbyClusterSourceRanges,
<<<<<<< HEAD
		EnableNetPol:                enableNetPol,
		EtcdHost:                    etcdHost,
=======
		PostgresletNamespace:        postgresletNamespace,
		SidecarsConfigMapName:       sidecarsCMName,
>>>>>>> 79b3b29d
	}).SetupWithManager(ctrlPlaneClusterMgr); err != nil {
		setupLog.Error(err, "unable to create controller", "controller", "Postgres")
		os.Exit(1)
	}

	if err = (&controllers.StatusReconciler{
		SvcClient:  svcClusterMgr.GetClient(),
		CtrlClient: ctrlPlaneClusterMgr.GetClient(),
		Log:        ctrl.Log.WithName("controllers").WithName("Status"),
		Scheme:     svcClusterMgr.GetScheme(),
	}).SetupWithManager(svcClusterMgr); err != nil {
		setupLog.Error(err, "unable to create controller", "controller", "Status")
		os.Exit(1)
	}
	// +kubebuilder:scaffold:builder

	ctx := context.Background()

	// update all existing operators to the current version
	if err := opMgr.UpdateAllOperators(ctx); err != nil {
		setupLog.Error(err, "error updating the postgres operators")
	}

	setupLog.Info("starting service cluster manager", "version", v.V)
	go func() {
		if err := svcClusterMgr.Start(ctx); err != nil {
			setupLog.Error(err, "problem running service cluster manager")
			os.Exit(1)
		}
	}()

	setupLog.Info("starting control plane cluster manager", "version", v.V)
	if err := ctrlPlaneClusterMgr.Start(ctx); err != nil {
		setupLog.Error(err, "problem running control plane cluster manager")
		os.Exit(1)
	}
}<|MERGE_RESOLUTION|>--- conflicted
+++ resolved
@@ -53,12 +53,9 @@
 	pgParamBlockListFlg            = "postgres-param-blocklist"
 	majorVersionUpgradeModeFlg     = "major-version-upgrade-mode"
 	standbyClustersSourceRangesFlg = "standby-clusters-source-ranges"
-<<<<<<< HEAD
-	enableNetPolFlg                = "enable-netpol"
-=======
 	postgresletNamespaceFlg        = "postgreslet-namespace"
 	sidecarsCMNameFlg              = "sidecars-configmap-name"
->>>>>>> 79b3b29d
+	enableNetPolFlg                = "enable-netpol"
 )
 
 var (
@@ -77,13 +74,8 @@
 }
 
 func main() {
-<<<<<<< HEAD
-	var metricsAddrCtrlMgr, metricsAddrSvcMgr, partitionID, tenant, ctrlClusterKubeconfig, pspName, lbIP, storageClass, postgresImage, etcdHost, operatorImage, majorVersionUpgradeMode string
+	var metricsAddrCtrlMgr, metricsAddrSvcMgr, partitionID, tenant, ctrlClusterKubeconfig, pspName, lbIP, storageClass, postgresImage, etcdHost, operatorImage, majorVersionUpgradeMode, postgresletNamespace, sidecarsCMName string
 	var enableLeaderElection, enableCRDValidation, enableNetPol bool
-=======
-	var metricsAddrCtrlMgr, metricsAddrSvcMgr, partitionID, tenant, ctrlClusterKubeconfig, pspName, lbIP, storageClass, postgresImage, etcdHost, operatorImage, majorVersionUpgradeMode, postgresletNamespace, sidecarsCMName string
-	var enableLeaderElection, enableCRDValidation bool
->>>>>>> 79b3b29d
 	var portRangeStart, portRangeSize int
 	var pgParamBlockList map[string]bool
 	var standbyClusterSourceRanges []string
@@ -153,17 +145,14 @@
 	// read the (space-separated) list of configured blocked params
 	viper.SetDefault(standbyClustersSourceRangesFlg, "255.255.255.255/32")
 	standbyClusterSourceRanges = viper.GetStringSlice(standbyClustersSourceRangesFlg)
-
-<<<<<<< HEAD
+	viper.SetDefault(postgresletNamespaceFlg, "postgreslet-system")
+	postgresletNamespace = viper.GetString(postgresletNamespaceFlg)
+
+	viper.SetDefault(sidecarsCMNameFlg, "postgreslet-postgres-sidecars")
+	sidecarsCMName = viper.GetString(sidecarsCMNameFlg)
+
 	viper.SetDefault(enableNetPolFlg, false)
 	enableNetPol = viper.GetBool(enableNetPolFlg)
-=======
-	viper.SetDefault(postgresletNamespaceFlg, "postgreslet-system")
-	postgresletNamespace = viper.GetString(postgresletNamespaceFlg)
-
-	viper.SetDefault(sidecarsCMNameFlg, "postgreslet-postgres-sidecars")
-	sidecarsCMName = viper.GetString(sidecarsCMNameFlg)
->>>>>>> 79b3b29d
 
 	ctrl.SetLogger(zap.New(zap.UseDevMode(true)))
 
@@ -186,12 +175,9 @@
 		pgParamBlockListFlg, pgParamBlockList,
 		majorVersionUpgradeModeFlg, majorVersionUpgradeMode,
 		standbyClustersSourceRangesFlg, standbyClusterSourceRanges,
-<<<<<<< HEAD
-		enableNetPolFlg, enableNetPol,
-=======
 		postgresletNamespaceFlg, postgresletNamespace,
 		sidecarsCMNameFlg, sidecarsCMName,
->>>>>>> 79b3b29d
+		enableNetPolFlg, enableNetPol,
 	)
 
 	svcClusterConf := ctrl.GetConfigOrDie()
@@ -257,13 +243,10 @@
 		LBManager:                   lbmanager.New(svcClusterMgr.GetClient(), lbMgrOpts),
 		PgParamBlockList:            pgParamBlockList,
 		StandbyClustersSourceRanges: standbyClusterSourceRanges,
-<<<<<<< HEAD
+		PostgresletNamespace:        postgresletNamespace,
+		SidecarsConfigMapName:       sidecarsCMName,
 		EnableNetPol:                enableNetPol,
 		EtcdHost:                    etcdHost,
-=======
-		PostgresletNamespace:        postgresletNamespace,
-		SidecarsConfigMapName:       sidecarsCMName,
->>>>>>> 79b3b29d
 	}).SetupWithManager(ctrlPlaneClusterMgr); err != nil {
 		setupLog.Error(err, "unable to create controller", "controller", "Postgres")
 		os.Exit(1)
