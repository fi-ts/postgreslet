--- conflicted
+++ resolved
@@ -79,11 +79,7 @@
 
 func main() {
 	var metricsAddrCtrlMgr, metricsAddrSvcMgr, partitionID, tenant, ctrlClusterKubeconfig, pspName, lbIP, storageClass, postgresImage, etcdHost, operatorImage, majorVersionUpgradeMode, postgresletNamespace, sidecarsCMName string
-<<<<<<< HEAD
-	var enableLeaderElection, enableCRDValidation, enableNetPol, runAsNonRoot, enablePodAntiaffinity bool
-=======
-	var enableLeaderElection, enableCRDValidation, enableNetPol, enablePodAntiaffinity, enableStandbyLeaderSelector bool
->>>>>>> c66136ef
+	var enableLeaderElection, enableCRDValidation, enableNetPol, runAsNonRoot, enablePodAntiaffinity, enableStandbyLeaderSelector bool
 	var portRangeStart, portRangeSize int
 	var patroniTTL, patroniLoopWait, patroniRetryTimeout uint32
 	var pgParamBlockList map[string]bool
@@ -283,13 +279,10 @@
 		SidecarsConfigMapName:       sidecarsCMName,
 		EnableNetPol:                enableNetPol,
 		EtcdHost:                    etcdHost,
-<<<<<<< HEAD
 		RunAsNonRoot:                runAsNonRoot,
-=======
 		PatroniTTL:                  patroniTTL,
 		PatroniLoopWait:             patroniLoopWait,
 		PatroniRetryTimeout:         patroniRetryTimeout,
->>>>>>> c66136ef
 	}).SetupWithManager(ctrlPlaneClusterMgr); err != nil {
 		setupLog.Error(err, "unable to create controller", "controller", "Postgres")
 		os.Exit(1)
