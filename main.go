/*


Licensed under the Apache License, Version 2.0 (the "License");
you may not use this file except in compliance with the License.
You may obtain a copy of the License at

    http://www.apache.org/licenses/LICENSE-2.0

Unless required by applicable law or agreed to in writing, software
distributed under the License is distributed on an "AS IS" BASIS,
WITHOUT WARRANTIES OR CONDITIONS OF ANY KIND, either express or implied.
See the License for the specific language governing permissions and
limitations under the License.
*/

package main

import (
	"flag"
	"os"
	"os/signal"
	"syscall"

	"github.com/metal-stack/v"
	zalando "github.com/zalando/postgres-operator/pkg/apis/acid.zalan.do/v1"
	"k8s.io/apimachinery/pkg/runtime"
	clientgoscheme "k8s.io/client-go/kubernetes/scheme"
	_ "k8s.io/client-go/plugin/pkg/client/auth/gcp"
	"k8s.io/client-go/tools/clientcmd"
	ctrl "sigs.k8s.io/controller-runtime"
	"sigs.k8s.io/controller-runtime/pkg/log/zap"

	databasev1 "github.com/fi-ts/postgres-controller/api/v1"
	"github.com/fi-ts/postgres-controller/controllers"
	"github.com/fi-ts/postgres-controller/pkg/crdinstaller"
	"github.com/fi-ts/postgres-controller/pkg/operatormanager"
	apiextensionsv1 "k8s.io/apiextensions-apiserver/pkg/apis/apiextensions/v1"
	// +kubebuilder:scaffold:imports
)

var (
	scheme   = runtime.NewScheme()
	setupLog = ctrl.Log.WithName("setup")
)

func init() {
	_ = apiextensionsv1.AddToScheme(scheme)
	_ = clientgoscheme.AddToScheme(scheme)
	_ = databasev1.AddToScheme(scheme)
	_ = zalando.AddToScheme(scheme)
	// +kubebuilder:scaffold:scheme
}

func main() {
	var metricsAddrCtrlMgr, metricsAddrSvcMgr, partitionID, tenant, ctrlClusterKubeconfig string
	var enableLeaderElection bool
<<<<<<< HEAD
	flag.StringVar(&metricsAddrSvcMgr, "metrics-addr-svc-mgr", ":8081", "The address the metric endpoint of the service cluster manager binds to.")
	flag.StringVar(&metricsAddrCtrlMgr, "metrics-addr-ctrl-mgr", ":8082", "The address the metric endpoint of the control cluster manager binds to.")
=======
	flag.StringVar(&metricsAddrSvcMgr, "metrics-addr-svc-mgr", ":8080", "The address the metric endpoint of the service cluster manager binds to.")
	flag.StringVar(&metricsAddrCtrlMgr, "metrics-addr-ctrl-mgr", "0", "The address the metric endpoint of the control cluster manager binds to.")
>>>>>>> 4cce0dc7
	flag.BoolVar(&enableLeaderElection, "enable-leader-election", false,
		"Enable leader election for controller manager. "+
			"Enabling this will ensure there is only one active controller manager.")
	flag.StringVar(&partitionID, "partition-id", "", "The partition ID of the worker-cluster.")
	flag.StringVar(&tenant, "tenant", "", "The tenant name.")
<<<<<<< HEAD
	flag.StringVar(&ctrlClusterKubeconfig, "controlplane-kubeconfig", "", "The path to the kubeconfig to talk to the control plane")
=======
	flag.StringVar(&ctrlClusterKubeconfig, "controlplane-kubeconfig", "/var/run/secrets/postgreslet/kube/config", "The path to the kubeconfig to talk to the control plane")
>>>>>>> 4cce0dc7
	flag.Parse()

	ctrl.SetLogger(zap.New(zap.UseDevMode(true)))

	svcClusterConf := ctrl.GetConfigOrDie()
<<<<<<< HEAD
=======
	i, err := crdinstaller.New(svcClusterConf, scheme, ctrl.Log.WithName("CRDInstaller"),)
	if err != nil {
		setupLog.Error(err, "unable to create `CRDInstaller`")
		os.Exit(1)
	}
	if err := i.Install("external/crd-postgresql.yaml"); err != nil {
		setupLog.Error(err, "unable to install CRD Postgresql")
		os.Exit(1)
	}

>>>>>>> 4cce0dc7
	svcClusterMgr, err := ctrl.NewManager(svcClusterConf, ctrl.Options{
		Scheme:             scheme,
		MetricsBindAddress: metricsAddrSvcMgr,
		Port:               9443,
		LeaderElection:     enableLeaderElection,
		LeaderElectionID:   "908dd13e.fits.cloud",
	})
	if err != nil {
		setupLog.Error(err, "unable to start service cluster manager")
		os.Exit(1)
	}

	ctrlPlaneClusterConf, err := clientcmd.NewNonInteractiveDeferredLoadingClientConfig(
		&clientcmd.ClientConfigLoadingRules{ExplicitPath: ctrlClusterKubeconfig},
		&clientcmd.ConfigOverrides{},
	).ClientConfig()
<<<<<<< HEAD
	if err != nil {
		setupLog.Error(err, "unable to get control cluster kubeconfig")
		os.Exit(1)
	}
	ctrlPlaneClusterMgr, err := ctrl.NewManager(ctrlPlaneClusterConf, ctrl.Options{
		Scheme:             scheme,
		MetricsBindAddress: metricsAddrCtrlMgr,
		Port:               9443,
		LeaderElection:     enableLeaderElection,
		LeaderElectionID:   "4d69ceab.fits.cloud",
	})
	if err != nil {
		setupLog.Error(err, "unable to start control plane cluster manager")
		os.Exit(1)
	}

	y, err := yamlmanager.NewYAMLManager(svcClusterConf, scheme)
=======
>>>>>>> 4cce0dc7
	if err != nil {
		setupLog.Error(err, "unable to get control cluster kubeconfig")
		os.Exit(1)
	}
	ctrlPlaneClusterMgr, err := ctrl.NewManager(ctrlPlaneClusterConf, ctrl.Options{
		Scheme:             scheme,
		MetricsBindAddress: metricsAddrCtrlMgr,
		Port:               9443,
		LeaderElection:     enableLeaderElection,
		LeaderElectionID:   "4d69ceab.fits.cloud",
	})
	if err != nil {
		setupLog.Error(err, "unable to start control plane cluster manager")
		os.Exit(1)
	}

	opMgr, err := operatormanager.New(svcClusterMgr.GetClient(), "external/svc-postgres-operator.yaml", scheme, ctrl.Log.WithName("OperatorManager"))
	if err != nil {
		setupLog.Error(err, "unable to create `OperatorManager`")
		os.Exit(1)
	}

	if err = (&controllers.PostgresReconciler{
<<<<<<< HEAD
		Client:      ctrlPlaneClusterMgr.GetClient(),
		Service:     svcClusterMgr.GetClient(),
		Log:         ctrl.Log.WithName("controllers").WithName("Postgres"),
		Scheme:      ctrlPlaneClusterMgr.GetScheme(),
		PartitionID: partitionID,
		Tenant:      tenant,
=======
		Client:          ctrlPlaneClusterMgr.GetClient(),
		Service:         svcClusterMgr.GetClient(),
		Log:             ctrl.Log.WithName("controllers").WithName("Postgres"),
		Scheme:          ctrlPlaneClusterMgr.GetScheme(),
		PartitionID:     partitionID,
		Tenant:          tenant,
		OperatorManager: opMgr,
>>>>>>> 4cce0dc7
	}).SetupWithManager(ctrlPlaneClusterMgr); err != nil {
		setupLog.Error(err, "unable to create controller", "controller", "Postgres")
		os.Exit(1)
	}

	// if err = (&databasev1.Postgres{}).SetupWebhookWithManager(mgr); err != nil {
	// 	setupLog.Error(err, "unable to create webhook", "webhook", "Postgres")
	// 	os.Exit(1)
	// }

	if err = (&controllers.StatusReconciler{
		Client:  svcClusterMgr.GetClient(),
		Control: ctrlPlaneClusterMgr.GetClient(),
		Log:     ctrl.Log.WithName("controllers").WithName("Status"),
		Scheme:  svcClusterMgr.GetScheme(),
	}).SetupWithManager(svcClusterMgr); err != nil {
		setupLog.Error(err, "unable to create controller", "controller", "Status")
		os.Exit(1)
	}
	// +kubebuilder:scaffold:builder

	setupLog.Info("starting service cluster manager", "version", v.V)
	go func() {
		if err := svcClusterMgr.Start(setupSignalHandler()); err != nil {
			setupLog.Error(err, "problem running service cluster manager")
			os.Exit(1)
		}
	}()

	setupLog.Info("starting control plane cluster manager", "version", v.V)
	if err := ctrlPlaneClusterMgr.Start(setupSignalHandler()); err != nil {
		setupLog.Error(err, "problem running control plane cluster manager")
		os.Exit(1)
	}
}

// setupSignalHandler is the same function as `signals.SetupSignalHandler` except it doesn't panic when it gets called twice.
func setupSignalHandler() <-chan struct{} {
	stop := make(chan struct{})
	c := make(chan os.Signal, 2)
	signal.Notify(c, []os.Signal{syscall.SIGINT, syscall.SIGTERM}...)
	go func() {
		<-c
		close(stop)

		// Exit upon the second SIGINT or SIGTERM.
		<-c
		os.Exit(1)
	}()
	return stop
}<|MERGE_RESOLUTION|>--- conflicted
+++ resolved
@@ -55,31 +55,20 @@
 func main() {
 	var metricsAddrCtrlMgr, metricsAddrSvcMgr, partitionID, tenant, ctrlClusterKubeconfig string
 	var enableLeaderElection bool
-<<<<<<< HEAD
-	flag.StringVar(&metricsAddrSvcMgr, "metrics-addr-svc-mgr", ":8081", "The address the metric endpoint of the service cluster manager binds to.")
-	flag.StringVar(&metricsAddrCtrlMgr, "metrics-addr-ctrl-mgr", ":8082", "The address the metric endpoint of the control cluster manager binds to.")
-=======
 	flag.StringVar(&metricsAddrSvcMgr, "metrics-addr-svc-mgr", ":8080", "The address the metric endpoint of the service cluster manager binds to.")
 	flag.StringVar(&metricsAddrCtrlMgr, "metrics-addr-ctrl-mgr", "0", "The address the metric endpoint of the control cluster manager binds to.")
->>>>>>> 4cce0dc7
 	flag.BoolVar(&enableLeaderElection, "enable-leader-election", false,
 		"Enable leader election for controller manager. "+
 			"Enabling this will ensure there is only one active controller manager.")
 	flag.StringVar(&partitionID, "partition-id", "", "The partition ID of the worker-cluster.")
 	flag.StringVar(&tenant, "tenant", "", "The tenant name.")
-<<<<<<< HEAD
-	flag.StringVar(&ctrlClusterKubeconfig, "controlplane-kubeconfig", "", "The path to the kubeconfig to talk to the control plane")
-=======
 	flag.StringVar(&ctrlClusterKubeconfig, "controlplane-kubeconfig", "/var/run/secrets/postgreslet/kube/config", "The path to the kubeconfig to talk to the control plane")
->>>>>>> 4cce0dc7
 	flag.Parse()
 
 	ctrl.SetLogger(zap.New(zap.UseDevMode(true)))
 
 	svcClusterConf := ctrl.GetConfigOrDie()
-<<<<<<< HEAD
-=======
-	i, err := crdinstaller.New(svcClusterConf, scheme, ctrl.Log.WithName("CRDInstaller"),)
+	i, err := crdinstaller.New(svcClusterConf, scheme, ctrl.Log.WithName("CRDInstaller"))
 	if err != nil {
 		setupLog.Error(err, "unable to create `CRDInstaller`")
 		os.Exit(1)
@@ -89,7 +78,6 @@
 		os.Exit(1)
 	}
 
->>>>>>> 4cce0dc7
 	svcClusterMgr, err := ctrl.NewManager(svcClusterConf, ctrl.Options{
 		Scheme:             scheme,
 		MetricsBindAddress: metricsAddrSvcMgr,
@@ -106,26 +94,6 @@
 		&clientcmd.ClientConfigLoadingRules{ExplicitPath: ctrlClusterKubeconfig},
 		&clientcmd.ConfigOverrides{},
 	).ClientConfig()
-<<<<<<< HEAD
-	if err != nil {
-		setupLog.Error(err, "unable to get control cluster kubeconfig")
-		os.Exit(1)
-	}
-	ctrlPlaneClusterMgr, err := ctrl.NewManager(ctrlPlaneClusterConf, ctrl.Options{
-		Scheme:             scheme,
-		MetricsBindAddress: metricsAddrCtrlMgr,
-		Port:               9443,
-		LeaderElection:     enableLeaderElection,
-		LeaderElectionID:   "4d69ceab.fits.cloud",
-	})
-	if err != nil {
-		setupLog.Error(err, "unable to start control plane cluster manager")
-		os.Exit(1)
-	}
-
-	y, err := yamlmanager.NewYAMLManager(svcClusterConf, scheme)
-=======
->>>>>>> 4cce0dc7
 	if err != nil {
 		setupLog.Error(err, "unable to get control cluster kubeconfig")
 		os.Exit(1)
@@ -149,14 +117,6 @@
 	}
 
 	if err = (&controllers.PostgresReconciler{
-<<<<<<< HEAD
-		Client:      ctrlPlaneClusterMgr.GetClient(),
-		Service:     svcClusterMgr.GetClient(),
-		Log:         ctrl.Log.WithName("controllers").WithName("Postgres"),
-		Scheme:      ctrlPlaneClusterMgr.GetScheme(),
-		PartitionID: partitionID,
-		Tenant:      tenant,
-=======
 		Client:          ctrlPlaneClusterMgr.GetClient(),
 		Service:         svcClusterMgr.GetClient(),
 		Log:             ctrl.Log.WithName("controllers").WithName("Postgres"),
@@ -164,7 +124,6 @@
 		PartitionID:     partitionID,
 		Tenant:          tenant,
 		OperatorManager: opMgr,
->>>>>>> 4cce0dc7
 	}).SetupWithManager(ctrlPlaneClusterMgr); err != nil {
 		setupLog.Error(err, "unable to create controller", "controller", "Postgres")
 		os.Exit(1)
