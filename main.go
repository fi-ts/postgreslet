/*
/ SPDX-FileCopyrightText: 2021 Finanz Informatik Technologie Services GmbHs
/
/ SPDX-License-Identifier: AGPL-1.0-only
*/

package main

import (
	"context"
	"fmt"
	"net"
	"os"
	"strings"

	"github.com/metal-stack/v"
	coreosv1 "github.com/prometheus-operator/prometheus-operator/pkg/apis/monitoring/v1"
	zalando "github.com/zalando/postgres-operator/pkg/apis/acid.zalan.do/v1"
	"k8s.io/apimachinery/pkg/runtime"
	clientgoscheme "k8s.io/client-go/kubernetes/scheme"
	_ "k8s.io/client-go/plugin/pkg/client/auth/gcp"
	"k8s.io/client-go/tools/clientcmd"
	ctrl "sigs.k8s.io/controller-runtime"
	"sigs.k8s.io/controller-runtime/pkg/log/zap"

	databasev1 "github.com/fi-ts/postgreslet/api/v1"
	"github.com/fi-ts/postgreslet/controllers"
	"github.com/fi-ts/postgreslet/pkg/etcdmanager"
	"github.com/fi-ts/postgreslet/pkg/lbmanager"
	"github.com/fi-ts/postgreslet/pkg/operatormanager"
	firewall "github.com/metal-stack/firewall-controller/api/v1"
	"github.com/spf13/viper"
	apiextensionsv1 "k8s.io/apiextensions-apiserver/pkg/apis/apiextensions/v1"
	// +kubebuilder:scaffold:imports
)

const (
	// envPrefix               = "pg"
	metricsAddrSvcMgrFlg                  = "metrics-addr-svc-mgr"
	metricsAddrCtrlMgrFlg                 = "metrics-addr-ctrl-mgr"
	enableLeaderElectionFlg               = "enable-leader-election"
	partitionIDFlg                        = "partition-id"
	tenantFlg                             = "tenant"
	ctrlPlaneKubeConfifgFlg               = "controlplane-kubeconfig"
	loadBalancerIPFlg                     = "load-balancer-ip"
	portRangeStartFlg                     = "port-range-start"
	portRangeSizeFlg                      = "port-range-size"
	customPSPNameFlg                      = "custom-psp-name"
	storageClassFlg                       = "storage-class"
	postgresImageFlg                      = "postgres-image"
	etcdHostFlg                           = "etcd-host"
	crdValidationFlg                      = "enable-crd-validation"
	operatorImageFlg                      = "operator-image"
	pgParamBlockListFlg                   = "postgres-param-blocklist" // nolint
	majorVersionUpgradeModeFlg            = "major-version-upgrade-mode"
	standbyClustersSourceRangesFlg        = "standby-clusters-source-ranges"
	postgresletNamespaceFlg               = "postgreslet-namespace"
	sidecarsCMNameFlg                     = "sidecars-configmap-name"
	enableNetPolFlg                       = "enable-netpol"
	enablePodAntiaffinityFlg              = "enable-pod-antiaffinity"
	patroniRetryTimeoutFlg                = "patroni-retry-timeout"
	enableStandbyLeaderSelectorFlg        = "enable-standby-leader-selector"
	ControlPlaneNamespaceFlg              = "control-plane-namespace"
	enableLegacyStandbySelectorFlg        = "enable-legacy-standby-selector"
	deployEtcdFlg                         = "deploy-etcd"
	etcdImageFlg                          = "etcd-image"
	etcdBackupSidecarImageFlg             = "etcd-backup-sidecar-image"
	etcdBackupSecretNameFlg               = "etcd-backup-secret-name" // nolint
	etcdPSPNameFlg                        = "etcd-psp-name"
	postgresletFullnameFlg                = "postgreslet-fullname"
	enableLBSourceRangesFlg               = "enable-lb-source-ranges"
	enableRandomStorageEncrytionSecretFlg = "enable-random-storage-encryption-secret"
	enableWalGEncryptionFlg               = "enable-walg-encryption"
	enableForceSharedIPFlg                = "enable-force-shared-ip"
<<<<<<< HEAD
	initjobCMNameFlg                      = "initjob-configmap-name"
=======
	enableBootstrapStandbyFromS3Flg       = "enable-bootsrtap-standby-from-s3"
>>>>>>> 5c04c8ab
)

var (
	scheme   = runtime.NewScheme()
	setupLog = ctrl.Log.WithName("setup")
)

func init() {
	_ = apiextensionsv1.AddToScheme(scheme)
	_ = clientgoscheme.AddToScheme(scheme)
	_ = databasev1.AddToScheme(scheme)
	_ = firewall.AddToScheme(scheme)
	_ = zalando.AddToScheme(scheme)
	_ = coreosv1.AddToScheme(scheme)
	// +kubebuilder:scaffold:scheme
}

func main() {

	var (
		metricsAddrCtrlMgr      string
		metricsAddrSvcMgr       string
		partitionID             string
		tenant                  string
		ctrlClusterKubeconfig   string
		pspName                 string
		lbIP                    string
		storageClass            string
		postgresImage           string
		etcdHost                string
		operatorImage           string
		majorVersionUpgradeMode string
		postgresletNamespace    string
		sidecarsCMName          string
		controlPlaneNamespace   string
		etcdImage               string
		etcdBackupSidecarImage  string
		etcdBackupSecretName    string
		etcdPSPName             string
		postgresletFullname     string
		initjobCMName           string

		enableLeaderElection               bool
		enableCRDValidation                bool
		enableNetPol                       bool
		enablePodAntiaffinity              bool
		enableStandbyLeaderSelector        bool
		enableLegacyStandbySelector        bool
		deployEtcd                         bool
		enableLBSourceRanges               bool
		enableRandomStorageEncrytionSecret bool
		enableWalGEncryption               bool
		enableForceSharedIP                bool
		enableBootstrapStandbyFromS3       bool

		portRangeStart int
		portRangeSize  int

		patroniTTL          uint32
		patroniLoopWait     uint32
		patroniRetryTimeout uint32

		pgParamBlockList map[string]bool

		standbyClusterSourceRanges []string
	)

	// TODO enable Prefix and update helm chart
	// viper.SetEnvPrefix(envPrefix)
	viper.AutomaticEnv()
	replacer := strings.NewReplacer("-", "_")
	viper.SetEnvKeyReplacer(replacer)

	viper.SetDefault(metricsAddrSvcMgrFlg, ":8080")
	metricsAddrSvcMgr = viper.GetString(metricsAddrSvcMgrFlg)

	viper.SetDefault(metricsAddrCtrlMgrFlg, "0")
	metricsAddrCtrlMgr = viper.GetString(metricsAddrCtrlMgrFlg)

	viper.SetDefault(enableLeaderElectionFlg, false)
	enableLeaderElection = viper.GetBool(enableLeaderElectionFlg)

	// TODO move all the GetStrings to the controllers where they are needed and don't pass along those strings.
	partitionID = viper.GetString(partitionIDFlg)

	tenant = viper.GetString(tenantFlg)

	viper.SetDefault(ctrlPlaneKubeConfifgFlg, "/var/run/secrets/postgreslet/kube/config")
	ctrlClusterKubeconfig = viper.GetString(ctrlPlaneKubeConfifgFlg)

	lbIP = viper.GetString(loadBalancerIPFlg)
	if len(lbIP) > 0 {
		// todo: Shift the logic to a dedicated pkg for args validation.
		if ip := net.ParseIP(lbIP); ip == nil {
			ctrl.Log.Error(nil, fmt.Sprintf("Cannot parse provided %s %q, exiting.", loadBalancerIPFlg, lbIP))
			os.Exit(1)
		}
	}

	// todo: Check the default port range start and size.
	viper.SetDefault(portRangeStartFlg, 32000)
	portRangeStart = viper.GetInt(portRangeStartFlg)
	viper.SetDefault(portRangeSizeFlg, 8000)
	portRangeSize = viper.GetInt(portRangeSizeFlg)

	viper.SetDefault(customPSPNameFlg, "postgres-operator-psp")
	pspName = viper.GetString(customPSPNameFlg)

	storageClass = viper.GetString(storageClassFlg)

	operatorImage = viper.GetString(operatorImageFlg)
	postgresImage = viper.GetString(postgresImageFlg)

	etcdHost = viper.GetString(etcdHostFlg)

	viper.SetDefault(crdValidationFlg, true)
	enableCRDValidation = viper.GetBool(crdValidationFlg)

	// read the (space-separated) list of configured blocked params
	blockedPgParams := viper.GetStringSlice(pgParamBlockListFlg)
	// and copy them in a map for easier access
	pgParamBlockList = make(map[string]bool, len(blockedPgParams))
	for _, blockedParam := range blockedPgParams {
		pgParamBlockList[blockedParam] = true
	}

	viper.SetDefault(majorVersionUpgradeModeFlg, "manual")
	majorVersionUpgradeMode = viper.GetString(majorVersionUpgradeModeFlg)

	// read the (space-separated) list of configured blocked params
	viper.SetDefault(standbyClustersSourceRangesFlg, "255.255.255.255/32")
	standbyClusterSourceRanges = viper.GetStringSlice(standbyClustersSourceRangesFlg)

	viper.SetDefault(postgresletNamespaceFlg, "postgreslet-system")
	postgresletNamespace = viper.GetString(postgresletNamespaceFlg)

	viper.SetDefault(sidecarsCMNameFlg, "postgreslet-postgres-sidecars")
	sidecarsCMName = viper.GetString(sidecarsCMNameFlg)

	viper.SetDefault(enableNetPolFlg, false)
	enableNetPol = viper.GetBool(enableNetPolFlg)

	viper.SetDefault(enablePodAntiaffinityFlg, false)
	enablePodAntiaffinity = viper.GetBool(enablePodAntiaffinityFlg)

	// hard coded value
	patroniLoopWait = databasev1.DefaultPatroniParamValueLoopWait

	// user defined value
	viper.SetDefault(patroniRetryTimeoutFlg, databasev1.DefaultPatroniParamValueRetryTimeout)
	patroniRetryTimeout = viper.GetUint32(patroniRetryTimeoutFlg)

	// derived value
	patroniTTL = (2 * patroniRetryTimeout) + patroniLoopWait

	viper.SetDefault(enableStandbyLeaderSelectorFlg, true)
	enableStandbyLeaderSelector = viper.GetBool(enableStandbyLeaderSelectorFlg)

	viper.SetDefault(ControlPlaneNamespaceFlg, "metal-extension-postgres")
	controlPlaneNamespace = viper.GetString(ControlPlaneNamespaceFlg)

	viper.SetDefault(enableLegacyStandbySelectorFlg, false)
	enableLegacyStandbySelector = viper.GetBool(enableLegacyStandbySelectorFlg)

	viper.SetDefault(deployEtcdFlg, false)
	deployEtcd = viper.GetBool(deployEtcdFlg)

	etcdImage = viper.GetString(etcdImageFlg)
	etcdBackupSidecarImage = viper.GetString(etcdBackupSidecarImageFlg)
	viper.SetDefault(etcdBackupSecretNameFlg, "pgaas-etcd-s3-credentials")
	etcdBackupSecretName = viper.GetString(etcdBackupSecretNameFlg)

	viper.SetDefault(etcdPSPNameFlg, pspName)
	etcdPSPName = viper.GetString(etcdPSPNameFlg)

	viper.SetDefault(postgresletFullnameFlg, partitionID) // fall back to partition id
	postgresletFullname = viper.GetString(postgresletFullnameFlg)

	viper.SetDefault(enableLBSourceRangesFlg, true)
	enableLBSourceRanges = viper.GetBool(enableLBSourceRangesFlg)

	viper.SetDefault(enableRandomStorageEncrytionSecretFlg, false)
	enableRandomStorageEncrytionSecret = viper.GetBool(enableRandomStorageEncrytionSecretFlg)

	viper.SetDefault(enableWalGEncryptionFlg, false)
	enableWalGEncryption = viper.GetBool(enableWalGEncryptionFlg)

	viper.SetDefault(enableForceSharedIPFlg, true) // TODO switch to false?
	enableForceSharedIP = viper.GetBool(enableForceSharedIPFlg)

<<<<<<< HEAD
	viper.SetDefault(initjobCMNameFlg, "postgreslet-postgres-initjob")
	initjobCMName = viper.GetString(initjobCMNameFlg)
=======
	viper.SetDefault(enableBootstrapStandbyFromS3Flg, true)
	enableBootstrapStandbyFromS3 = viper.GetBool(enableBootstrapStandbyFromS3Flg)
>>>>>>> 5c04c8ab

	ctrl.SetLogger(zap.New(zap.UseDevMode(true)))

	ctrl.Log.Info("flag",
		metricsAddrSvcMgrFlg, metricsAddrSvcMgr,
		metricsAddrCtrlMgrFlg, metricsAddrCtrlMgr,
		enableLeaderElectionFlg, enableLeaderElection,
		partitionIDFlg, partitionID,
		tenantFlg, tenant,
		ctrlPlaneKubeConfifgFlg, ctrlClusterKubeconfig,
		loadBalancerIPFlg, lbIP,
		portRangeStartFlg, portRangeStart,
		portRangeSizeFlg, portRangeSize,
		customPSPNameFlg, pspName,
		storageClassFlg, storageClass,
		operatorImageFlg, operatorImage,
		postgresImageFlg, postgresImage,
		etcdHostFlg, etcdHost,
		crdValidationFlg, enableCRDValidation,
		pgParamBlockListFlg, pgParamBlockList,
		majorVersionUpgradeModeFlg, majorVersionUpgradeMode,
		standbyClustersSourceRangesFlg, standbyClusterSourceRanges,
		postgresletNamespaceFlg, postgresletNamespace,
		sidecarsCMNameFlg, sidecarsCMName,
		enableNetPolFlg, enableNetPol,
		enablePodAntiaffinityFlg, enablePodAntiaffinity,
		patroniRetryTimeoutFlg, patroniRetryTimeout,
		enableStandbyLeaderSelectorFlg, enableStandbyLeaderSelector,
		ControlPlaneNamespaceFlg, controlPlaneNamespace,
		enableLegacyStandbySelectorFlg, enableLegacyStandbySelector,
		deployEtcdFlg, deployEtcd,
		etcdImageFlg, etcdImage,
		etcdBackupSidecarImageFlg, etcdBackupSidecarImage,
		etcdBackupSecretNameFlg, etcdBackupSecretName,
		etcdPSPNameFlg, etcdPSPName,
		enableLBSourceRangesFlg, enableLBSourceRanges,
		enableRandomStorageEncrytionSecretFlg, enableRandomStorageEncrytionSecret,
		postgresletFullnameFlg, postgresletFullname,
		enableWalGEncryptionFlg, enableWalGEncryption,
		enableForceSharedIPFlg, enableForceSharedIP,
<<<<<<< HEAD
		initjobCMNameFlg, initjobCMName,
=======
		enableBootstrapStandbyFromS3Flg, enableBootstrapStandbyFromS3,
>>>>>>> 5c04c8ab
	)

	svcClusterConf := ctrl.GetConfigOrDie()
	svcClusterMgr, err := ctrl.NewManager(svcClusterConf, ctrl.Options{
		Scheme:             scheme,
		MetricsBindAddress: metricsAddrSvcMgr,
		Port:               9443,
		LeaderElection:     enableLeaderElection,
		LeaderElectionID:   "908dd13e.fits.cloud",
	})
	if err != nil {
		setupLog.Error(err, "unable to start service cluster manager")
		os.Exit(1)
	}

	ctrlPlaneClusterConf, err := clientcmd.BuildConfigFromFlags("", ctrlClusterKubeconfig)
	if err != nil {
		setupLog.Error(err, "unable to get control cluster kubeconfig")
		os.Exit(1)
	}
	ctrlPlaneClusterMgr, err := ctrl.NewManager(ctrlPlaneClusterConf, ctrl.Options{
		Scheme:             scheme,
		MetricsBindAddress: metricsAddrCtrlMgr,
		Port:               9443,
		LeaderElection:     enableLeaderElection,
		LeaderElectionID:   "4d69ceab.fits.cloud",
	})
	if err != nil {
		setupLog.Error(err, "unable to start control plane cluster manager")
		os.Exit(1)
	}

	var etcdMgrOpts etcdmanager.Options = etcdmanager.Options{
		EtcdImage:              etcdImage,
		EtcdBackupSidecarImage: etcdBackupSidecarImage,
		SecretKeyRefName:       etcdBackupSecretName,
		PostgresletNamespace:   postgresletNamespace,
		PartitionID:            partitionID,
		PSPName:                etcdPSPName,
		PostgresletFullname:    postgresletFullname,
	}
	etcdMgr, err := etcdmanager.New(svcClusterConf, "external/svc-etcd.yaml", scheme, ctrl.Log.WithName("EtcdManager"), etcdMgrOpts)
	if err != nil {
		setupLog.Error(err, "unable to create `EtcdManager`")
		os.Exit(1)
	}
	if deployEtcd {
		if err = etcdMgr.InstallOrUpdateEtcd(); err != nil {
			setupLog.Error(err, "unable to deploy etcd")
			os.Exit(1)
		}
	} else {
		if err = etcdMgr.UninstallEtcd(); err != nil {
			setupLog.Error(err, "unable to undeploy etcd")
		}
	}

	var opMgrOpts operatormanager.Options = operatormanager.Options{
		PspName:                 pspName,
		OperatorImage:           operatorImage,
		DockerImage:             postgresImage,
		EtcdHost:                etcdHost,
		CRDValidation:           enableCRDValidation,
		MajorVersionUpgradeMode: majorVersionUpgradeMode,
		PostgresletNamespace:    postgresletNamespace,
		SidecarsConfigMapName:   sidecarsCMName,
		PodAntiaffinity:         enablePodAntiaffinity,
		PartitionID:             partitionID,
	}
	opMgr, err := operatormanager.New(svcClusterConf, "external/svc-postgres-operator.yaml", scheme, ctrl.Log.WithName("OperatorManager"), opMgrOpts)
	if err != nil {
		setupLog.Error(err, "unable to create `OperatorManager`")
		os.Exit(1)
	}

	var lbMgrOpts lbmanager.Options = lbmanager.Options{
		LBIP:                        lbIP,
		PortRangeStart:              int32(portRangeStart),
		PortRangeSize:               int32(portRangeSize),
		EnableStandbyLeaderSelector: enableStandbyLeaderSelector,
		EnableLegacyStandbySelector: enableLegacyStandbySelector,
		StandbyClustersSourceRanges: standbyClusterSourceRanges,
		EnableLBSourceRanges:        enableLBSourceRanges,
		EnableForceSharedIP:         enableForceSharedIP,
	}
	if err = (&controllers.PostgresReconciler{
		CtrlClient:                          ctrlPlaneClusterMgr.GetClient(),
		SvcClient:                           svcClusterMgr.GetClient(),
		Log:                                 ctrl.Log.WithName("controllers").WithName("Postgres"),
		Scheme:                              ctrlPlaneClusterMgr.GetScheme(),
		PartitionID:                         partitionID,
		Tenant:                              tenant,
		StorageClass:                        storageClass,
		OperatorManager:                     opMgr,
		LBManager:                           lbmanager.New(svcClusterMgr.GetClient(), lbMgrOpts),
		PgParamBlockList:                    pgParamBlockList,
		StandbyClustersSourceRanges:         standbyClusterSourceRanges,
		PostgresletNamespace:                postgresletNamespace,
		SidecarsConfigMapName:               sidecarsCMName,
		EnableNetPol:                        enableNetPol,
		EtcdHost:                            etcdHost,
		PatroniTTL:                          patroniTTL,
		PatroniLoopWait:                     patroniLoopWait,
		PatroniRetryTimeout:                 patroniRetryTimeout,
		EnableRandomStorageEncryptionSecret: enableRandomStorageEncrytionSecret,
		EnableWalGEncryption:                enableWalGEncryption,
		PostgresletFullname:                 postgresletFullname,
<<<<<<< HEAD
		PostgresImage:                       postgresImage,
		InitjobConfigMapName:                initjobCMName,
=======
		EnableBootstrapStandbyFromS3:        enableBootstrapStandbyFromS3,
>>>>>>> 5c04c8ab
	}).SetupWithManager(ctrlPlaneClusterMgr); err != nil {
		setupLog.Error(err, "unable to create controller", "controller", "Postgres")
		os.Exit(1)
	}

	if err = (&controllers.StatusReconciler{
		SvcClient:             svcClusterMgr.GetClient(),
		CtrlClient:            ctrlPlaneClusterMgr.GetClient(),
		Log:                   ctrl.Log.WithName("controllers").WithName("Status"),
		Scheme:                svcClusterMgr.GetScheme(),
		PartitionID:           partitionID,
		ControlPlaneNamespace: controlPlaneNamespace,
		EnableForceSharedIP:   enableForceSharedIP,
	}).SetupWithManager(svcClusterMgr); err != nil {
		setupLog.Error(err, "unable to create controller", "controller", "Status")
		os.Exit(1)
	}
	// +kubebuilder:scaffold:builder

	ctx := context.Background()

	// update all existing operators to the current version
	if err := opMgr.UpdateAllManagedOperators(ctx); err != nil {
		setupLog.Error(err, "error updating the postgres operators")
	}

	setupLog.Info("starting service cluster manager", "version", v.V)
	go func() {
		if err := svcClusterMgr.Start(ctx); err != nil {
			setupLog.Error(err, "problem running service cluster manager")
			os.Exit(1)
		}
	}()

	setupLog.Info("starting control plane cluster manager", "version", v.V)
	if err := ctrlPlaneClusterMgr.Start(ctx); err != nil {
		setupLog.Error(err, "problem running control plane cluster manager")
		os.Exit(1)
	}
}<|MERGE_RESOLUTION|>--- conflicted
+++ resolved
@@ -72,11 +72,8 @@
 	enableRandomStorageEncrytionSecretFlg = "enable-random-storage-encryption-secret"
 	enableWalGEncryptionFlg               = "enable-walg-encryption"
 	enableForceSharedIPFlg                = "enable-force-shared-ip"
-<<<<<<< HEAD
 	initjobCMNameFlg                      = "initjob-configmap-name"
-=======
 	enableBootstrapStandbyFromS3Flg       = "enable-bootsrtap-standby-from-s3"
->>>>>>> 5c04c8ab
 )
 
 var (
@@ -267,13 +264,11 @@
 	viper.SetDefault(enableForceSharedIPFlg, true) // TODO switch to false?
 	enableForceSharedIP = viper.GetBool(enableForceSharedIPFlg)
 
-<<<<<<< HEAD
 	viper.SetDefault(initjobCMNameFlg, "postgreslet-postgres-initjob")
 	initjobCMName = viper.GetString(initjobCMNameFlg)
-=======
+
 	viper.SetDefault(enableBootstrapStandbyFromS3Flg, true)
 	enableBootstrapStandbyFromS3 = viper.GetBool(enableBootstrapStandbyFromS3Flg)
->>>>>>> 5c04c8ab
 
 	ctrl.SetLogger(zap.New(zap.UseDevMode(true)))
 
@@ -314,11 +309,8 @@
 		postgresletFullnameFlg, postgresletFullname,
 		enableWalGEncryptionFlg, enableWalGEncryption,
 		enableForceSharedIPFlg, enableForceSharedIP,
-<<<<<<< HEAD
 		initjobCMNameFlg, initjobCMName,
-=======
 		enableBootstrapStandbyFromS3Flg, enableBootstrapStandbyFromS3,
->>>>>>> 5c04c8ab
 	)
 
 	svcClusterConf := ctrl.GetConfigOrDie()
@@ -426,12 +418,9 @@
 		EnableRandomStorageEncryptionSecret: enableRandomStorageEncrytionSecret,
 		EnableWalGEncryption:                enableWalGEncryption,
 		PostgresletFullname:                 postgresletFullname,
-<<<<<<< HEAD
 		PostgresImage:                       postgresImage,
 		InitjobConfigMapName:                initjobCMName,
-=======
 		EnableBootstrapStandbyFromS3:        enableBootstrapStandbyFromS3,
->>>>>>> 5c04c8ab
 	}).SetupWithManager(ctrlPlaneClusterMgr); err != nil {
 		setupLog.Error(err, "unable to create controller", "controller", "Postgres")
 		os.Exit(1)
