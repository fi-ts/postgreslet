/*
/ SPDX-FileCopyrightText: 2021 Finanz Informatik Technologie Services GmbHs
/
/ SPDX-License-Identifier: AGPL-1.0-only
*/

package main

import (
	"context"
	"fmt"
	"net"
	"os"
	"strings"

	"github.com/metal-stack/v"
	coreosv1 "github.com/prometheus-operator/prometheus-operator/pkg/apis/monitoring/v1"
	zalando "github.com/zalando/postgres-operator/pkg/apis/acid.zalan.do/v1"
	"k8s.io/apimachinery/pkg/runtime"
	clientgoscheme "k8s.io/client-go/kubernetes/scheme"
	_ "k8s.io/client-go/plugin/pkg/client/auth/gcp"
	"k8s.io/client-go/tools/clientcmd"
	ctrl "sigs.k8s.io/controller-runtime"
	"sigs.k8s.io/controller-runtime/pkg/log/zap"

	databasev1 "github.com/fi-ts/postgreslet/api/v1"
	"github.com/fi-ts/postgreslet/controllers"
	"github.com/fi-ts/postgreslet/pkg/lbmanager"
	"github.com/fi-ts/postgreslet/pkg/operatormanager"
	firewall "github.com/metal-stack/firewall-controller/api/v1"
	"github.com/spf13/viper"
	apiextensionsv1 "k8s.io/apiextensions-apiserver/pkg/apis/apiextensions/v1"
	// +kubebuilder:scaffold:imports
)

const (
	// envPrefix               = "pg"
	metricsAddrSvcMgrFlg           = "metrics-addr-svc-mgr"
	metricsAddrCtrlMgrFlg          = "metrics-addr-ctrl-mgr"
	enableLeaderElectionFlg        = "enable-leader-election"
	partitionIDFlg                 = "partition-id"
	tenantFlg                      = "tenant"
	ctrlPlaneKubeConfifgFlg        = "controlplane-kubeconfig"
	loadBalancerIPFlg              = "load-balancer-ip"
	portRangeStartFlg              = "port-range-start"
	portRangeSizeFlg               = "port-range-size"
	customPSPNameFlg               = "custom-psp-name"
	storageClassFlg                = "storage-class"
	postgresImageFlg               = "postgres-image"
	etcdHostFlg                    = "etcd-host"
	crdValidationFlg               = "enable-crd-validation"
	operatorImageFlg               = "operator-image"
	pgParamBlockListFlg            = "postgres-param-blocklist"
	majorVersionUpgradeModeFlg     = "major-version-upgrade-mode"
	standbyClustersSourceRangesFlg = "standby-clusters-source-ranges"
	postgresletNamespaceFlg        = "postgreslet-namespace"
	sidecarsCMNameFlg              = "sidecars-configmap-name"
<<<<<<< HEAD
	runAsNonRootFlg                = "run-as-non-root"
=======
	enableNetPolFlg                = "enable-netpol"
>>>>>>> c285b54e
)

var (
	scheme   = runtime.NewScheme()
	setupLog = ctrl.Log.WithName("setup")
)

func init() {
	_ = apiextensionsv1.AddToScheme(scheme)
	_ = clientgoscheme.AddToScheme(scheme)
	_ = databasev1.AddToScheme(scheme)
	_ = firewall.AddToScheme(scheme)
	_ = zalando.AddToScheme(scheme)
	_ = coreosv1.AddToScheme(scheme)
	// +kubebuilder:scaffold:scheme
}

func main() {
	var metricsAddrCtrlMgr, metricsAddrSvcMgr, partitionID, tenant, ctrlClusterKubeconfig, pspName, lbIP, storageClass, postgresImage, etcdHost, operatorImage, majorVersionUpgradeMode, postgresletNamespace, sidecarsCMName string
<<<<<<< HEAD
	var enableLeaderElection, enableCRDValidation, runAsNonRoot bool
=======
	var enableLeaderElection, enableCRDValidation, enableNetPol bool
>>>>>>> c285b54e
	var portRangeStart, portRangeSize int
	var pgParamBlockList map[string]bool
	var standbyClusterSourceRanges []string

	// TODO enable Prefix and update helm chart
	// viper.SetEnvPrefix(envPrefix)
	viper.AutomaticEnv()
	replacer := strings.NewReplacer("-", "_")
	viper.SetEnvKeyReplacer(replacer)

	viper.SetDefault(metricsAddrSvcMgrFlg, ":8080")
	metricsAddrSvcMgr = viper.GetString(metricsAddrSvcMgrFlg)

	viper.SetDefault(metricsAddrCtrlMgrFlg, "0")
	metricsAddrCtrlMgr = viper.GetString(metricsAddrCtrlMgrFlg)

	viper.SetDefault(enableLeaderElectionFlg, false)
	enableLeaderElection = viper.GetBool(enableLeaderElectionFlg)

	// TODO move all the GetStrings to the controllers where they are needed and don't pass along those strings.
	partitionID = viper.GetString(partitionIDFlg)

	tenant = viper.GetString(tenantFlg)

	viper.SetDefault(ctrlPlaneKubeConfifgFlg, "/var/run/secrets/postgreslet/kube/config")
	ctrlClusterKubeconfig = viper.GetString(ctrlPlaneKubeConfifgFlg)

	lbIP = viper.GetString(loadBalancerIPFlg)
	if len(lbIP) > 0 {
		// todo: Shift the logic to a dedicated pkg for args validation.
		if ip := net.ParseIP(lbIP); ip == nil {
			ctrl.Log.Error(nil, fmt.Sprintf("Cannot parse provided %s %q, exiting.", loadBalancerIPFlg, lbIP))
			os.Exit(1)
		}
	}

	// todo: Check the default port range start and size.
	viper.SetDefault(portRangeStartFlg, 32000)
	portRangeStart = viper.GetInt(portRangeStartFlg)
	viper.SetDefault(portRangeSizeFlg, 8000)
	portRangeSize = viper.GetInt(portRangeSizeFlg)

	viper.SetDefault(customPSPNameFlg, "postgres-operator-psp")
	pspName = viper.GetString(customPSPNameFlg)

	storageClass = viper.GetString(storageClassFlg)

	operatorImage = viper.GetString(operatorImageFlg)
	postgresImage = viper.GetString(postgresImageFlg)

	etcdHost = viper.GetString(etcdHostFlg)

	viper.SetDefault(crdValidationFlg, true)
	enableCRDValidation = viper.GetBool(crdValidationFlg)

	// read the (space-separated) list of configured blocked params
	blockedPgParams := viper.GetStringSlice(pgParamBlockListFlg)
	// and copy them in a map for easier access
	pgParamBlockList = make(map[string]bool, len(blockedPgParams))
	for _, blockedParam := range blockedPgParams {
		pgParamBlockList[blockedParam] = true
	}

	viper.SetDefault(majorVersionUpgradeModeFlg, "manual")
	majorVersionUpgradeMode = viper.GetString(majorVersionUpgradeModeFlg)

	// read the (space-separated) list of configured blocked params
	viper.SetDefault(standbyClustersSourceRangesFlg, "255.255.255.255/32")
	standbyClusterSourceRanges = viper.GetStringSlice(standbyClustersSourceRangesFlg)

	viper.SetDefault(postgresletNamespaceFlg, "postgreslet-system")
	postgresletNamespace = viper.GetString(postgresletNamespaceFlg)

	viper.SetDefault(sidecarsCMNameFlg, "postgreslet-postgres-sidecars")
	sidecarsCMName = viper.GetString(sidecarsCMNameFlg)

<<<<<<< HEAD
	viper.SetDefault(runAsNonRootFlg, false)
	runAsNonRoot = viper.GetBool(runAsNonRootFlg)
=======
	viper.SetDefault(enableNetPolFlg, false)
	enableNetPol = viper.GetBool(enableNetPolFlg)
>>>>>>> c285b54e

	ctrl.SetLogger(zap.New(zap.UseDevMode(true)))

	ctrl.Log.Info("flag",
		metricsAddrSvcMgrFlg, metricsAddrSvcMgr,
		metricsAddrCtrlMgrFlg, metricsAddrCtrlMgr,
		enableLeaderElectionFlg, enableLeaderElection,
		partitionIDFlg, partitionID,
		tenantFlg, tenant,
		ctrlPlaneKubeConfifgFlg, ctrlClusterKubeconfig,
		loadBalancerIPFlg, lbIP,
		portRangeStartFlg, portRangeStart,
		portRangeSizeFlg, portRangeSize,
		customPSPNameFlg, pspName,
		storageClassFlg, storageClass,
		operatorImageFlg, operatorImage,
		postgresImageFlg, postgresImage,
		etcdHostFlg, etcdHost,
		crdValidationFlg, enableCRDValidation,
		pgParamBlockListFlg, pgParamBlockList,
		majorVersionUpgradeModeFlg, majorVersionUpgradeMode,
		standbyClustersSourceRangesFlg, standbyClusterSourceRanges,
		postgresletNamespaceFlg, postgresletNamespace,
		sidecarsCMNameFlg, sidecarsCMName,
<<<<<<< HEAD
		runAsNonRootFlg, runAsNonRoot,
=======
		enableNetPolFlg, enableNetPol,
>>>>>>> c285b54e
	)

	svcClusterConf := ctrl.GetConfigOrDie()
	svcClusterMgr, err := ctrl.NewManager(svcClusterConf, ctrl.Options{
		Scheme:             scheme,
		MetricsBindAddress: metricsAddrSvcMgr,
		Port:               9443,
		LeaderElection:     enableLeaderElection,
		LeaderElectionID:   "908dd13e.fits.cloud",
	})
	if err != nil {
		setupLog.Error(err, "unable to start service cluster manager")
		os.Exit(1)
	}

	ctrlPlaneClusterConf, err := clientcmd.BuildConfigFromFlags("", ctrlClusterKubeconfig)
	if err != nil {
		setupLog.Error(err, "unable to get control cluster kubeconfig")
		os.Exit(1)
	}
	ctrlPlaneClusterMgr, err := ctrl.NewManager(ctrlPlaneClusterConf, ctrl.Options{
		Scheme:             scheme,
		MetricsBindAddress: metricsAddrCtrlMgr,
		Port:               9443,
		LeaderElection:     enableLeaderElection,
		LeaderElectionID:   "4d69ceab.fits.cloud",
	})
	if err != nil {
		setupLog.Error(err, "unable to start control plane cluster manager")
		os.Exit(1)
	}

	var opMgrOpts operatormanager.Options = operatormanager.Options{
		PspName:                 pspName,
		OperatorImage:           operatorImage,
		DockerImage:             postgresImage,
		EtcdHost:                etcdHost,
		CRDValidation:           enableCRDValidation,
		MajorVersionUpgradeMode: majorVersionUpgradeMode,
		PostgresletNamespace:    postgresletNamespace,
		SidecarsConfigMapName:   sidecarsCMName,
		RunAsNonRoot:            runAsNonRoot,
	}
	opMgr, err := operatormanager.New(svcClusterConf, "external/svc-postgres-operator.yaml", scheme, ctrl.Log.WithName("OperatorManager"), opMgrOpts)
	if err != nil {
		setupLog.Error(err, "unable to create `OperatorManager`")
		os.Exit(1)
	}

	var lbMgrOpts lbmanager.Options = lbmanager.Options{
		LBIP:           lbIP,
		PortRangeStart: int32(portRangeStart),
		PortRangeSize:  int32(portRangeSize),
	}
	if err = (&controllers.PostgresReconciler{
		CtrlClient:                  ctrlPlaneClusterMgr.GetClient(),
		SvcClient:                   svcClusterMgr.GetClient(),
		Log:                         ctrl.Log.WithName("controllers").WithName("Postgres"),
		Scheme:                      ctrlPlaneClusterMgr.GetScheme(),
		PartitionID:                 partitionID,
		Tenant:                      tenant,
		StorageClass:                storageClass,
		OperatorManager:             opMgr,
		LBManager:                   lbmanager.New(svcClusterMgr.GetClient(), lbMgrOpts),
		PgParamBlockList:            pgParamBlockList,
		StandbyClustersSourceRanges: standbyClusterSourceRanges,
		PostgresletNamespace:        postgresletNamespace,
		SidecarsConfigMapName:       sidecarsCMName,
<<<<<<< HEAD
		RunAsNonRoot:                runAsNonRoot,
=======
		EnableNetPol:                enableNetPol,
		EtcdHost:                    etcdHost,
>>>>>>> c285b54e
	}).SetupWithManager(ctrlPlaneClusterMgr); err != nil {
		setupLog.Error(err, "unable to create controller", "controller", "Postgres")
		os.Exit(1)
	}

	if err = (&controllers.StatusReconciler{
		SvcClient:  svcClusterMgr.GetClient(),
		CtrlClient: ctrlPlaneClusterMgr.GetClient(),
		Log:        ctrl.Log.WithName("controllers").WithName("Status"),
		Scheme:     svcClusterMgr.GetScheme(),
	}).SetupWithManager(svcClusterMgr); err != nil {
		setupLog.Error(err, "unable to create controller", "controller", "Status")
		os.Exit(1)
	}
	// +kubebuilder:scaffold:builder

	ctx := context.Background()

	// update all existing operators to the current version
	if err := opMgr.UpdateAllOperators(ctx); err != nil {
		setupLog.Error(err, "error updating the postgres operators")
	}

	setupLog.Info("starting service cluster manager", "version", v.V)
	go func() {
		if err := svcClusterMgr.Start(ctx); err != nil {
			setupLog.Error(err, "problem running service cluster manager")
			os.Exit(1)
		}
	}()

	setupLog.Info("starting control plane cluster manager", "version", v.V)
	if err := ctrlPlaneClusterMgr.Start(ctx); err != nil {
		setupLog.Error(err, "problem running control plane cluster manager")
		os.Exit(1)
	}
}<|MERGE_RESOLUTION|>--- conflicted
+++ resolved
@@ -55,11 +55,8 @@
 	standbyClustersSourceRangesFlg = "standby-clusters-source-ranges"
 	postgresletNamespaceFlg        = "postgreslet-namespace"
 	sidecarsCMNameFlg              = "sidecars-configmap-name"
-<<<<<<< HEAD
+	enableNetPolFlg                = "enable-netpol"
 	runAsNonRootFlg                = "run-as-non-root"
-=======
-	enableNetPolFlg                = "enable-netpol"
->>>>>>> c285b54e
 )
 
 var (
@@ -79,11 +76,7 @@
 
 func main() {
 	var metricsAddrCtrlMgr, metricsAddrSvcMgr, partitionID, tenant, ctrlClusterKubeconfig, pspName, lbIP, storageClass, postgresImage, etcdHost, operatorImage, majorVersionUpgradeMode, postgresletNamespace, sidecarsCMName string
-<<<<<<< HEAD
-	var enableLeaderElection, enableCRDValidation, runAsNonRoot bool
-=======
-	var enableLeaderElection, enableCRDValidation, enableNetPol bool
->>>>>>> c285b54e
+	var enableLeaderElection, enableCRDValidation, enableNetPol, runAsNonRoot bool
 	var portRangeStart, portRangeSize int
 	var pgParamBlockList map[string]bool
 	var standbyClusterSourceRanges []string
@@ -160,13 +153,11 @@
 	viper.SetDefault(sidecarsCMNameFlg, "postgreslet-postgres-sidecars")
 	sidecarsCMName = viper.GetString(sidecarsCMNameFlg)
 
-<<<<<<< HEAD
+	viper.SetDefault(enableNetPolFlg, false)
+	enableNetPol = viper.GetBool(enableNetPolFlg)
+
 	viper.SetDefault(runAsNonRootFlg, false)
 	runAsNonRoot = viper.GetBool(runAsNonRootFlg)
-=======
-	viper.SetDefault(enableNetPolFlg, false)
-	enableNetPol = viper.GetBool(enableNetPolFlg)
->>>>>>> c285b54e
 
 	ctrl.SetLogger(zap.New(zap.UseDevMode(true)))
 
@@ -191,11 +182,8 @@
 		standbyClustersSourceRangesFlg, standbyClusterSourceRanges,
 		postgresletNamespaceFlg, postgresletNamespace,
 		sidecarsCMNameFlg, sidecarsCMName,
-<<<<<<< HEAD
+		enableNetPolFlg, enableNetPol,
 		runAsNonRootFlg, runAsNonRoot,
-=======
-		enableNetPolFlg, enableNetPol,
->>>>>>> c285b54e
 	)
 
 	svcClusterConf := ctrl.GetConfigOrDie()
@@ -264,12 +252,9 @@
 		StandbyClustersSourceRanges: standbyClusterSourceRanges,
 		PostgresletNamespace:        postgresletNamespace,
 		SidecarsConfigMapName:       sidecarsCMName,
-<<<<<<< HEAD
-		RunAsNonRoot:                runAsNonRoot,
-=======
 		EnableNetPol:                enableNetPol,
 		EtcdHost:                    etcdHost,
->>>>>>> c285b54e
+		RunAsNonRoot:                runAsNonRoot,
 	}).SetupWithManager(ctrlPlaneClusterMgr); err != nil {
 		setupLog.Error(err, "unable to create controller", "controller", "Postgres")
 		os.Exit(1)
