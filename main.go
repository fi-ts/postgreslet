/*
/ SPDX-FileCopyrightText: 2021 Finanz Informatik Technologie Services GmbHs
/
/ SPDX-License-Identifier: AGPL-1.0-only
*/

package main

import (
	"context"
	"fmt"
	"net"
	"os"
	"strings"

	"github.com/metal-stack/v"
	coreosv1 "github.com/prometheus-operator/prometheus-operator/pkg/apis/monitoring/v1"
	zalando "github.com/zalando/postgres-operator/pkg/apis/acid.zalan.do/v1"
	"k8s.io/apimachinery/pkg/runtime"
	clientgoscheme "k8s.io/client-go/kubernetes/scheme"
	_ "k8s.io/client-go/plugin/pkg/client/auth/gcp"
	"k8s.io/client-go/tools/clientcmd"
	ctrl "sigs.k8s.io/controller-runtime"
	"sigs.k8s.io/controller-runtime/pkg/log/zap"

	databasev1 "github.com/fi-ts/postgreslet/api/v1"
	"github.com/fi-ts/postgreslet/controllers"
	"github.com/fi-ts/postgreslet/pkg/etcdmanager"
	"github.com/fi-ts/postgreslet/pkg/lbmanager"
	"github.com/fi-ts/postgreslet/pkg/operatormanager"
	firewall "github.com/metal-stack/firewall-controller/api/v1"
	"github.com/spf13/viper"
	apiextensionsv1 "k8s.io/apiextensions-apiserver/pkg/apis/apiextensions/v1"
	// +kubebuilder:scaffold:imports
)

const (
	// envPrefix               = "pg"
<<<<<<< HEAD
	metricsAddrSvcMgrFlg           = "metrics-addr-svc-mgr"
	metricsAddrCtrlMgrFlg          = "metrics-addr-ctrl-mgr"
	enableLeaderElectionFlg        = "enable-leader-election"
	partitionIDFlg                 = "partition-id"
	tenantFlg                      = "tenant"
	ctrlPlaneKubeConfifgFlg        = "controlplane-kubeconfig"
	loadBalancerIPFlg              = "load-balancer-ip"
	portRangeStartFlg              = "port-range-start"
	portRangeSizeFlg               = "port-range-size"
	customPSPNameFlg               = "custom-psp-name"
	storageClassFlg                = "storage-class"
	postgresImageFlg               = "postgres-image"
	etcdHostFlg                    = "etcd-host"
	crdValidationFlg               = "enable-crd-validation"
	operatorImageFlg               = "operator-image"
	pgParamBlockListFlg            = "postgres-param-blocklist"
	majorVersionUpgradeModeFlg     = "major-version-upgrade-mode"
	standbyClustersSourceRangesFlg = "standby-clusters-source-ranges"
	postgresletNamespaceFlg        = "postgreslet-namespace"
	sidecarsCMNameFlg              = "sidecars-configmap-name"
	enableNetPolFlg                = "enable-netpol"
	enablePodAntiaffinityFlg       = "enable-pod-antiaffinity"
	patroniRetryTimeoutFlg         = "patroni-retry-timeout"
	enableStandbyLeaderSelectorFlg = "enable-standby-leader-selector"
	ControlPlaneNamespaceFlg       = "control-plane-namespace"
	enableLegacyStandbySelectorFlg = "enable-legacy-standby-selector"
	deployEtcdFlg                  = "deploy-etcd"
	etcdImageFlg                   = "etcd-image"
	etcdBackupSidecarImageFlg      = "etcd-backup-sidecar-image"
	etcdBackupSecretNameFlg        = "etcd-backup-secret-name" // nolint
	etcdPSPNameFlg                 = "etcd-psp-name"
	postgresletFullnameFlg         = "postgreslet-fullname"
	enableWalGEncryptionFlg        = "enable-walg-encryption"
=======
	metricsAddrSvcMgrFlg                  = "metrics-addr-svc-mgr"
	metricsAddrCtrlMgrFlg                 = "metrics-addr-ctrl-mgr"
	enableLeaderElectionFlg               = "enable-leader-election"
	partitionIDFlg                        = "partition-id"
	tenantFlg                             = "tenant"
	ctrlPlaneKubeConfifgFlg               = "controlplane-kubeconfig"
	loadBalancerIPFlg                     = "load-balancer-ip"
	portRangeStartFlg                     = "port-range-start"
	portRangeSizeFlg                      = "port-range-size"
	customPSPNameFlg                      = "custom-psp-name"
	storageClassFlg                       = "storage-class"
	postgresImageFlg                      = "postgres-image"
	etcdHostFlg                           = "etcd-host"
	crdValidationFlg                      = "enable-crd-validation"
	operatorImageFlg                      = "operator-image"
	pgParamBlockListFlg                   = "postgres-param-blocklist"
	majorVersionUpgradeModeFlg            = "major-version-upgrade-mode"
	standbyClustersSourceRangesFlg        = "standby-clusters-source-ranges"
	postgresletNamespaceFlg               = "postgreslet-namespace"
	sidecarsCMNameFlg                     = "sidecars-configmap-name"
	enableNetPolFlg                       = "enable-netpol"
	enablePodAntiaffinityFlg              = "enable-pod-antiaffinity"
	patroniRetryTimeoutFlg                = "patroni-retry-timeout"
	enableStandbyLeaderSelectorFlg        = "enable-standby-leader-selector"
	ControlPlaneNamespaceFlg              = "control-plane-namespace"
	enableLegacyStandbySelectorFlg        = "enable-legacy-standby-selector"
	deployEtcdFlg                         = "deploy-etcd"
	etcdImageFlg                          = "etcd-image"
	etcdBackupSidecarImageFlg             = "etcd-backup-sidecar-image"
	etcdBackupSecretNameFlg               = "etcd-backup-secret-name" // nolint
	etcdPSPNameFlg                        = "etcd-psp-name"
	postgresletFullnameFlg                = "postgreslet-fullname"
	enableLBSourceRangesFlg               = "enable-lb-source-ranges"
	enableRandomStorageEncrytionSecretFlg = "enable-random-storage-encryption-secret"
>>>>>>> 17b9212a
)

var (
	scheme   = runtime.NewScheme()
	setupLog = ctrl.Log.WithName("setup")
)

func init() {
	_ = apiextensionsv1.AddToScheme(scheme)
	_ = clientgoscheme.AddToScheme(scheme)
	_ = databasev1.AddToScheme(scheme)
	_ = firewall.AddToScheme(scheme)
	_ = zalando.AddToScheme(scheme)
	_ = coreosv1.AddToScheme(scheme)
	// +kubebuilder:scaffold:scheme
}

func main() {

	var (
		metricsAddrCtrlMgr      string
		metricsAddrSvcMgr       string
		partitionID             string
		tenant                  string
		ctrlClusterKubeconfig   string
		pspName                 string
		lbIP                    string
		storageClass            string
		postgresImage           string
		etcdHost                string
		operatorImage           string
		majorVersionUpgradeMode string
		postgresletNamespace    string
		sidecarsCMName          string
		controlPlaneNamespace   string
		etcdImage               string
		etcdBackupSidecarImage  string
		etcdBackupSecretName    string
		etcdPSPName             string
		postgresletFullname     string

<<<<<<< HEAD
		enableLeaderElection        bool
		enableCRDValidation         bool
		enableNetPol                bool
		enablePodAntiaffinity       bool
		enableStandbyLeaderSelector bool
		enableLegacyStandbySelector bool
		deployEtcd                  bool
		enableWalGEncryption        bool
=======
		enableLeaderElection               bool
		enableCRDValidation                bool
		enableNetPol                       bool
		enablePodAntiaffinity              bool
		enableStandbyLeaderSelector        bool
		enableLegacyStandbySelector        bool
		deployEtcd                         bool
		enableLBSourceRanges               bool
		enableRandomStorageEncrytionSecret bool
>>>>>>> 17b9212a

		portRangeStart int
		portRangeSize  int

		patroniTTL          uint32
		patroniLoopWait     uint32
		patroniRetryTimeout uint32

		pgParamBlockList map[string]bool

		standbyClusterSourceRanges []string
	)

	// TODO enable Prefix and update helm chart
	// viper.SetEnvPrefix(envPrefix)
	viper.AutomaticEnv()
	replacer := strings.NewReplacer("-", "_")
	viper.SetEnvKeyReplacer(replacer)

	viper.SetDefault(metricsAddrSvcMgrFlg, ":8080")
	metricsAddrSvcMgr = viper.GetString(metricsAddrSvcMgrFlg)

	viper.SetDefault(metricsAddrCtrlMgrFlg, "0")
	metricsAddrCtrlMgr = viper.GetString(metricsAddrCtrlMgrFlg)

	viper.SetDefault(enableLeaderElectionFlg, false)
	enableLeaderElection = viper.GetBool(enableLeaderElectionFlg)

	// TODO move all the GetStrings to the controllers where they are needed and don't pass along those strings.
	partitionID = viper.GetString(partitionIDFlg)

	tenant = viper.GetString(tenantFlg)

	viper.SetDefault(ctrlPlaneKubeConfifgFlg, "/var/run/secrets/postgreslet/kube/config")
	ctrlClusterKubeconfig = viper.GetString(ctrlPlaneKubeConfifgFlg)

	lbIP = viper.GetString(loadBalancerIPFlg)
	if len(lbIP) > 0 {
		// todo: Shift the logic to a dedicated pkg for args validation.
		if ip := net.ParseIP(lbIP); ip == nil {
			ctrl.Log.Error(nil, fmt.Sprintf("Cannot parse provided %s %q, exiting.", loadBalancerIPFlg, lbIP))
			os.Exit(1)
		}
	}

	// todo: Check the default port range start and size.
	viper.SetDefault(portRangeStartFlg, 32000)
	portRangeStart = viper.GetInt(portRangeStartFlg)
	viper.SetDefault(portRangeSizeFlg, 8000)
	portRangeSize = viper.GetInt(portRangeSizeFlg)

	viper.SetDefault(customPSPNameFlg, "postgres-operator-psp")
	pspName = viper.GetString(customPSPNameFlg)

	storageClass = viper.GetString(storageClassFlg)

	operatorImage = viper.GetString(operatorImageFlg)
	postgresImage = viper.GetString(postgresImageFlg)

	etcdHost = viper.GetString(etcdHostFlg)

	viper.SetDefault(crdValidationFlg, true)
	enableCRDValidation = viper.GetBool(crdValidationFlg)

	// read the (space-separated) list of configured blocked params
	blockedPgParams := viper.GetStringSlice(pgParamBlockListFlg)
	// and copy them in a map for easier access
	pgParamBlockList = make(map[string]bool, len(blockedPgParams))
	for _, blockedParam := range blockedPgParams {
		pgParamBlockList[blockedParam] = true
	}

	viper.SetDefault(majorVersionUpgradeModeFlg, "manual")
	majorVersionUpgradeMode = viper.GetString(majorVersionUpgradeModeFlg)

	// read the (space-separated) list of configured blocked params
	viper.SetDefault(standbyClustersSourceRangesFlg, "255.255.255.255/32")
	standbyClusterSourceRanges = viper.GetStringSlice(standbyClustersSourceRangesFlg)

	viper.SetDefault(postgresletNamespaceFlg, "postgreslet-system")
	postgresletNamespace = viper.GetString(postgresletNamespaceFlg)

	viper.SetDefault(sidecarsCMNameFlg, "postgreslet-postgres-sidecars")
	sidecarsCMName = viper.GetString(sidecarsCMNameFlg)

	viper.SetDefault(enableNetPolFlg, false)
	enableNetPol = viper.GetBool(enableNetPolFlg)

	viper.SetDefault(enablePodAntiaffinityFlg, false)
	enablePodAntiaffinity = viper.GetBool(enablePodAntiaffinityFlg)

	// hard coded value
	patroniLoopWait = databasev1.DefaultPatroniParamValueLoopWait

	// user defined value
	viper.SetDefault(patroniRetryTimeoutFlg, databasev1.DefaultPatroniParamValueRetryTimeout)
	patroniRetryTimeout = viper.GetUint32(patroniRetryTimeoutFlg)

	// derived value
	patroniTTL = (2 * patroniRetryTimeout) + patroniLoopWait

	viper.SetDefault(enableStandbyLeaderSelectorFlg, true)
	enableStandbyLeaderSelector = viper.GetBool(enableStandbyLeaderSelectorFlg)

	viper.SetDefault(ControlPlaneNamespaceFlg, "metal-extension-postgres")
	controlPlaneNamespace = viper.GetString(ControlPlaneNamespaceFlg)

	viper.SetDefault(enableLegacyStandbySelectorFlg, false)
	enableLegacyStandbySelector = viper.GetBool(enableLegacyStandbySelectorFlg)

	viper.SetDefault(deployEtcdFlg, false)
	deployEtcd = viper.GetBool(deployEtcdFlg)

	etcdImage = viper.GetString(etcdImageFlg)
	etcdBackupSidecarImage = viper.GetString(etcdBackupSidecarImageFlg)
	viper.SetDefault(etcdBackupSecretNameFlg, "pgaas-etcd-s3-credentials")
	etcdBackupSecretName = viper.GetString(etcdBackupSecretNameFlg)

	viper.SetDefault(etcdPSPNameFlg, pspName)
	etcdPSPName = viper.GetString(etcdPSPNameFlg)

	viper.SetDefault(postgresletFullnameFlg, partitionID) // fall back to partition id
	postgresletFullname = viper.GetString(postgresletFullnameFlg)

<<<<<<< HEAD
	viper.SetDefault(enableWalGEncryptionFlg, false)
	enableWalGEncryption = viper.GetBool(enableWalGEncryptionFlg)
=======
	viper.SetDefault(enableLBSourceRangesFlg, true)
	enableLBSourceRanges = viper.GetBool(enableLBSourceRangesFlg)

	viper.SetDefault(enableRandomStorageEncrytionSecretFlg, false)
	enableRandomStorageEncrytionSecret = viper.GetBool(enableRandomStorageEncrytionSecretFlg)
>>>>>>> 17b9212a

	ctrl.SetLogger(zap.New(zap.UseDevMode(true)))

	ctrl.Log.Info("flag",
		metricsAddrSvcMgrFlg, metricsAddrSvcMgr,
		metricsAddrCtrlMgrFlg, metricsAddrCtrlMgr,
		enableLeaderElectionFlg, enableLeaderElection,
		partitionIDFlg, partitionID,
		tenantFlg, tenant,
		ctrlPlaneKubeConfifgFlg, ctrlClusterKubeconfig,
		loadBalancerIPFlg, lbIP,
		portRangeStartFlg, portRangeStart,
		portRangeSizeFlg, portRangeSize,
		customPSPNameFlg, pspName,
		storageClassFlg, storageClass,
		operatorImageFlg, operatorImage,
		postgresImageFlg, postgresImage,
		etcdHostFlg, etcdHost,
		crdValidationFlg, enableCRDValidation,
		pgParamBlockListFlg, pgParamBlockList,
		majorVersionUpgradeModeFlg, majorVersionUpgradeMode,
		standbyClustersSourceRangesFlg, standbyClusterSourceRanges,
		postgresletNamespaceFlg, postgresletNamespace,
		sidecarsCMNameFlg, sidecarsCMName,
		enableNetPolFlg, enableNetPol,
		enablePodAntiaffinityFlg, enablePodAntiaffinity,
		patroniRetryTimeoutFlg, patroniRetryTimeout,
		enableStandbyLeaderSelectorFlg, enableStandbyLeaderSelector,
		ControlPlaneNamespaceFlg, controlPlaneNamespace,
		enableLegacyStandbySelectorFlg, enableLegacyStandbySelector,
		deployEtcdFlg, deployEtcd,
		etcdImageFlg, etcdImage,
		etcdBackupSidecarImageFlg, etcdBackupSidecarImage,
		etcdBackupSecretNameFlg, etcdBackupSecretName,
		etcdPSPNameFlg, etcdPSPName,
		postgresletFullnameFlg, postgresletFullname,
<<<<<<< HEAD
		enableWalGEncryptionFlg, enableWalGEncryption,
=======
		enableLBSourceRangesFlg, enableLBSourceRanges,
		enableRandomStorageEncrytionSecretFlg, enableRandomStorageEncrytionSecret,
>>>>>>> 17b9212a
	)

	svcClusterConf := ctrl.GetConfigOrDie()
	svcClusterMgr, err := ctrl.NewManager(svcClusterConf, ctrl.Options{
		Scheme:             scheme,
		MetricsBindAddress: metricsAddrSvcMgr,
		Port:               9443,
		LeaderElection:     enableLeaderElection,
		LeaderElectionID:   "908dd13e.fits.cloud",
	})
	if err != nil {
		setupLog.Error(err, "unable to start service cluster manager")
		os.Exit(1)
	}

	ctrlPlaneClusterConf, err := clientcmd.BuildConfigFromFlags("", ctrlClusterKubeconfig)
	if err != nil {
		setupLog.Error(err, "unable to get control cluster kubeconfig")
		os.Exit(1)
	}
	ctrlPlaneClusterMgr, err := ctrl.NewManager(ctrlPlaneClusterConf, ctrl.Options{
		Scheme:             scheme,
		MetricsBindAddress: metricsAddrCtrlMgr,
		Port:               9443,
		LeaderElection:     enableLeaderElection,
		LeaderElectionID:   "4d69ceab.fits.cloud",
	})
	if err != nil {
		setupLog.Error(err, "unable to start control plane cluster manager")
		os.Exit(1)
	}

	var etcdMgrOpts etcdmanager.Options = etcdmanager.Options{
		EtcdImage:              etcdImage,
		EtcdBackupSidecarImage: etcdBackupSidecarImage,
		SecretKeyRefName:       etcdBackupSecretName,
		PostgresletNamespace:   postgresletNamespace,
		PartitionID:            partitionID,
		PSPName:                etcdPSPName,
		PostgresletFullname:    postgresletFullname,
	}
	etcdMgr, err := etcdmanager.New(svcClusterConf, "external/svc-etcd.yaml", scheme, ctrl.Log.WithName("EtcdManager"), etcdMgrOpts)
	if err != nil {
		setupLog.Error(err, "unable to create `EtcdManager`")
		os.Exit(1)
	}
	if deployEtcd {
		if err = etcdMgr.InstallOrUpdateEtcd(); err != nil {
			setupLog.Error(err, "unable to deploy etcd")
			os.Exit(1)
		}
	} else {
		if err = etcdMgr.UninstallEtcd(); err != nil {
			setupLog.Error(err, "unable to undeploy etcd")
		}
	}

	var opMgrOpts operatormanager.Options = operatormanager.Options{
		PspName:                 pspName,
		OperatorImage:           operatorImage,
		DockerImage:             postgresImage,
		EtcdHost:                etcdHost,
		CRDValidation:           enableCRDValidation,
		MajorVersionUpgradeMode: majorVersionUpgradeMode,
		PostgresletNamespace:    postgresletNamespace,
		SidecarsConfigMapName:   sidecarsCMName,
		PodAntiaffinity:         enablePodAntiaffinity,
		PartitionID:             partitionID,
	}
	opMgr, err := operatormanager.New(svcClusterConf, "external/svc-postgres-operator.yaml", scheme, ctrl.Log.WithName("OperatorManager"), opMgrOpts)
	if err != nil {
		setupLog.Error(err, "unable to create `OperatorManager`")
		os.Exit(1)
	}

	var lbMgrOpts lbmanager.Options = lbmanager.Options{
		LBIP:                        lbIP,
		PortRangeStart:              int32(portRangeStart),
		PortRangeSize:               int32(portRangeSize),
		EnableStandbyLeaderSelector: enableStandbyLeaderSelector,
		EnableLegacyStandbySelector: enableLegacyStandbySelector,
		StandbyClustersSourceRanges: standbyClusterSourceRanges,
		EnableLBSourceRanges:        enableLBSourceRanges,
	}
	if err = (&controllers.PostgresReconciler{
<<<<<<< HEAD
		CtrlClient:                  ctrlPlaneClusterMgr.GetClient(),
		SvcClient:                   svcClusterMgr.GetClient(),
		Log:                         ctrl.Log.WithName("controllers").WithName("Postgres"),
		Scheme:                      ctrlPlaneClusterMgr.GetScheme(),
		PartitionID:                 partitionID,
		Tenant:                      tenant,
		StorageClass:                storageClass,
		OperatorManager:             opMgr,
		LBManager:                   lbmanager.New(svcClusterMgr.GetClient(), lbMgrOpts),
		PgParamBlockList:            pgParamBlockList,
		StandbyClustersSourceRanges: standbyClusterSourceRanges,
		PostgresletNamespace:        postgresletNamespace,
		SidecarsConfigMapName:       sidecarsCMName,
		EnableNetPol:                enableNetPol,
		EtcdHost:                    etcdHost,
		PatroniTTL:                  patroniTTL,
		PatroniLoopWait:             patroniLoopWait,
		PatroniRetryTimeout:         patroniRetryTimeout,
		EnableWalGEncryption:        enableWalGEncryption,
		PostgresletFullname:         postgresletFullname,
=======
		CtrlClient:                          ctrlPlaneClusterMgr.GetClient(),
		SvcClient:                           svcClusterMgr.GetClient(),
		Log:                                 ctrl.Log.WithName("controllers").WithName("Postgres"),
		Scheme:                              ctrlPlaneClusterMgr.GetScheme(),
		PartitionID:                         partitionID,
		Tenant:                              tenant,
		StorageClass:                        storageClass,
		OperatorManager:                     opMgr,
		LBManager:                           lbmanager.New(svcClusterMgr.GetClient(), lbMgrOpts),
		PgParamBlockList:                    pgParamBlockList,
		StandbyClustersSourceRanges:         standbyClusterSourceRanges,
		PostgresletNamespace:                postgresletNamespace,
		SidecarsConfigMapName:               sidecarsCMName,
		EnableNetPol:                        enableNetPol,
		EtcdHost:                            etcdHost,
		PatroniTTL:                          patroniTTL,
		PatroniLoopWait:                     patroniLoopWait,
		PatroniRetryTimeout:                 patroniRetryTimeout,
		EnableRandomStorageEncryptionSecret: enableRandomStorageEncrytionSecret,
>>>>>>> 17b9212a
	}).SetupWithManager(ctrlPlaneClusterMgr); err != nil {
		setupLog.Error(err, "unable to create controller", "controller", "Postgres")
		os.Exit(1)
	}

	if err = (&controllers.StatusReconciler{
		SvcClient:             svcClusterMgr.GetClient(),
		CtrlClient:            ctrlPlaneClusterMgr.GetClient(),
		Log:                   ctrl.Log.WithName("controllers").WithName("Status"),
		Scheme:                svcClusterMgr.GetScheme(),
		PartitionID:           partitionID,
		ControlPlaneNamespace: controlPlaneNamespace,
	}).SetupWithManager(svcClusterMgr); err != nil {
		setupLog.Error(err, "unable to create controller", "controller", "Status")
		os.Exit(1)
	}
	// +kubebuilder:scaffold:builder

	ctx := context.Background()

	// update all existing operators to the current version
	if err := opMgr.UpdateAllManagedOperators(ctx); err != nil {
		setupLog.Error(err, "error updating the postgres operators")
	}

	setupLog.Info("starting service cluster manager", "version", v.V)
	go func() {
		if err := svcClusterMgr.Start(ctx); err != nil {
			setupLog.Error(err, "problem running service cluster manager")
			os.Exit(1)
		}
	}()

	setupLog.Info("starting control plane cluster manager", "version", v.V)
	if err := ctrlPlaneClusterMgr.Start(ctx); err != nil {
		setupLog.Error(err, "problem running control plane cluster manager")
		os.Exit(1)
	}
}<|MERGE_RESOLUTION|>--- conflicted
+++ resolved
@@ -36,41 +36,6 @@
 
 const (
 	// envPrefix               = "pg"
-<<<<<<< HEAD
-	metricsAddrSvcMgrFlg           = "metrics-addr-svc-mgr"
-	metricsAddrCtrlMgrFlg          = "metrics-addr-ctrl-mgr"
-	enableLeaderElectionFlg        = "enable-leader-election"
-	partitionIDFlg                 = "partition-id"
-	tenantFlg                      = "tenant"
-	ctrlPlaneKubeConfifgFlg        = "controlplane-kubeconfig"
-	loadBalancerIPFlg              = "load-balancer-ip"
-	portRangeStartFlg              = "port-range-start"
-	portRangeSizeFlg               = "port-range-size"
-	customPSPNameFlg               = "custom-psp-name"
-	storageClassFlg                = "storage-class"
-	postgresImageFlg               = "postgres-image"
-	etcdHostFlg                    = "etcd-host"
-	crdValidationFlg               = "enable-crd-validation"
-	operatorImageFlg               = "operator-image"
-	pgParamBlockListFlg            = "postgres-param-blocklist"
-	majorVersionUpgradeModeFlg     = "major-version-upgrade-mode"
-	standbyClustersSourceRangesFlg = "standby-clusters-source-ranges"
-	postgresletNamespaceFlg        = "postgreslet-namespace"
-	sidecarsCMNameFlg              = "sidecars-configmap-name"
-	enableNetPolFlg                = "enable-netpol"
-	enablePodAntiaffinityFlg       = "enable-pod-antiaffinity"
-	patroniRetryTimeoutFlg         = "patroni-retry-timeout"
-	enableStandbyLeaderSelectorFlg = "enable-standby-leader-selector"
-	ControlPlaneNamespaceFlg       = "control-plane-namespace"
-	enableLegacyStandbySelectorFlg = "enable-legacy-standby-selector"
-	deployEtcdFlg                  = "deploy-etcd"
-	etcdImageFlg                   = "etcd-image"
-	etcdBackupSidecarImageFlg      = "etcd-backup-sidecar-image"
-	etcdBackupSecretNameFlg        = "etcd-backup-secret-name" // nolint
-	etcdPSPNameFlg                 = "etcd-psp-name"
-	postgresletFullnameFlg         = "postgreslet-fullname"
-	enableWalGEncryptionFlg        = "enable-walg-encryption"
-=======
 	metricsAddrSvcMgrFlg                  = "metrics-addr-svc-mgr"
 	metricsAddrCtrlMgrFlg                 = "metrics-addr-ctrl-mgr"
 	enableLeaderElectionFlg               = "enable-leader-election"
@@ -105,7 +70,7 @@
 	postgresletFullnameFlg                = "postgreslet-fullname"
 	enableLBSourceRangesFlg               = "enable-lb-source-ranges"
 	enableRandomStorageEncrytionSecretFlg = "enable-random-storage-encryption-secret"
->>>>>>> 17b9212a
+	enableWalGEncryptionFlg               = "enable-walg-encryption"
 )
 
 var (
@@ -147,16 +112,6 @@
 		etcdPSPName             string
 		postgresletFullname     string
 
-<<<<<<< HEAD
-		enableLeaderElection        bool
-		enableCRDValidation         bool
-		enableNetPol                bool
-		enablePodAntiaffinity       bool
-		enableStandbyLeaderSelector bool
-		enableLegacyStandbySelector bool
-		deployEtcd                  bool
-		enableWalGEncryption        bool
-=======
 		enableLeaderElection               bool
 		enableCRDValidation                bool
 		enableNetPol                       bool
@@ -166,7 +121,7 @@
 		deployEtcd                         bool
 		enableLBSourceRanges               bool
 		enableRandomStorageEncrytionSecret bool
->>>>>>> 17b9212a
+		enableWalGEncryption               bool
 
 		portRangeStart int
 		portRangeSize  int
@@ -291,16 +246,14 @@
 	viper.SetDefault(postgresletFullnameFlg, partitionID) // fall back to partition id
 	postgresletFullname = viper.GetString(postgresletFullnameFlg)
 
-<<<<<<< HEAD
+	viper.SetDefault(enableLBSourceRangesFlg, true)
+	enableLBSourceRanges = viper.GetBool(enableLBSourceRangesFlg)
+
+	viper.SetDefault(enableRandomStorageEncrytionSecretFlg, false)
+	enableRandomStorageEncrytionSecret = viper.GetBool(enableRandomStorageEncrytionSecretFlg)
+
 	viper.SetDefault(enableWalGEncryptionFlg, false)
 	enableWalGEncryption = viper.GetBool(enableWalGEncryptionFlg)
-=======
-	viper.SetDefault(enableLBSourceRangesFlg, true)
-	enableLBSourceRanges = viper.GetBool(enableLBSourceRangesFlg)
-
-	viper.SetDefault(enableRandomStorageEncrytionSecretFlg, false)
-	enableRandomStorageEncrytionSecret = viper.GetBool(enableRandomStorageEncrytionSecretFlg)
->>>>>>> 17b9212a
 
 	ctrl.SetLogger(zap.New(zap.UseDevMode(true)))
 
@@ -336,13 +289,10 @@
 		etcdBackupSidecarImageFlg, etcdBackupSidecarImage,
 		etcdBackupSecretNameFlg, etcdBackupSecretName,
 		etcdPSPNameFlg, etcdPSPName,
-		postgresletFullnameFlg, postgresletFullname,
-<<<<<<< HEAD
-		enableWalGEncryptionFlg, enableWalGEncryption,
-=======
 		enableLBSourceRangesFlg, enableLBSourceRanges,
 		enableRandomStorageEncrytionSecretFlg, enableRandomStorageEncrytionSecret,
->>>>>>> 17b9212a
+		postgresletFullnameFlg, postgresletFullname,
+		enableWalGEncryptionFlg, enableWalGEncryption,
 	)
 
 	svcClusterConf := ctrl.GetConfigOrDie()
@@ -428,28 +378,6 @@
 		EnableLBSourceRanges:        enableLBSourceRanges,
 	}
 	if err = (&controllers.PostgresReconciler{
-<<<<<<< HEAD
-		CtrlClient:                  ctrlPlaneClusterMgr.GetClient(),
-		SvcClient:                   svcClusterMgr.GetClient(),
-		Log:                         ctrl.Log.WithName("controllers").WithName("Postgres"),
-		Scheme:                      ctrlPlaneClusterMgr.GetScheme(),
-		PartitionID:                 partitionID,
-		Tenant:                      tenant,
-		StorageClass:                storageClass,
-		OperatorManager:             opMgr,
-		LBManager:                   lbmanager.New(svcClusterMgr.GetClient(), lbMgrOpts),
-		PgParamBlockList:            pgParamBlockList,
-		StandbyClustersSourceRanges: standbyClusterSourceRanges,
-		PostgresletNamespace:        postgresletNamespace,
-		SidecarsConfigMapName:       sidecarsCMName,
-		EnableNetPol:                enableNetPol,
-		EtcdHost:                    etcdHost,
-		PatroniTTL:                  patroniTTL,
-		PatroniLoopWait:             patroniLoopWait,
-		PatroniRetryTimeout:         patroniRetryTimeout,
-		EnableWalGEncryption:        enableWalGEncryption,
-		PostgresletFullname:         postgresletFullname,
-=======
 		CtrlClient:                          ctrlPlaneClusterMgr.GetClient(),
 		SvcClient:                           svcClusterMgr.GetClient(),
 		Log:                                 ctrl.Log.WithName("controllers").WithName("Postgres"),
@@ -469,7 +397,8 @@
 		PatroniLoopWait:                     patroniLoopWait,
 		PatroniRetryTimeout:                 patroniRetryTimeout,
 		EnableRandomStorageEncryptionSecret: enableRandomStorageEncrytionSecret,
->>>>>>> 17b9212a
+		EnableWalGEncryption:                enableWalGEncryption,
+		PostgresletFullname:                 postgresletFullname,
 	}).SetupWithManager(ctrlPlaneClusterMgr); err != nil {
 		setupLog.Error(err, "unable to create controller", "controller", "Postgres")
 		os.Exit(1)
