--- conflicted
+++ resolved
@@ -101,11 +101,8 @@
 	podTopologySpreadConstraintTopologyKeyFlg   = "pod-topology-spread-constraint-topology-key"
 	podTopologySpreadConstraintMaxSkewFlg       = "pod-topology-spread-constraint-max-skew"
 	podTopologySpreadConstraintMinDomainsFlg    = "pod-topology-spread-constraint-min-domains"
-<<<<<<< HEAD
 	enableStandbyHostAttrsFlg                   = "enable-standby-host-attrs"
-=======
 	enableSpiloReadinessProbeFlg                = "enable-spilo-readiness-probe"
->>>>>>> 24f224df
 )
 
 var (
@@ -175,11 +172,8 @@
 		enableWalGExporter                       bool
 		podAntiaffinityPreferredDuringScheduling bool
 		enablePodTopologySpreadConstraintWebhook bool
-<<<<<<< HEAD
 		enableStandbyHostAttrs                   bool
-=======
 		enableSpiloReadinessProbe                bool
->>>>>>> 24f224df
 
 		portRangeStart                        int32
 		portRangeSize                         int32
@@ -382,13 +376,11 @@
 	podTopologySpreadConstraintMaxSkew = viper.GetInt32(podTopologySpreadConstraintMaxSkewFlg)
 	podTopologySpreadConstraintMinDomains = viper.GetInt32(podTopologySpreadConstraintMinDomainsFlg)
 
-<<<<<<< HEAD
 	viper.SetDefault(enableStandbyHostAttrsFlg, false)
 	enableStandbyHostAttrs = viper.GetBool(enableStandbyHostAttrsFlg)
-=======
+
 	viper.SetDefault(enableSpiloReadinessProbeFlg, false)
 	enableSpiloReadinessProbe = viper.GetBool(enableSpiloReadinessProbeFlg)
->>>>>>> 24f224df
 
 	ctrl.Log.Info("flag",
 		metricsAddrSvcMgrFlg, metricsAddrSvcMgr,
@@ -445,11 +437,8 @@
 		podTopologySpreadConstraintTopologyKeyFlg, podTopologySpreadConstraintTopologyKey,
 		podTopologySpreadConstraintMaxSkewFlg, podTopologySpreadConstraintMaxSkew,
 		podTopologySpreadConstraintMinDomainsFlg, podTopologySpreadConstraintMinDomains,
-<<<<<<< HEAD
 		enableStandbyHostAttrsFlg, enableStandbyHostAttrs,
-=======
 		enableSpiloReadinessProbeFlg, enableSpiloReadinessProbe,
->>>>>>> 24f224df
 	)
 
 	svcClusterConf := ctrl.GetConfigOrDie()
