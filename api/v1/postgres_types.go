--- conflicted
+++ resolved
@@ -454,7 +454,6 @@
 	return p.ToPeripheralResourceName()
 }
 
-<<<<<<< HEAD
 func (p *Postgres) ToPeripheralResourceLookupKey() types.NamespacedName {
 	return types.NamespacedName{
 		Namespace: p.ToPeripheralResourceNamespace(),
@@ -462,10 +461,7 @@
 	}
 }
 
-func (p *Postgres) ToUnstructuredZalandoPostgresql(z *zalando.Postgresql, c *corev1.ConfigMap) (*unstructured.Unstructured, error) {
-=======
 func (p *Postgres) ToUnstructuredZalandoPostgresql(z *zalando.Postgresql, c *corev1.ConfigMap, sc string) (*unstructured.Unstructured, error) {
->>>>>>> 678faae4
 	if z == nil {
 		z = &zalando.Postgresql{}
 	}
