/*
/ SPDX-FileCopyrightText: 2021 Finanz Informatik Technologie Services GmbHs
/
/ SPDX-License-Identifier: AGPL-1.0-only
*/

package v1

import (
	"fmt"
	"reflect"

	"regexp"

	firewall "github.com/metal-stack/firewall-controller/api/v1"
	zalando "github.com/zalando/postgres-operator/pkg/apis/acid.zalan.do/v1"
	"inet.af/netaddr"
	corev1 "k8s.io/api/core/v1"
	networkingv1 "k8s.io/api/networking/v1"
	metav1 "k8s.io/apimachinery/pkg/apis/meta/v1"
	"k8s.io/apimachinery/pkg/apis/meta/v1/unstructured"
	"k8s.io/apimachinery/pkg/runtime"
	"k8s.io/apimachinery/pkg/types"
	"k8s.io/apimachinery/pkg/util/intstr"
	"sigs.k8s.io/controller-runtime/pkg/client"
	"sigs.k8s.io/controller-runtime/pkg/controller/controllerutil"
)

// EDIT THIS FILE!  THIS IS SCAFFOLDING FOR YOU TO OWN!
// NOTE: json tags are required.  Any new fields you add must have json tags for the fields to be serialized.

<<<<<<< HEAD
=======
// UIDLabelName Name of the label referencing the owning Postgres resource in the control cluster
const UIDLabelName string = "postgres.database.fits.cloud/uuid"

// TenantLabelName Name of the tenant label
const TenantLabelName string = "postgres.database.fits.cloud/tenant"

// ProjectIDLabelName Name of the ProjectID label
const ProjectIDLabelName string = "postgres.database.fits.cloud/project-id"

// ManagedByLabelName Name of the managed-by label
const ManagedByLabelName string = "postgres.database.fits.cloud/managed-by"

// ManagedByLabelValue Value of the managed-by label
const ManagedByLabelValue string = "postgreslet"

// PostgresFinalizerName Name of the finalizer to use
const PostgresFinalizerName string = "postgres.finalizers.database.fits.cloud"

// Backup configure parametes of the database backup
const (
	// S3URL defines the s3 endpoint URL for backup
	BackupSecretS3Endpoint = "s3Endpoint"
	// S3BucketName defines the name of the S3 bucket for backup
	BackupSecretS3BucketName = "s3BucketName"
	// Retention defines how many days a backup will persist
	BackupSecretRetention = "retention"
	// Schedule defines how often a backup should be made, in cron format
	BackupSecretSchedule   = "schedule"
	BackupSecretAccessKey  = "accesskey"
	BackupSecretSecretKey  = "secretkey"
	BackupSecretProjectKey = "project"
)

>>>>>>> a7cfe9f1
const (
	// UIDLabelName Name of the label referencing the owning Postgres resource in the control cluster
	UIDLabelName string = "postgres.database.fits.cloud/uuid"
	// TenantLabelName Name of the tenant label
	TenantLabelName string = "postgres.database.fits.cloud/tenant"
	// ProjectIDLabelName Name of the ProjectID label
	ProjectIDLabelName string = "postgres.database.fits.cloud/project-id"
	// ManagedByLabelName Name of the managed-by label
	ManagedByLabelName string = "postgres.database.fits.cloud/managed-by"
	// ManagedByLabelValue Value of the managed-by label
	ManagedByLabelValue string = "postgreslet"
	// PostgresFinalizerName Name of the finalizer to use
	PostgresFinalizerName string = "postgres.finalizers.database.fits.cloud"
	// CreatedByAnnotationKey is used to store who in person created this database
	CreatedByAnnotationKey string = "postgres.database.fits.cloud/created-by"
	// BackupConfigLabelName if set to true, this secret stores the backupConfig
	BackupConfigLabelName string = "postgres.database.fits.cloud/is-backup"
	// BackupConfigKey defines the key under which the BackupConfig is stored in the data map.
	BackupConfigKey = "config"

	// Sun shortcut for Sunday
	Sun Weekday = iota
	// Mon Monday
	Mon
	// Tue Tuesday
	Tue
	// Wed Wednesday
	Wed
	// Thu Thusday
	Thu
	// Fri Friday
	Fri
	// Sat Saturday
	Sat
	// All every day
	All
)

<<<<<<< HEAD
// BackupConfig defines all properties to configure backup of a database.
// This config is stored in the data section under the key BackupConfigKey as json payload.
type BackupConfig struct {
	// ID of this backupConfig
	ID string `json:"id"`
	// Name is a user defined description
	Name string `json:"name"`
	// ProjectID the project this backup is mapped to
	ProjectID string `json:"project"`
	// Tenant the tenant of the backup
	Tenant string `json:"tenant"`
	// Retention defines how many versions should be held in s3
	Retention string `json:"retention"`
	// Schedule in cron syntax when to run the backup periodically
	Schedule string `json:"schedule"`

	// S3Endpoint the url of the s3 endpoint
	S3Endpoint string `json:"s3endpoint"`
	// S3BucketName is the name of the bucket where the backup should be stored.
	S3BucketName string `json:"s3bucketname"`
	// S3Region the region of the aws s3
	S3Region string `json:"s3region"`
	// S3AccessKey is the accesskey which must have write access
	S3AccessKey string `json:"s3accesskey"`
	// S3SecretKey is the secretkey which must match to the accesskey
	S3SecretKey string `json:"s3secretkey"`
=======
var ZalandoPostgresqlTypeMeta = metav1.TypeMeta{
	APIVersion: "acid.zalan.do/v1",
	Kind:       "postgresql",
>>>>>>> a7cfe9f1
}

// +kubebuilder:object:root=true
// +kubebuilder:subresource:status
// +kubebuilder:printcolumn:name="Version",type=string,JSONPath=`.spec.version`
// +kubebuilder:printcolumn:name="Status",type=string,JSONPath=`.status.description`
// +kubebuilder:printcolumn:name="Load-Balancer-IP",type=string,JSONPath=`.status.socket.ip`
// +kubebuilder:printcolumn:name="Load-Balancer-Port",type=integer,JSONPath=`.status.socket.port`

// Postgres is the Schema for the postgres API
type Postgres struct {
	metav1.TypeMeta   `json:",inline"`
	metav1.ObjectMeta `json:"metadata,omitempty"`

	Spec   PostgresSpec   `json:"spec,omitempty"`
	Status PostgresStatus `json:"status,omitempty"`
}

// PostgresSpec defines the desired state of Postgres
type PostgresSpec struct {
	// INSERT ADDITIONAL SPEC FIELDS - desired state of cluster
	// Important: Run "make" to regenerate code after modifying this file

	// Description
	Description string `json:"description,omitempty"`
	// ProjectID metal project ID
	ProjectID string `json:"projectID,omitempty"`
	// Tenant metal tenant
	Tenant string `json:"tenant,omitempty"`
	// PartitionID the partition where the database is created
	PartitionID string `json:"partitionID,omitempty"`

	// NumberOfInstances number of replicas
	// +kubebuilder:validation:Minimum=1
	// +kubebuilder:default=1
	NumberOfInstances int32 `json:"numberOfInstances,omitempty"`

	// Version is the version of Postgre-as-a-Service
	// +kubebuilder:validation:Enum="12";
	// +kubebuilder:default="12"
	Version string `json:"version,omitempty"`

	// Size of the database
	Size *Size `json:"size,omitempty"`

	// todo: add default
	// Maintenance defines automatic maintenance of the database
	Maintenance []string `json:"maintenance,omitempty"`

	// AccessList defines access restrictions
	AccessList *AccessList `json:"accessList,omitempty"`

	// BackupSecretRef reference to the secret where the backup credentials are stored
	BackupSecretRef string `json:"backupSecretRef,omitempty"`
}

// AccessList defines the type of restrictions to access the database
type AccessList struct {
	// SourceRanges defines a list of prefixes in CIDR Notation e.g. 1.2.3.0/24 or fdaa::/104
	SourceRanges []string `json:"sourceRanges,omitempty"`
}

// Todo: Add defaults
// Size defines the size aspects of the database
type Size struct {
	// CPU is in the format as pod.spec.resource.request.cpu
	CPU string `json:"cpu,omitempty"`
	// Memory is in the format as pod.spec.resource.request.memory
	Memory string `json:"memory,omitempty"`
	// SharedBuffer of the database
	SharedBuffer string `json:"sharedBuffer,omitempty"`

	// StorageSize the amount of Storage this database will get
	// +kubebuilder:default="1Gi"
	// +kubebuilder:validation:Pattern=^[1-9][0-9]*Gi
	StorageSize string `json:"storageSize,omitempty"`
}

// Weekday defines a weekday or everyday
type Weekday int

// TimeWindow defines an interval in time
type TimeWindow struct {
	Start metav1.Time `json:"start,omitempty"`
	End   metav1.Time `json:"end,omitempty"`
}

// PostgresStatus defines the observed state of Postgres
type PostgresStatus struct {
	// INSERT ADDITIONAL STATUS FIELD - define observed state of cluster
	// Important: Run "make" to regenerate code after modifying this file
	Description string `json:"description,omitempty"`

	Socket Socket `json:"socket,omitempty"`

	ChildName string `json:"childName,omitempty"`
}

// Socket represents load-balancer socket of Postgres
type Socket struct {
	IP   string `json:"ip,omitempty"`
	Port int32  `json:"port,omitempty"`
}

// +kubebuilder:object:root=true

// PostgresList contains a list of Postgres
type PostgresList struct {
	metav1.TypeMeta `json:",inline"`
	metav1.ListMeta `json:"metadata,omitempty"`
	Items           []Postgres `json:"items"`
}

var SvcLoadBalancerLabel = map[string]string{
	ManagedByLabelName: ManagedByLabelValue,
}

var alphaNumericRegExp *regexp.Regexp = regexp.MustCompile("[^a-zA-Z0-9]+")

// HasSourceRanges returns true if SourceRanges are set
func (p *Postgres) HasSourceRanges() bool {
	return p.Spec.AccessList != nil && p.Spec.AccessList.SourceRanges != nil
}

// IsBeingDeleted returns true if the deletion-timestamp is set
func (p *Postgres) IsBeingDeleted() bool {
	return !p.ObjectMeta.DeletionTimestamp.IsZero()
}

// ToCWNP returns CRD ClusterwideNetworkPolicy derived from CRD Postgres
func (p *Postgres) ToCWNP(port int) (*firewall.ClusterwideNetworkPolicy, error) {
	portObj := intstr.FromInt(port)
	tcp := corev1.ProtocolTCP
	ports := []networkingv1.NetworkPolicyPort{
		{Port: &portObj, Protocol: &tcp},
	}

	// When SourceRanges of Postgres aren't set, ipblocks will be left blank,
	// which implies denying all accecces.
	ipblocks := []networkingv1.IPBlock{}
	if p.HasSourceRanges() {
		for _, src := range p.Spec.AccessList.SourceRanges {
			parsedSrc, err := netaddr.ParseIPPrefix(src)
			if err != nil {
				return nil, fmt.Errorf("unable to parse source range %s: %w", src, err)
			}
			ipblock := networkingv1.IPBlock{
				CIDR: parsedSrc.String(),
			}
			ipblocks = append(ipblocks, ipblock)
		}
	} else {
		// add an empty block so access is blocked
		ipblock := networkingv1.IPBlock{}
		ipblocks = append(ipblocks, ipblock)
	}

	policy := &firewall.ClusterwideNetworkPolicy{}
	// todo: Use the exported const.
	policy.Namespace = firewall.ClusterwideNetworkPolicyNamespace
	policy.Name = p.ToPeripheralResourceName()
	policy.Spec.Ingress = []firewall.IngressRule{
		{Ports: ports, From: ipblocks},
	}

	return policy, nil
}

func (p *Postgres) ToKey() *types.NamespacedName {
	return &types.NamespacedName{
		Namespace: p.Namespace,
		Name:      p.Name,
	}
}

func (p *Postgres) ToSvcLB(lbIP string, lbPort int32) *corev1.Service {
	lb := &corev1.Service{}
	lb.Spec.Type = "LoadBalancer"

	lb.Annotations = map[string]string{
		"metallb.universe.tf/allow-shared-ip": "spilo",
	}

	lb.Namespace = p.ToPeripheralResourceNamespace()
	lb.Name = p.ToSvcLBName()
	lb.SetLabels(SvcLoadBalancerLabel)

	// svc.Spec.LoadBalancerSourceRanges // todo: Do we need to set this?

	port := corev1.ServicePort{}
	port.Name = "postgresql"
	port.Port = lbPort
	port.Protocol = corev1.ProtocolTCP
	port.TargetPort = intstr.FromInt(5432)
	lb.Spec.Ports = []corev1.ServicePort{port}

	lb.Spec.Selector = map[string]string{
		"application":  "spilo",
		"cluster-name": p.ToPeripheralResourceName(),
		"spilo-role":   "master",
		"team":         p.generateTeamID(),
	}

	if len(lbIP) > 0 {
		// if no ip is set, a new loadbalancer will be created automatically
		lb.Spec.LoadBalancerIP = lbIP
	}

	return lb
}

// ToSvcLBName returns the name of the peripheral resource Service LoadBalancer.
// It's different from all other peripheral resources because the operator
// already generates one service with that name.
func (p *Postgres) ToSvcLBName() string {
	return p.ToPeripheralResourceName() + "-external"
}

func (p *Postgres) ToSvcLBNamespacedName() *types.NamespacedName {
	return &types.NamespacedName{
		Namespace: p.ToPeripheralResourceNamespace(),
		Name:      p.ToSvcLBName(),
	}
}

func (p *Postgres) ToPeripheralResourceName() string {

	return p.generateTeamID() + "-" + p.generateDatabaseName()
}

// ToUserPasswordsSecret returns the secret containing user password pairs
func (p *Postgres) ToUserPasswordsSecret(src *corev1.SecretList, scheme *runtime.Scheme) (*corev1.Secret, error) {
	secret := &corev1.Secret{}
	secret.Namespace = p.Namespace
	// todo: Consider `p.Name + "-passwords", so the`
	secret.Name = p.ToUserPasswordsSecretName()
	secret.Type = corev1.SecretTypeOpaque
	secret.Data = map[string][]byte{}

	// Fill in the contents of the new secret
	for _, v := range src.Items {
		secret.Data[string(v.Data["username"])] = v.Data["password"]
	}

	// Set the owner of the secret
	if err := controllerutil.SetControllerReference(p, secret, scheme); err != nil {
		return nil, err
	}

	return secret, nil
}

// ToUserPasswordsSecretName returns the name of the secret containing user password pairs
func (p *Postgres) ToUserPasswordsSecretName() string {
	return p.Name + "-passwords"
}

// ToBackupSecretName returns the name of the secret containing backup credentials
func (p *Postgres) ToBackupSecretName() string {
	return p.Spec.ProjectID + "-backup"
}

// ToUserPasswordsSecretListOption returns the argument for listing secrets
func (p *Postgres) ToUserPasswordsSecretListOption() []client.ListOption {
	return []client.ListOption{
		client.InNamespace(p.ToPeripheralResourceNamespace()),
		client.MatchingLabels(
			map[string]string{
				"application":  "spilo",
				"cluster-name": p.ToPeripheralResourceName(),
				"team":         p.generateTeamID(),
			},
		),
	}
}

func (p *Postgres) generateTeamID() string {
	// We only want letters and numbers
	generatedTeamID := alphaNumericRegExp.ReplaceAllString(p.Spec.ProjectID, "")

	// Limit size
	maxLen := 16
	if len(generatedTeamID) > maxLen {
		generatedTeamID = generatedTeamID[:maxLen]
	}

	return generatedTeamID
}

func (p *Postgres) generateDatabaseName() string {
	// We only want letters and numbers
	generatedDatabaseName := alphaNumericRegExp.ReplaceAllString(string(p.UID), "")

	// Limit size
	maxLen := 20
	if len(generatedDatabaseName) > maxLen {
		generatedDatabaseName = generatedDatabaseName[:maxLen]
	}

	return generatedDatabaseName
}

func (p *Postgres) ToPeripheralResourceNamespace() string {
	// as we have one namespace per database, we simplify things by also using the database name as namespace name
	return p.ToPeripheralResourceName()
}

func (p *Postgres) ToUnstructuredZalandoPostgresql(z *zalando.Postgresql) (*unstructured.Unstructured, error) {
	if z == nil {
		z = &zalando.Postgresql{}
	}
	z.TypeMeta = ZalandoPostgresqlTypeMeta
	z.Namespace = p.ToPeripheralResourceNamespace()
	z.Name = p.ToPeripheralResourceName()
	z.Labels = p.ToZalandoPostgresqlMatchingLabels()

	z.Spec.NumberOfInstances = p.Spec.NumberOfInstances
	z.Spec.PostgresqlParam.PgVersion = p.Spec.Version
	z.Spec.Resources.ResourceRequests.CPU = p.Spec.Size.CPU
	z.Spec.Resources.ResourceRequests.Memory = p.Spec.Size.Memory
	z.Spec.Resources.ResourceLimits.CPU = p.Spec.Size.CPU
	z.Spec.Resources.ResourceLimits.Memory = p.Spec.Size.Memory
	z.Spec.TeamID = p.generateTeamID()
	z.Spec.Volume.Size = p.Spec.Size.StorageSize

	if p.HasSourceRanges() {
		z.Spec.AllowedSourceRanges = p.Spec.AccessList.SourceRanges
	}

	jsonZ, err := runtime.DefaultUnstructuredConverter.ToUnstructured(z)
	if err != nil {
		return nil, fmt.Errorf("failed to convert to unstructured zalando postgresql: %w", err)
	}
	jsonSpec, _ := jsonZ["spec"].(map[string]interface{})

	// In the code, zalando's `MaintenanceWindows` is a `struct`, but in the CRD
	// it's an array of strings, so we can only set its `Unstructured` contents
	// and deal with possible `nil`.
	jsonSpec["maintenanceWindows"] = p.Spec.Maintenance
	deleteIfEmpty(jsonSpec, "maintenanceWindows")

	// Delete unused fields
	deleteIfEmpty(jsonSpec, "clone")
	deleteIfEmpty(jsonSpec, "patroni") // if in use, deleteIfEmpty needs to consider the case of struct.
	deleteIfEmpty(jsonSpec, "podAnnotations")
	deleteIfEmpty(jsonSpec, "serviceAnnotations")
	deleteIfEmpty(jsonSpec, "standby")
	deleteIfEmpty(jsonSpec, "tls")
	deleteIfEmpty(jsonSpec, "users")

	jsonP, _ := jsonSpec["postgresql"].(map[string]interface{})
	deleteIfEmpty(jsonP, "parameters")

	return &unstructured.Unstructured{
		Object: jsonZ,
	}, nil
}

func (p *Postgres) ToZalandoPostgresqlMatchingLabels() client.MatchingLabels {
	return client.MatchingLabels{
		ProjectIDLabelName: p.Spec.PartitionID,
		TenantLabelName:    p.Spec.Tenant,
		UIDLabelName:       string(p.UID),
	}
}

func (p *Postgres) HasFinalizer(finalizerName string) bool {
	return containsElem(p.ObjectMeta.Finalizers, finalizerName)
}

func (p *Postgres) AddFinalizer(finalizerName string) {
	p.ObjectMeta.Finalizers = append(p.ObjectMeta.Finalizers, finalizerName)
}

func (p *Postgres) RemoveFinalizer(finalizerName string) {
	p.ObjectMeta.Finalizers = removeElem(p.ObjectMeta.Finalizers, finalizerName)
}

func containsElem(ss []string, s string) bool {
	for _, elem := range ss {
		if elem == s {
			return true
		}
	}
	return false
}

func removeElem(ss []string, s string) (out []string) {
	for _, elem := range ss {
		if elem == s {
			continue
		}
		out = append(out, elem)
	}
	return
}

func deleteIfEmpty(json map[string]interface{}, key string) {
	i := json[key]

	// interface has type and value. The chained function calls deal with nil value with type.
	if i == nil || reflect.ValueOf(json[key]).IsNil() {
		delete(json, key)
	}
}

func init() {
	SchemeBuilder.Register(&Postgres{}, &PostgresList{})
}<|MERGE_RESOLUTION|>--- conflicted
+++ resolved
@@ -29,42 +29,6 @@
 // EDIT THIS FILE!  THIS IS SCAFFOLDING FOR YOU TO OWN!
 // NOTE: json tags are required.  Any new fields you add must have json tags for the fields to be serialized.
 
-<<<<<<< HEAD
-=======
-// UIDLabelName Name of the label referencing the owning Postgres resource in the control cluster
-const UIDLabelName string = "postgres.database.fits.cloud/uuid"
-
-// TenantLabelName Name of the tenant label
-const TenantLabelName string = "postgres.database.fits.cloud/tenant"
-
-// ProjectIDLabelName Name of the ProjectID label
-const ProjectIDLabelName string = "postgres.database.fits.cloud/project-id"
-
-// ManagedByLabelName Name of the managed-by label
-const ManagedByLabelName string = "postgres.database.fits.cloud/managed-by"
-
-// ManagedByLabelValue Value of the managed-by label
-const ManagedByLabelValue string = "postgreslet"
-
-// PostgresFinalizerName Name of the finalizer to use
-const PostgresFinalizerName string = "postgres.finalizers.database.fits.cloud"
-
-// Backup configure parametes of the database backup
-const (
-	// S3URL defines the s3 endpoint URL for backup
-	BackupSecretS3Endpoint = "s3Endpoint"
-	// S3BucketName defines the name of the S3 bucket for backup
-	BackupSecretS3BucketName = "s3BucketName"
-	// Retention defines how many days a backup will persist
-	BackupSecretRetention = "retention"
-	// Schedule defines how often a backup should be made, in cron format
-	BackupSecretSchedule   = "schedule"
-	BackupSecretAccessKey  = "accesskey"
-	BackupSecretSecretKey  = "secretkey"
-	BackupSecretProjectKey = "project"
-)
-
->>>>>>> a7cfe9f1
 const (
 	// UIDLabelName Name of the label referencing the owning Postgres resource in the control cluster
 	UIDLabelName string = "postgres.database.fits.cloud/uuid"
@@ -103,7 +67,6 @@
 	All
 )
 
-<<<<<<< HEAD
 // BackupConfig defines all properties to configure backup of a database.
 // This config is stored in the data section under the key BackupConfigKey as json payload.
 type BackupConfig struct {
@@ -130,11 +93,11 @@
 	S3AccessKey string `json:"s3accesskey"`
 	// S3SecretKey is the secretkey which must match to the accesskey
 	S3SecretKey string `json:"s3secretkey"`
-=======
+}
+
 var ZalandoPostgresqlTypeMeta = metav1.TypeMeta{
 	APIVersion: "acid.zalan.do/v1",
 	Kind:       "postgresql",
->>>>>>> a7cfe9f1
 }
 
 // +kubebuilder:object:root=true
