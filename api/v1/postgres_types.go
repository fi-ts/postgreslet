--- conflicted
+++ resolved
@@ -183,11 +183,7 @@
 
 	policy := &firewall.ClusterwideNetworkPolicy{}
 	// todo: Use the exported const.
-<<<<<<< HEAD
-	policy.Namespace = "firewall"
-=======
 	policy.Namespace = firewall.ClusterwideNetworkPolicyNamespace
->>>>>>> 27069958
 	policy.Name = p.ToPeripheralResourceName()
 	policy.Spec.Ingress = []firewall.IngressRule{
 		{Ports: ports, From: ipblocks},
@@ -216,11 +212,7 @@
 		TypeMeta: ZalandoPostgresTypeMeta,
 		ObjectMeta: metav1.ObjectMeta{
 			Name:      p.ToPeripheralResourceName(),
-<<<<<<< HEAD
-			Namespace: projectID,                               // todo: Check if the projectID is too long for zalando operator.
-=======
 			Namespace: projectID, // todo: Check if the projectID is too long for zalando operator.
->>>>>>> 27069958
 			Labels:    map[string]string{LabelName: string(p.UID)},
 		},
 		Spec: ZalandoPostgresSpec{
