/*
/ SPDX-FileCopyrightText: 2021 Finanz Informatik Technologie Services GmbHs
/
/ SPDX-License-Identifier: AGPL-1.0-only
*/

package v1

import (
	"fmt"
	"reflect"
	"strconv"
	"strings"
	"time"

	"regexp"

	firewall "github.com/metal-stack/firewall-controller/api/v1"
	zalando "github.com/zalando/postgres-operator/pkg/apis/acid.zalan.do/v1"
	"inet.af/netaddr"
	corev1 "k8s.io/api/core/v1"
	networkingv1 "k8s.io/api/networking/v1"
	"k8s.io/apimachinery/pkg/api/resource"
	metav1 "k8s.io/apimachinery/pkg/apis/meta/v1"
	"k8s.io/apimachinery/pkg/apis/meta/v1/unstructured"
	"k8s.io/apimachinery/pkg/runtime"
	"k8s.io/apimachinery/pkg/types"
	"k8s.io/apimachinery/pkg/util/intstr"
	"k8s.io/apimachinery/pkg/util/yaml"
	"k8s.io/utils/pointer"
	"sigs.k8s.io/controller-runtime/pkg/client"
)

// EDIT THIS FILE!  THIS IS SCAFFOLDING FOR YOU TO OWN!
// NOTE: json tags are required.  Any new fields you add must have json tags for the fields to be serialized.

const (
	// UIDLabelName Name of the label referencing the owning Postgres resource uid in the control cluster
	UIDLabelName string = "postgres.database.fits.cloud/uid"
	// NameLabelName Name of the label referencing the owning Postgres resource name in the control cluster (which might not be unique)
	NameLabelName string = "postgres.database.fits.cloud/name"
	// TenantLabelName Name of the tenant label
	TenantLabelName string = "postgres.database.fits.cloud/tenant"
	// ProjectIDLabelName Name of the ProjectID label
	ProjectIDLabelName string = "postgres.database.fits.cloud/project-id"
	// ManagedByLabelName Name of the managed-by label
	ManagedByLabelName string = "postgres.database.fits.cloud/managed-by"
	// ManagedByLabelValue Value of the managed-by label
	ManagedByLabelValue string = "postgreslet"
	// PostgresFinalizerName Name of the finalizer to use
	PostgresFinalizerName string = "postgres.finalizers.database.fits.cloud"
	// CreatedByAnnotationKey is used to store who in person created this database
	CreatedByAnnotationKey string = "postgres.database.fits.cloud/created-by"
	// BackupConfigLabelName if set to true, this secret stores the backupConfig
	BackupConfigLabelName string = "postgres.database.fits.cloud/is-backup"
	// BackupConfigKey defines the key under which the BackupConfig is stored in the data map.
	BackupConfigKey = "config"
	// SharedBufferParameterKey defines the key under which the shared buffer size is stored in the parameters map. Defined by the postgres-operator/patroni
	SharedBufferParameterKey = "shared_buffers"
	// StandbyKey defines the key under which the standby configuration is stored in the CR.  Defined by the postgres-operator/patroni
	StandbyKey    = "standby"
	StandbyMethod = "streaming_host"
	// PartitionIDLabelName Name of the managed-by label
	PartitionIDLabelName string = "postgres.database.fits.cloud/partition-id"

	ApplicationLabelName             = "application"
	ApplicationLabelValue            = "spilo"
	SpiloRoleLabelName               = "spilo-role"
	SpiloRoleLabelValueMaster        = "master"
	SpiloRoleLabelValueStandbyLeader = "standby_leader"

	teamIDPrefix = "pg"

	DefaultPatroniParamValueLoopWait     uint32 = 10
	DefaultPatroniParamValueRetryTimeout uint32 = 60

	defaultPostgresParamValueTCPKeepAlivesIdle      = "200"
	defaultPostgresParamValueTCPKeepAlivesInterval  = "30"
	defaultPostgresParamValueLogFileMode            = "0600"
	defaultPostgresParamValueSSLMinProtocolVersion  = "TLSv1.2"
	defaultPostgresParamValueSSLPreferServerCiphers = "on"
	defaultPostgresParamValueSSLCiphers             = "ECDHE-ECDSA-AES128-GCM-SHA256:ECDHE-RSA-AES128-GCM-SHA256:ECDHE-ECDSA-AES256-GCM-SHA384:ECDHE-RSA-AES256-GCM-SHA384:ECDHE-ECDSA-CHACHA20-POLY1305:ECDHE-RSA-CHACHA20-POLY1305:DHE-RSA-AES128-GCM-SHA256:DHE-RSA-AES256-GCM-SHA384"
)

var (
	ZalandoPostgresqlTypeMeta = metav1.TypeMeta{
		APIVersion: "acid.zalan.do/v1",
		Kind:       "postgresql",
	}
)

// BackupConfig defines all properties to configure backup of a database.
// This config is stored in the data section under the key BackupConfigKey as json payload.
type BackupConfig struct {
	// ID of this backupConfig
	ID string `json:"id"`
	// Name is a user defined description
	Name string `json:"name"`
	// ProjectID the project this backup is mapped to
	ProjectID string `json:"project"`
	// Tenant the tenant of the backup
	Tenant string `json:"tenant"`
	// CreatedBy is the name of the person or technical account which created this backupConfig
	CreatedBy string `json:"createdBy"`
	// Retention defines how many versions should be held in s3
	Retention string `json:"retention"`
	// Schedule in cron syntax when to run the backup periodically
	Schedule string `json:"schedule"`

	// S3Endpoint the url of the s3 endpoint
	S3Endpoint string `json:"s3endpoint"`
	// S3BucketName is the name of the bucket where the backup should be stored.
	S3BucketName string `json:"s3bucketname"`
	// S3Region the region of the aws s3
	S3Region string `json:"s3region"`
	// S3AccessKey is the accesskey which must have write access
	S3AccessKey string `json:"s3accesskey"`
	// S3SecretKey is the secretkey which must match to the accesskey
	S3SecretKey string `json:"s3secretkey"`
	// S3EncryptionKey if set, server side s3 encryption is used.
	S3EncryptionKey *string `json:"s3encryptionkey,omitempty"`
}

// +kubebuilder:object:root=true
// +kubebuilder:subresource:status
// +kubebuilder:printcolumn:name="Tenant",type=string,JSONPath=`.spec.tenant`
// +kubebuilder:printcolumn:name="Version",type=string,JSONPath=`.spec.version`
// +kubebuilder:printcolumn:name="Replicas",type=string,JSONPath=`.spec.numberOfInstances`
// +kubebuilder:printcolumn:name="IP",type=string,JSONPath=`.status.socket.ip`
// +kubebuilder:printcolumn:name="Port",type=integer,JSONPath=`.status.socket.port`
// +kubebuilder:printcolumn:name="Status",type=string,JSONPath=`.status.description`

// Postgres is the Schema for the postgres API
type Postgres struct {
	metav1.TypeMeta   `json:",inline"`
	metav1.ObjectMeta `json:"metadata,omitempty"`

	Spec   PostgresSpec   `json:"spec,omitempty"`
	Status PostgresStatus `json:"status,omitempty"`
}

// PostgresSpec defines the desired state of Postgres
type PostgresSpec struct {
	// INSERT ADDITIONAL SPEC FIELDS - desired state of cluster
	// Important: Run "make" to regenerate code after modifying this file

	// Description
	Description string `json:"description,omitempty"`
	// ProjectID metal project ID
	ProjectID string `json:"projectID,omitempty"`
	// Tenant metal tenant
	Tenant string `json:"tenant,omitempty"`
	// PartitionID the partition where the database is created
	PartitionID string `json:"partitionID,omitempty"`

	// NumberOfInstances number of replicas
	// +kubebuilder:validation:Minimum=1
	// +kubebuilder:default=1
	NumberOfInstances int32 `json:"numberOfInstances,omitempty"`

	// Version is the version of Postgre-as-a-Service
	Version string `json:"version,omitempty"`

	// Size of the database
	Size *Size `json:"size,omitempty"`

	// todo: add default
	// Maintenance defines automatic maintenance of the database
	Maintenance []string `json:"maintenance,omitempty"`

	// AccessList defines access restrictions
	AccessList *AccessList `json:"accessList,omitempty"`

	// BackupSecretRef reference to the secret where the backup credentials are stored
	BackupSecretRef string `json:"backupSecretRef,omitempty"`

	// PostgresRestore
	PostgresRestore *PostgresRestore `json:"restore,omitempty"`

	// PostgresConnection Connection info of a streaming host, independant of the current role (leader or standby)
	PostgresConnection *PostgresConnection `json:"connection,omitempty"`

	// AuditLogs enable or disable default audit logs
	AuditLogs *bool `json:"auditLogs,omitempty"`

	// PostgresParams additional parameters that are passed along to the postgres config
	PostgresParams map[string]string `json:"postgresParams,omitempty"`
}

// AccessList defines the type of restrictions to access the database
type AccessList struct {
	// SourceRanges defines a list of prefixes in CIDR Notation e.g. 1.2.3.0/24 or fdaa::/104
	SourceRanges []string `json:"sourceRanges,omitempty"`
}

// Todo: Add defaults
// Size defines the size aspects of the database
type Size struct {
	// CPU is in the format as pod.spec.resource.request.cpu
	CPU string `json:"cpu,omitempty"`
	// Memory is in the format as pod.spec.resource.request.memory
	Memory string `json:"memory,omitempty"`
	// SharedBuffer of the database
	SharedBuffer string `json:"sharedBuffer,omitempty"`

	// StorageSize the amount of Storage this database will get
	// +kubebuilder:default="1Gi"
	// +kubebuilder:validation:Pattern=^[1-9][0-9]*Gi
	StorageSize string `json:"storageSize,omitempty"`
}

// Restore defines what to restore from where
type PostgresRestore struct {
	// SourcePostgresID internal ID of the Postgres instance to whose backup to restore
	SourcePostgresID string `json:"postgresID,omitempty"`
	// Timestamp The point in time to recover. Must be set, or the clone with switch from WALs from the S3 to a basebackup via direct sql connection (which won't work when the source db is managed by another posgres-operator)
	Timestamp string `json:"timestamp,omitempty"`
}

// PostgresStatus defines the observed state of Postgres
type PostgresStatus struct {
	// INSERT ADDITIONAL STATUS FIELD - define observed state of cluster
	// Important: Run "make" to regenerate code after modifying this file
	Description string `json:"description,omitempty"`

	Socket Socket `json:"socket,omitempty"`

	ChildName string `json:"childName,omitempty"`
}

// Socket represents load-balancer socket of Postgres
type Socket struct {
	IP   string `json:"ip,omitempty"`
	Port int32  `json:"port,omitempty"`
}

// +kubebuilder:object:root=true

// PostgresList contains a list of Postgres
type PostgresList struct {
	metav1.TypeMeta `json:",inline"`
	metav1.ListMeta `json:"metadata,omitempty"`
	Items           []Postgres `json:"items"`
}

// PostgresConnection A remote postgres instance this one is linked to, e.g. for standby purpouses.
type PostgresConnection struct {
	// ConnectedPostgresID internal ID of the connected Postgres instance
	ConnectedPostgresID string `json:"postgresID,omitempty"`
	// ConnectionSecretName name of the internal secret used to connect to the remote postgres
	ConnectionSecretName string `json:"secretName,omitempty"`
	// ConnectionIP IP of the remote postgres
	ConnectionIP string `json:"ip,omitempty"`
	// ConnectionPort port of the remote postgres
	ConnectionPort uint16 `json:"port,omitempty"`
	// SynchronousReplication determines if async  or sync replication is used for the standby postgres
	SynchronousReplication bool `json:"synchronous,omitempty"`
	// ReplicationPrimary determines if THIS side of the connection is the primary or the standby side
	ReplicationPrimary bool `json:"localSideIsPrimary,omitempty"`
}

var SvcLoadBalancerLabel = map[string]string{
	ManagedByLabelName: ManagedByLabelValue,
}

var alphaNumericRegExp *regexp.Regexp = regexp.MustCompile("[^a-zA-Z0-9]+")

// HasSourceRanges returns true if SourceRanges are set
func (p *Postgres) HasSourceRanges() bool {
	return p.Spec.AccessList != nil && p.Spec.AccessList.SourceRanges != nil
}

// IsBeingDeleted returns true if the deletion-timestamp is set
func (p *Postgres) IsBeingDeleted() bool {
	return !p.ObjectMeta.DeletionTimestamp.IsZero()
}

// ToCWNP returns CRD ClusterwideNetworkPolicy derived from CRD Postgres
func (p *Postgres) ToCWNP(port int) (*firewall.ClusterwideNetworkPolicy, error) {
	portObj := intstr.FromInt(port)
	tcp := corev1.ProtocolTCP
	ports := []networkingv1.NetworkPolicyPort{
		{Port: &portObj, Protocol: &tcp},
	}

	// When SourceRanges of Postgres aren't set, ipblocks will be left blank,
	// which implies denying all accecces.
	ipblocks := []networkingv1.IPBlock{}
	if p.HasSourceRanges() {
		for _, src := range p.Spec.AccessList.SourceRanges {
			parsedSrc, err := netaddr.ParseIPPrefix(src)
			if err != nil {
				return nil, fmt.Errorf("unable to parse source range %s: %w", src, err)
			}
			ipblock := networkingv1.IPBlock{
				CIDR: parsedSrc.String(),
			}
			ipblocks = append(ipblocks, ipblock)
		}
	} else {
		// add an empty block so access is blocked
		ipblock := networkingv1.IPBlock{}
		ipblocks = append(ipblocks, ipblock)
	}

	policy := &firewall.ClusterwideNetworkPolicy{}
	// todo: Use the exported const.
	policy.Namespace = firewall.ClusterwideNetworkPolicyNamespace
	policy.Name = p.ToPeripheralResourceName()
	policy.Spec.Ingress = []firewall.IngressRule{
		{Ports: ports, From: ipblocks},
	}

	return policy, nil
}

func (p *Postgres) ToKey() *types.NamespacedName {
	return &types.NamespacedName{
		Namespace: p.Namespace,
		Name:      p.Name,
	}
}

func (p *Postgres) ToSvcLB(lbIP string, lbPort int32, enableStandbyLeaderSelector bool) *corev1.Service {
	lb := &corev1.Service{}
	lb.Spec.Type = "LoadBalancer"

	lb.Annotations = map[string]string{
		"metallb.universe.tf/allow-shared-ip": "spilo",
	}

	lb.Namespace = p.ToPeripheralResourceNamespace()
	lb.Name = p.ToSvcLBName()
	lb.SetLabels(SvcLoadBalancerLabel)

	// svc.Spec.LoadBalancerSourceRanges // todo: Do we need to set this?

	port := corev1.ServicePort{}
	port.Name = "postgresql"
	port.Port = lbPort
	port.Protocol = corev1.ProtocolTCP
	port.TargetPort = intstr.FromInt(5432)
	lb.Spec.Ports = []corev1.ServicePort{port}

	spiloRole := SpiloRoleLabelValueMaster
	if enableStandbyLeaderSelector && !p.IsReplicationPrimary() {
		spiloRole = SpiloRoleLabelValueStandbyLeader
	}
	lb.Spec.Selector = map[string]string{
		ApplicationLabelName: ApplicationLabelValue,
		"cluster-name":       p.ToPeripheralResourceName(),
		SpiloRoleLabelName:   spiloRole,
		"team":               p.generateTeamID(),
	}

	if len(lbIP) > 0 {
		// if no ip is set, a new loadbalancer will be created automatically
		lb.Spec.LoadBalancerIP = lbIP
	}

	return lb
}

// ToSvcLBName returns the name of the peripheral resource Service LoadBalancer.
// It's different from all other peripheral resources because the operator
// already generates one service with that name.
func (p *Postgres) ToSvcLBName() string {
	return p.ToPeripheralResourceName() + "-external"
}

func (p *Postgres) ToSvcLBNamespacedName() *types.NamespacedName {
	return &types.NamespacedName{
		Namespace: p.ToPeripheralResourceNamespace(),
		Name:      p.ToSvcLBName(),
	}
}

func (p *Postgres) ToPeripheralResourceName() string {

	return p.generateTeamID() + "-" + p.generateDatabaseName()
}

// ToUserPasswordsSecret returns the secret containing user password pairs
func (p *Postgres) ToUserPasswordsSecret(src *corev1.SecretList, scheme *runtime.Scheme) (*corev1.Secret, error) {
	secret := &corev1.Secret{}
	secret.Namespace = p.Namespace
	secret.Name = p.ToUserPasswordsSecretName()
	secret.Type = corev1.SecretTypeOpaque
	secret.Data = map[string][]byte{}

	// Fill in the contents of the new secret
	for _, v := range src.Items {
		secret.Data[string(v.Data["username"])] = v.Data["password"]
	}

	return secret, nil
}

// ToUserPasswordsSecretName returns the name of the secret containing user password pairs
func (p *Postgres) ToUserPasswordsSecretName() string {
	return p.Name + "-passwords"
}

// ToBackupSecretName returns the name of the secret containing backup credentials
func (p *Postgres) ToBackupSecretName() string {
	return p.Spec.ProjectID + "-backup"
}

// ToUserPasswordsSecretListOption returns the argument for listing secrets
func (p *Postgres) ToUserPasswordsSecretListOption() []client.ListOption {
	return []client.ListOption{
		client.InNamespace(p.ToPeripheralResourceNamespace()),
		p.ToZalandoPostgresqlMatchingLabels(),
	}
}

func (p *Postgres) ToUserPasswordSecretMatchingLabels() map[string]string {
	return map[string]string{
		ApplicationLabelName: ApplicationLabelValue,
		"cluster-name":       p.ToPeripheralResourceName(),
		"team":               p.generateTeamID(),
	}
}

func (p *Postgres) generateTeamID() string {
	// We only want letters and numbers
	generatedTeamID := alphaNumericRegExp.ReplaceAllString(p.Spec.Tenant, "")

	// Add prefix to make sure the string is a valid dns entry (aka does not start with a number).
	// Also acts as minimal teamID in case the Tenant does not contain any alphanumeric characters.
	generatedTeamID = teamIDPrefix + generatedTeamID

	// and only lower case
	generatedTeamID = strings.ToLower(generatedTeamID)

	// Limit size
	maxLen := 16
	if len(generatedTeamID) > maxLen {
		generatedTeamID = generatedTeamID[:maxLen]
	}

	return generatedTeamID
}

func (p *Postgres) generateDatabaseName() string {
	// We only want letters and numbers
	generatedDatabaseName := alphaNumericRegExp.ReplaceAllString(string(p.Spec.Description), "")

	// and only lower case
	generatedDatabaseName = strings.ToLower(generatedDatabaseName)

	// Limit the length of the description part of the name
	maxLen := 15
	if len(generatedDatabaseName) > maxLen {
		generatedDatabaseName = generatedDatabaseName[:maxLen]
	}

	// Add UID in the mix
	generatedDatabaseName += alphaNumericRegExp.ReplaceAllString(string(p.Name), "")

	// Limit to final size
	// This way, we have at least 5 chars of the uid as part of the database name.
	maxLen = 20
	if len(generatedDatabaseName) > maxLen {
		generatedDatabaseName = generatedDatabaseName[:maxLen]
	}

	return generatedDatabaseName
}

func (p *Postgres) ToPeripheralResourceNamespace() string {
	// We only want letters and numbers
	projectID := alphaNumericRegExp.ReplaceAllString(p.Spec.ProjectID, "")

	// Limit size
	maxLen := 16
	if len(projectID) > maxLen {
		projectID = projectID[:maxLen]
	}

	// We only want letters and numbers
	name := alphaNumericRegExp.ReplaceAllString(string(p.Name), "")

	// Limit size
	maxLen = 20
	if len(name) > maxLen {
		name = name[:maxLen]
	}

	return projectID + "-" + name
}

func (p *Postgres) ToPeripheralResourceLookupKey() types.NamespacedName {
	return types.NamespacedName{
		Namespace: p.ToPeripheralResourceNamespace(),
		Name:      p.ToPeripheralResourceName(),
	}
}

func (p *Postgres) ToUnstructuredZalandoPostgresql(z *zalando.Postgresql, c *corev1.ConfigMap, sc string, pgParamBlockList map[string]bool, rbs *BackupConfig, srcDB *Postgres, patroniTTL, patroniLoopWait, patroniRetryTimeout uint32) (*unstructured.Unstructured, error) {
	if z == nil {
		z = &zalando.Postgresql{}
	}
	z.TypeMeta = ZalandoPostgresqlTypeMeta
	z.Namespace = p.ToPeripheralResourceNamespace()
	z.Name = p.ToPeripheralResourceName()
	z.Labels = p.ToZalandoPostgresqlMatchingLabels()
<<<<<<< HEAD
	// Add the newly introduced label only here, not in  p.ToZalandoPostgresqlMatchingLabels() (so that the selectors using  p.ToZalandoPostgresqlMatchingLabels() will still work untill all postgres ressources have that new label)
	// TODO once all the custom ressources have that new label, move this part to p.ToZalandoPostgresqlMatchingLabels()
=======
	// Add the newly introduced label only here, not in  p.ToZalandoPostgresqlMatchingLabels() (so that the selectors using  p.ToZalandoPostgresqlMatchingLabels() will still work untill all postgres resources have that new label)
	// TODO once all the custom resources have that new label, move this part to p.ToZalandoPostgresqlMatchingLabels()
>>>>>>> ab77313b
	z.Labels[PartitionIDLabelName] = p.Spec.PartitionID

	z.Spec.NumberOfInstances = p.Spec.NumberOfInstances
	z.Spec.PostgresqlParam.PgVersion = p.Spec.Version

	// initialize the parameters
	z.Spec.PostgresqlParam.Parameters = map[string]string{}
	// enable default audit logs (if not configured otherwise)
	if p.Spec.AuditLogs == nil || *p.Spec.AuditLogs {
		enableAuditLogs(z.Spec.PostgresqlParam.Parameters)
	}
	// set some default postgres parameters
	setDefaultPostgresParams(z.Spec.PostgresqlParam.Parameters)
	// now set the given generic parameters (and potentially allow overwriting of default postgres params or audit log params)
	setPostgresParams(z.Spec.PostgresqlParam.Parameters, p.Spec.PostgresParams, pgParamBlockList)
	// finally, overwrite the (special to us) shared buffer parameter
	setSharedBufferSize(z.Spec.PostgresqlParam.Parameters, p.Spec.Size.SharedBuffer)

	z.Spec.Resources.ResourceRequests.CPU = p.Spec.Size.CPU
	z.Spec.Resources.ResourceRequests.Memory = p.Spec.Size.Memory
	z.Spec.Resources.ResourceLimits.CPU = p.Spec.Size.CPU
	z.Spec.Resources.ResourceLimits.Memory = p.Spec.Size.Memory
	z.Spec.TeamID = p.generateTeamID()
	z.Spec.Volume.Size = p.Spec.Size.StorageSize
	z.Spec.Volume.StorageClass = sc

	z.Spec.Patroni.TTL = patroniTTL
	z.Spec.Patroni.LoopWait = patroniLoopWait
	z.Spec.Patroni.RetryTimeout = patroniRetryTimeout
	z.Spec.Patroni.SynchronousMode = true
	z.Spec.Patroni.SynchronousModeStrict = false

	// required with image ermajn/postgres-operator:v1.6.0-20-g1cc71663-dirty
	// see https://github.com/fi-ts/postgreslet/issues/293
	z.Spec.EnableConnectionPooler = pointer.Bool(false)

	prefix := alphaNumericRegExp.ReplaceAllString(string(p.Spec.Tenant), "")
	prefix = strings.ToLower(prefix)
	databaseName := prefix + "db01"
	prepDbName := prefix + "prepdb01"
	ownerName := prefix + "dbo"

	// Create database owner
	z.Spec.Users = make(map[string]zalando.UserFlags)
	z.Spec.Users[ownerName] = zalando.UserFlags{"createdb", "createrole"}

	// Create default database
	z.Spec.Databases = make(map[string]string)
	z.Spec.Databases[databaseName] = ownerName

	// Create prepared database
	z.Spec.PreparedDatabases = make(map[string]zalando.PreparedDatabase)
	z.Spec.PreparedDatabases[prepDbName] = zalando.PreparedDatabase{
		DefaultUsers: true,
		Extensions: map[string]string{
			"pg_partman": "public",
			"pgcrypto":   "public",
		},
		PreparedSchemas: map[string]zalando.PreparedSchema{
			"data":    {},
			"history": {},
		},
	}

	// skip if the configmap does not exist
	if c != nil {
		z.Spec.AdditionalVolumes = p.buildAdditionalVolumes(c)
		z.Spec.Sidecars = p.buildSidecars(c)
	}

	if p.HasSourceRanges() {
		z.Spec.AllowedSourceRanges = p.Spec.AccessList.SourceRanges
	}

	if p.Spec.PostgresRestore != nil && rbs != nil && srcDB != nil {
		// make sure there is always a value set. The operator will fall back to CLONE_WITH_BASEBACKUP, which assumes the source db's credentials are existing within the same namespace, which is not the case with the postgreslet.
		if p.Spec.PostgresRestore.Timestamp == "" {
			// e.g. 2021-12-07T15:28:00+01:00
			p.Spec.PostgresRestore.Timestamp = time.Now().Format(time.RFC3339)
		}

		z.Spec.Clone = &zalando.CloneDescription{
			ClusterName:       srcDB.ToPeripheralResourceName(),
			EndTimestamp:      p.Spec.PostgresRestore.Timestamp,
			S3Endpoint:        rbs.S3Endpoint,
			S3AccessKeyId:     rbs.S3AccessKey,
			S3SecretAccessKey: rbs.S3SecretKey,
			S3ForcePathStyle:  pointer.Bool(true),
		}
	} else {
		// if we don't set the clone block, remove it completely
		z.Spec.Clone = nil
	}

	// Enable replication (using unstructured json)
	if p.IsReplicationPrimary() {
		// delete field
		z.Spec.StandbyCluster = nil
	} else {
		// overwrite connection info
		z.Spec.StandbyCluster = &zalando.StandbyDescription{
			StandbyMethod:          StandbyMethod,
			StandbyHost:            p.Spec.PostgresConnection.ConnectionIP,
			StandbyPort:            strconv.FormatInt(int64(p.Spec.PostgresConnection.ConnectionPort), 10),
			StandbySecretName:      "standby." + p.ToPeripheralResourceName() + ".credentials",
			S3WalPath:              "",
			StandbyApplicationName: p.ObjectMeta.Name,
		}
	}

	jsonZ, err := runtime.DefaultUnstructuredConverter.ToUnstructured(z)
	if err != nil {
		return nil, fmt.Errorf("failed to convert to unstructured zalando postgresql: %w", err)
	}
	jsonSpec, _ := jsonZ["spec"].(map[string]interface{})

	// In the code, zalando's `MaintenanceWindows` is a `struct`, but in the CRD
	// it's an array of strings, so we can only set its `Unstructured` contents
	// and deal with possible `nil`.
	jsonSpec["maintenanceWindows"] = p.Spec.Maintenance
	deleteIfEmpty(jsonSpec, "maintenanceWindows")

	// Delete unused fields
	deleteIfEmpty(jsonSpec, "clone")
	deleteIfEmpty(jsonSpec, "patroni") // if in use, deleteIfEmpty needs to consider the case of struct.
	deleteIfEmpty(jsonSpec, "podAnnotations")
	deleteIfEmpty(jsonSpec, "serviceAnnotations")
	deleteIfEmpty(jsonSpec, "standby")
	deleteIfEmpty(jsonSpec, "tls")
	deleteIfEmpty(jsonSpec, "users")

	jsonP, _ := jsonSpec["postgresql"].(map[string]interface{})
	deleteIfEmpty(jsonP, "parameters")

	return &unstructured.Unstructured{
		Object: jsonZ,
	}, nil
}

func (p *Postgres) ToZalandoPostgresqlMatchingLabels() client.MatchingLabels {
	return client.MatchingLabels{
		ProjectIDLabelName: p.Spec.ProjectID,
		TenantLabelName:    p.Spec.Tenant,
		UIDLabelName:       string(p.UID),
		NameLabelName:      p.Name,
	}
}

func (p *Postgres) HasFinalizer(finalizerName string) bool {
	return containsElem(p.ObjectMeta.Finalizers, finalizerName)
}

func (p *Postgres) AddFinalizer(finalizerName string) {
	p.ObjectMeta.Finalizers = append(p.ObjectMeta.Finalizers, finalizerName)
}

func (p *Postgres) RemoveFinalizer(finalizerName string) {
	p.ObjectMeta.Finalizers = removeElem(p.ObjectMeta.Finalizers, finalizerName)
}

func containsElem(ss []string, s string) bool {
	for _, elem := range ss {
		if elem == s {
			return true
		}
	}
	return false
}

func removeElem(ss []string, s string) (out []string) {
	for _, elem := range ss {
		if elem == s {
			continue
		}
		out = append(out, elem)
	}
	return
}

func deleteIfEmpty(json map[string]interface{}, key string) {
	i := json[key]

	// interface has type and value. The chained function calls deal with nil value with type.
	if i == nil || reflect.ValueOf(json[key]).IsNil() {
		delete(json, key)
	}
}

func init() {
	SchemeBuilder.Register(&Postgres{}, &PostgresList{})
}

func (p *Postgres) buildAdditionalVolumes(c *corev1.ConfigMap) []zalando.AdditionalVolume {
	if c == nil {
		// abort if the global configmap is not there
		return nil
	}

	// Unmarshal yaml-string of additional volumes
	volumes := []zalando.AdditionalVolume{}
	if err := yaml.Unmarshal([]byte(c.Data["additional-volumes"]), &volumes); err != nil {
		return nil
	}

	return volumes
}

func (p *Postgres) buildSidecars(c *corev1.ConfigMap) []zalando.Sidecar {
	if c == nil {
		// abort if the global configmap is not there
		return nil
	}

	// Unmarshal yaml-string of exporter
	sidecars := []zalando.Sidecar{}
	if err := yaml.Unmarshal([]byte(c.Data["sidecars"]), &sidecars); err != nil {
		return nil
	}

	// Deal with dynamically assigned name
	for i := range sidecars {
		for j := range sidecars[i].Env {
			if sidecars[i].Env[j].ValueFrom != nil && sidecars[i].Env[j].ValueFrom.SecretKeyRef != nil {
				sidecars[i].Env[j].ValueFrom.SecretKeyRef.Name = "postgres." + p.ToPeripheralResourceName() + ".credentials"
				break
			}
		}
	}

	return sidecars
}

// setSharedBufferSize converts and, if valid, sets the shared_buffer parameter in the given map.
func setSharedBufferSize(parameters map[string]string, shmSize string) {
	// First step is to convert the string back to a quantity
	size, err := resource.ParseQuantity(shmSize)
	if err == nil {
		// if successful, get the given shared buffer size in bytes.
		sizeInBytes, ok := size.AsInt64()
		if ok && sizeInBytes >= (32*1024*1024) {
			// if more than 32Mi (our minimum value), convert the value to MB as required by postgres (although the docs are not very specific about that)
			sizeInMB := sizeInBytes / (1024 * 1024)
			parameters[SharedBufferParameterKey] = strconv.FormatInt(sizeInMB, 10) + "MB"
		}
	}
}

func (p *Postgres) IsReplicationPrimary() bool {
	if p.Spec.PostgresConnection == nil || p.Spec.PostgresConnection.ReplicationPrimary {
		// nothing is configured, or we are the leader. nothing to do.
		return true
	}
	return false
}

// enableAuditLogs configures this postgres instances audit logging
func enableAuditLogs(parameters map[string]string) {
	// default values: bg_mon,pg_stat_statements,pgextwlist,pg_auth_mon,set_user,timescaledb,pg_cron,pg_stat_kcache
	parameters["shared_preload_libraries"] = "bg_mon,pg_stat_statements,pgextwlist,pg_auth_mon,set_user,timescaledb,pg_cron,pg_stat_kcache,pgaudit"
	parameters["pgaudit.log_catalog"] = "off"
	parameters["pgaudit.log"] = "ddl"
	parameters["pgaudit.log_relation"] = "on"
	parameters["pgaudit.log_parameter"] = "on"
}

// setDefaultPostgresParams configures default keepalive values
func setDefaultPostgresParams(parameters map[string]string) {
	parameters["tcp_keepalives_idle"] = defaultPostgresParamValueTCPKeepAlivesIdle
	parameters["tcp_keepalives_interval"] = defaultPostgresParamValueTCPKeepAlivesInterval
	parameters["log_file_mode"] = defaultPostgresParamValueLogFileMode
	parameters["ssl_min_protocol_version"] = defaultPostgresParamValueSSLMinProtocolVersion
	parameters["ssl_prefer_server_ciphers"] = defaultPostgresParamValueSSLPreferServerCiphers
	parameters["ssl_ciphers"] = defaultPostgresParamValueSSLCiphers
}

// setPostgresParams add the provided params to the parameter map (but ignore params that are blocked)
func setPostgresParams(parameters map[string]string, providedParams map[string]string, blockList map[string]bool) {
	for k, v := range providedParams {
		if _, isBlocked := blockList[k]; isBlocked {
			// k is on the blockList, ignore that param
			continue
		}
		parameters[k] = v
	}
}

func (p *Postgres) ToStandbyClusterIngresCWNPName() string {
	return p.ToPeripheralResourceName() + "-standby-ingress"
}
func (p *Postgres) ToStandbyClusterEgresCWNPName() string {
	return p.ToPeripheralResourceName() + "-standby-egress"
}

func (p *Postgres) ToStandbyClusterIngressCWNP(sourceCIDRs []string) (*firewall.ClusterwideNetworkPolicy, error) {

	standbyIngressCWNPName := p.ToStandbyClusterIngresCWNPName()
	standbyIngressCWNP := &firewall.ClusterwideNetworkPolicy{ObjectMeta: metav1.ObjectMeta{Name: standbyIngressCWNPName, Namespace: firewall.ClusterwideNetworkPolicyNamespace}}

	//
	// Create ingress rule from pre-configured CIDR to this DBs port
	//
	standbyClusterIngressIPBlocks := []networkingv1.IPBlock{}
	for _, cidr := range sourceCIDRs {
		remoteServiceClusterCIDR, err := netaddr.ParseIPPrefix(cidr)
		if err != nil {
			return nil, fmt.Errorf("unable to parse standby host ip %s: %w", p.Spec.PostgresConnection.ConnectionIP, err)
		}
		standbyClusterIPs := networkingv1.IPBlock{
			CIDR: remoteServiceClusterCIDR.String(),
		}
		standbyClusterIngressIPBlocks = append(standbyClusterIngressIPBlocks, standbyClusterIPs)
	}

	// Add Port to CWNP (if known)
	tcp := corev1.ProtocolTCP
	ingressTargetPorts := []networkingv1.NetworkPolicyPort{}
	if p.Status.Socket.Port != 0 {
		portObj := intstr.FromInt(int(p.Status.Socket.Port))
		ingressTargetPorts = append(ingressTargetPorts, networkingv1.NetworkPolicyPort{Port: &portObj, Protocol: &tcp})
	}
	standbyIngressCWNP.Spec.Ingress = []firewall.IngressRule{
		{Ports: ingressTargetPorts, From: standbyClusterIngressIPBlocks},
	}

	return standbyIngressCWNP, nil
}

func (p *Postgres) ToStandbyClusterEgressCWNP() (*firewall.ClusterwideNetworkPolicy, error) {
	standbyClusterEgressIPBlocks := []networkingv1.IPBlock{}
	if p.Spec.PostgresConnection.ConnectionIP != "" {
		remoteServiceClusterCIDR, err := netaddr.ParseIPPrefix(p.Spec.PostgresConnection.ConnectionIP + "/32")
		if err != nil {
			return nil, fmt.Errorf("unable to parse standby host ip %s: %w", p.Spec.PostgresConnection.ConnectionIP, err)
		}
		standbyClusterIPs := networkingv1.IPBlock{
			CIDR: remoteServiceClusterCIDR.String(),
		}
		standbyClusterEgressIPBlocks = append(standbyClusterEgressIPBlocks, standbyClusterIPs)
	}

	tcp := corev1.ProtocolTCP
	standbyEgressCWNPName := p.ToStandbyClusterEgresCWNPName()
	standbyEgressCWNP := &firewall.ClusterwideNetworkPolicy{ObjectMeta: metav1.ObjectMeta{Name: standbyEgressCWNPName, Namespace: firewall.ClusterwideNetworkPolicyNamespace}}
	// Add Port to CWNP
	egressTargetPorts := []networkingv1.NetworkPolicyPort{}
	if p.Spec.PostgresConnection.ConnectionPort != 0 {
		portObj := intstr.FromInt(int(p.Spec.PostgresConnection.ConnectionPort))
		egressTargetPorts = append(egressTargetPorts, networkingv1.NetworkPolicyPort{Port: &portObj, Protocol: &tcp})
	}
	standbyEgressCWNP.Spec.Egress = []firewall.EgressRule{
		{Ports: egressTargetPorts, To: standbyClusterEgressIPBlocks},
	}

	return standbyEgressCWNP, nil
}<|MERGE_RESOLUTION|>--- conflicted
+++ resolved
@@ -505,14 +505,6 @@
 	z.Namespace = p.ToPeripheralResourceNamespace()
 	z.Name = p.ToPeripheralResourceName()
 	z.Labels = p.ToZalandoPostgresqlMatchingLabels()
-<<<<<<< HEAD
-	// Add the newly introduced label only here, not in  p.ToZalandoPostgresqlMatchingLabels() (so that the selectors using  p.ToZalandoPostgresqlMatchingLabels() will still work untill all postgres ressources have that new label)
-	// TODO once all the custom ressources have that new label, move this part to p.ToZalandoPostgresqlMatchingLabels()
-=======
-	// Add the newly introduced label only here, not in  p.ToZalandoPostgresqlMatchingLabels() (so that the selectors using  p.ToZalandoPostgresqlMatchingLabels() will still work untill all postgres resources have that new label)
-	// TODO once all the custom resources have that new label, move this part to p.ToZalandoPostgresqlMatchingLabels()
->>>>>>> ab77313b
-	z.Labels[PartitionIDLabelName] = p.Spec.PartitionID
 
 	z.Spec.NumberOfInstances = p.Spec.NumberOfInstances
 	z.Spec.PostgresqlParam.PgVersion = p.Spec.Version
