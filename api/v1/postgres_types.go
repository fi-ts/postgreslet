/*
/ SPDX-FileCopyrightText: 2021 Finanz Informatik Technologie Services GmbHs
/
/ SPDX-License-Identifier: AGPL-1.0-only
*/

package v1

import (
	"fmt"
	"reflect"
	"strconv"
	"strings"

	"regexp"

	firewall "github.com/metal-stack/firewall-controller/api/v1"
	zalando "github.com/zalando/postgres-operator/pkg/apis/acid.zalan.do/v1"
	"inet.af/netaddr"
	corev1 "k8s.io/api/core/v1"
	networkingv1 "k8s.io/api/networking/v1"
	"k8s.io/apimachinery/pkg/api/resource"
	metav1 "k8s.io/apimachinery/pkg/apis/meta/v1"
	"k8s.io/apimachinery/pkg/apis/meta/v1/unstructured"
	"k8s.io/apimachinery/pkg/runtime"
	"k8s.io/apimachinery/pkg/types"
	"k8s.io/apimachinery/pkg/util/intstr"
	"k8s.io/apimachinery/pkg/util/yaml"
	"k8s.io/utils/pointer"
	"sigs.k8s.io/controller-runtime/pkg/client"
)

// EDIT THIS FILE!  THIS IS SCAFFOLDING FOR YOU TO OWN!
// NOTE: json tags are required.  Any new fields you add must have json tags for the fields to be serialized.

const (
	// UIDLabelName Name of the label referencing the owning Postgres resource uid in the control cluster
	UIDLabelName string = "postgres.database.fits.cloud/uid"
	// NameLabelName Name of the label referencing the owning Postgres resource name in the control cluster (which might not be unique)
	NameLabelName string = "postgres.database.fits.cloud/name"
	// TenantLabelName Name of the tenant label
	TenantLabelName string = "postgres.database.fits.cloud/tenant"
	// ProjectIDLabelName Name of the ProjectID label
	ProjectIDLabelName string = "postgres.database.fits.cloud/project-id"
	// ManagedByLabelName Name of the managed-by label
	ManagedByLabelName string = "postgres.database.fits.cloud/managed-by"
	// ManagedByLabelValue Value of the managed-by label
	ManagedByLabelValue string = "postgreslet"
	// PostgresFinalizerName Name of the finalizer to use
	PostgresFinalizerName string = "postgres.finalizers.database.fits.cloud"
	// CreatedByAnnotationKey is used to store who in person created this database
	CreatedByAnnotationKey string = "postgres.database.fits.cloud/created-by"
	// BackupConfigLabelName if set to true, this secret stores the backupConfig
	BackupConfigLabelName string = "postgres.database.fits.cloud/is-backup"
	// BackupConfigKey defines the key under which the BackupConfig is stored in the data map.
	BackupConfigKey = "config"
	// SharedBufferParameterKey defines the key under which the shared buffer size is stored in the parameters map. Defined by the postgres-operator/patroni
	SharedBufferParameterKey = "shared_buffers"

	teamIDPrefix = "pg"
)

var (
	ZalandoPostgresqlTypeMeta = metav1.TypeMeta{
		APIVersion: "acid.zalan.do/v1",
		Kind:       "postgresql",
	}
)

// BackupConfig defines all properties to configure backup of a database.
// This config is stored in the data section under the key BackupConfigKey as json payload.
type BackupConfig struct {
	// ID of this backupConfig
	ID string `json:"id"`
	// Name is a user defined description
	Name string `json:"name"`
	// ProjectID the project this backup is mapped to
	ProjectID string `json:"project"`
	// Tenant the tenant of the backup
	Tenant string `json:"tenant"`
	// CreatedBy is the name of the person or technical account which created this backupConfig
	CreatedBy string `json:"createdBy"`
	// Retention defines how many versions should be held in s3
	Retention string `json:"retention"`
	// Schedule in cron syntax when to run the backup periodically
	Schedule string `json:"schedule"`

	// S3Endpoint the url of the s3 endpoint
	S3Endpoint string `json:"s3endpoint"`
	// S3BucketName is the name of the bucket where the backup should be stored.
	S3BucketName string `json:"s3bucketname"`
	// S3Region the region of the aws s3
	S3Region string `json:"s3region"`
	// S3AccessKey is the accesskey which must have write access
	S3AccessKey string `json:"s3accesskey"`
	// S3SecretKey is the secretkey which must match to the accesskey
	S3SecretKey string `json:"s3secretkey"`
	// S3EncryptionKey if set, server side s3 encryption is used.
	S3EncryptionKey *string `json:"s3encryptionkey,omitempty"`
}

// +kubebuilder:object:root=true
// +kubebuilder:subresource:status
// +kubebuilder:printcolumn:name="Tenant",type=string,JSONPath=`.spec.tenant`
// +kubebuilder:printcolumn:name="Version",type=string,JSONPath=`.spec.version`
// +kubebuilder:printcolumn:name="Replicas",type=string,JSONPath=`.spec.numberOfInstances`
// +kubebuilder:printcolumn:name="IP",type=string,JSONPath=`.status.socket.ip`
// +kubebuilder:printcolumn:name="Port",type=integer,JSONPath=`.status.socket.port`
// +kubebuilder:printcolumn:name="Status",type=string,JSONPath=`.status.description`

// Postgres is the Schema for the postgres API
type Postgres struct {
	metav1.TypeMeta   `json:",inline"`
	metav1.ObjectMeta `json:"metadata,omitempty"`

	Spec   PostgresSpec   `json:"spec,omitempty"`
	Status PostgresStatus `json:"status,omitempty"`
}

// PostgresSpec defines the desired state of Postgres
type PostgresSpec struct {
	// INSERT ADDITIONAL SPEC FIELDS - desired state of cluster
	// Important: Run "make" to regenerate code after modifying this file

	// Description
	Description string `json:"description,omitempty"`
	// ProjectID metal project ID
	ProjectID string `json:"projectID,omitempty"`
	// Tenant metal tenant
	Tenant string `json:"tenant,omitempty"`
	// PartitionID the partition where the database is created
	PartitionID string `json:"partitionID,omitempty"`

	// NumberOfInstances number of replicas
	// +kubebuilder:validation:Minimum=1
	// +kubebuilder:default=1
	NumberOfInstances int32 `json:"numberOfInstances,omitempty"`

	// Version is the version of Postgre-as-a-Service
	Version string `json:"version,omitempty"`

	// Size of the database
	Size *Size `json:"size,omitempty"`

	// todo: add default
	// Maintenance defines automatic maintenance of the database
	Maintenance []string `json:"maintenance,omitempty"`

	// AccessList defines access restrictions
	AccessList *AccessList `json:"accessList,omitempty"`

	// BackupSecretRef reference to the secret where the backup credentials are stored
	BackupSecretRef string `json:"backupSecretRef,omitempty"`

<<<<<<< HEAD
	// PostgresParams additional parameters that are passed along to the postgres config
	PostgresParams map[string]string `json:"postgresParams,omitempty"`
=======
	AuditLogs *bool `json:"auditLogs,omitempty"`
>>>>>>> aecb8947
}

// AccessList defines the type of restrictions to access the database
type AccessList struct {
	// SourceRanges defines a list of prefixes in CIDR Notation e.g. 1.2.3.0/24 or fdaa::/104
	SourceRanges []string `json:"sourceRanges,omitempty"`
}

// Todo: Add defaults
// Size defines the size aspects of the database
type Size struct {
	// CPU is in the format as pod.spec.resource.request.cpu
	CPU string `json:"cpu,omitempty"`
	// Memory is in the format as pod.spec.resource.request.memory
	Memory string `json:"memory,omitempty"`
	// SharedBuffer of the database
	SharedBuffer string `json:"sharedBuffer,omitempty"`

	// StorageSize the amount of Storage this database will get
	// +kubebuilder:default="1Gi"
	// +kubebuilder:validation:Pattern=^[1-9][0-9]*Gi
	StorageSize string `json:"storageSize,omitempty"`
}

// PostgresStatus defines the observed state of Postgres
type PostgresStatus struct {
	// INSERT ADDITIONAL STATUS FIELD - define observed state of cluster
	// Important: Run "make" to regenerate code after modifying this file
	Description string `json:"description,omitempty"`

	Socket Socket `json:"socket,omitempty"`

	ChildName string `json:"childName,omitempty"`
}

// Socket represents load-balancer socket of Postgres
type Socket struct {
	IP   string `json:"ip,omitempty"`
	Port int32  `json:"port,omitempty"`
}

// +kubebuilder:object:root=true

// PostgresList contains a list of Postgres
type PostgresList struct {
	metav1.TypeMeta `json:",inline"`
	metav1.ListMeta `json:"metadata,omitempty"`
	Items           []Postgres `json:"items"`
}

var SvcLoadBalancerLabel = map[string]string{
	ManagedByLabelName: ManagedByLabelValue,
}

var alphaNumericRegExp *regexp.Regexp = regexp.MustCompile("[^a-zA-Z0-9]+")

// HasSourceRanges returns true if SourceRanges are set
func (p *Postgres) HasSourceRanges() bool {
	return p.Spec.AccessList != nil && p.Spec.AccessList.SourceRanges != nil
}

// IsBeingDeleted returns true if the deletion-timestamp is set
func (p *Postgres) IsBeingDeleted() bool {
	return !p.ObjectMeta.DeletionTimestamp.IsZero()
}

// ToCWNP returns CRD ClusterwideNetworkPolicy derived from CRD Postgres
func (p *Postgres) ToCWNP(port int) (*firewall.ClusterwideNetworkPolicy, error) {
	portObj := intstr.FromInt(port)
	tcp := corev1.ProtocolTCP
	ports := []networkingv1.NetworkPolicyPort{
		{Port: &portObj, Protocol: &tcp},
	}

	// When SourceRanges of Postgres aren't set, ipblocks will be left blank,
	// which implies denying all accecces.
	ipblocks := []networkingv1.IPBlock{}
	if p.HasSourceRanges() {
		for _, src := range p.Spec.AccessList.SourceRanges {
			parsedSrc, err := netaddr.ParseIPPrefix(src)
			if err != nil {
				return nil, fmt.Errorf("unable to parse source range %s: %w", src, err)
			}
			ipblock := networkingv1.IPBlock{
				CIDR: parsedSrc.String(),
			}
			ipblocks = append(ipblocks, ipblock)
		}
	} else {
		// add an empty block so access is blocked
		ipblock := networkingv1.IPBlock{}
		ipblocks = append(ipblocks, ipblock)
	}

	policy := &firewall.ClusterwideNetworkPolicy{}
	// todo: Use the exported const.
	policy.Namespace = firewall.ClusterwideNetworkPolicyNamespace
	policy.Name = p.ToPeripheralResourceName()
	policy.Spec.Ingress = []firewall.IngressRule{
		{Ports: ports, From: ipblocks},
	}

	return policy, nil
}

func (p *Postgres) ToKey() *types.NamespacedName {
	return &types.NamespacedName{
		Namespace: p.Namespace,
		Name:      p.Name,
	}
}

func (p *Postgres) ToSvcLB(lbIP string, lbPort int32) *corev1.Service {
	lb := &corev1.Service{}
	lb.Spec.Type = "LoadBalancer"

	lb.Annotations = map[string]string{
		"metallb.universe.tf/allow-shared-ip": "spilo",
	}

	lb.Namespace = p.ToPeripheralResourceNamespace()
	lb.Name = p.ToSvcLBName()
	lb.SetLabels(SvcLoadBalancerLabel)

	// svc.Spec.LoadBalancerSourceRanges // todo: Do we need to set this?

	port := corev1.ServicePort{}
	port.Name = "postgresql"
	port.Port = lbPort
	port.Protocol = corev1.ProtocolTCP
	port.TargetPort = intstr.FromInt(5432)
	lb.Spec.Ports = []corev1.ServicePort{port}

	lb.Spec.Selector = map[string]string{
		"application":  "spilo",
		"cluster-name": p.ToPeripheralResourceName(),
		"spilo-role":   "master",
		"team":         p.generateTeamID(),
	}

	if len(lbIP) > 0 {
		// if no ip is set, a new loadbalancer will be created automatically
		lb.Spec.LoadBalancerIP = lbIP
	}

	return lb
}

// ToSvcLBName returns the name of the peripheral resource Service LoadBalancer.
// It's different from all other peripheral resources because the operator
// already generates one service with that name.
func (p *Postgres) ToSvcLBName() string {
	return p.ToPeripheralResourceName() + "-external"
}

func (p *Postgres) ToSvcLBNamespacedName() *types.NamespacedName {
	return &types.NamespacedName{
		Namespace: p.ToPeripheralResourceNamespace(),
		Name:      p.ToSvcLBName(),
	}
}

func (p *Postgres) ToPeripheralResourceName() string {

	return p.generateTeamID() + "-" + p.generateDatabaseName()
}

// ToUserPasswordsSecret returns the secret containing user password pairs
func (p *Postgres) ToUserPasswordsSecret(src *corev1.SecretList, scheme *runtime.Scheme) (*corev1.Secret, error) {
	secret := &corev1.Secret{}
	secret.Namespace = p.Namespace
	secret.Name = p.ToUserPasswordsSecretName()
	secret.Type = corev1.SecretTypeOpaque
	secret.Data = map[string][]byte{}

	// Fill in the contents of the new secret
	for _, v := range src.Items {
		secret.Data[string(v.Data["username"])] = v.Data["password"]
	}

	return secret, nil
}

// ToUserPasswordsSecretName returns the name of the secret containing user password pairs
func (p *Postgres) ToUserPasswordsSecretName() string {
	return p.Name + "-passwords"
}

// ToBackupSecretName returns the name of the secret containing backup credentials
func (p *Postgres) ToBackupSecretName() string {
	return p.Spec.ProjectID + "-backup"
}

// ToUserPasswordsSecretListOption returns the argument for listing secrets
func (p *Postgres) ToUserPasswordsSecretListOption() []client.ListOption {
	return []client.ListOption{
		client.InNamespace(p.ToPeripheralResourceNamespace()),
		p.ToZalandoPostgresqlMatchingLabels(),
	}
}

func (p *Postgres) ToUserPasswordSecretMatchingLabels() map[string]string {
	return map[string]string{
		"application":  "spilo",
		"cluster-name": p.ToPeripheralResourceName(),
		"team":         p.generateTeamID(),
	}
}

func (p *Postgres) generateTeamID() string {
	// We only want letters and numbers
	generatedTeamID := alphaNumericRegExp.ReplaceAllString(p.Spec.Tenant, "")

	// Add prefix to make sure the string is a valid dns entry (aka does not start with a number).
	// Also acts as minimal teamID in case the Tenant does not contain any alphanumeric characters.
	generatedTeamID = teamIDPrefix + generatedTeamID

	// and only lower case
	generatedTeamID = strings.ToLower(generatedTeamID)

	// Limit size
	maxLen := 16
	if len(generatedTeamID) > maxLen {
		generatedTeamID = generatedTeamID[:maxLen]
	}

	return generatedTeamID
}

func (p *Postgres) generateDatabaseName() string {
	// We only want letters and numbers
	generatedDatabaseName := alphaNumericRegExp.ReplaceAllString(string(p.Spec.Description), "")

	// and only lower case
	generatedDatabaseName = strings.ToLower(generatedDatabaseName)

	// Limit the length of the description part of the name
	maxLen := 15
	if len(generatedDatabaseName) > maxLen {
		generatedDatabaseName = generatedDatabaseName[:maxLen]
	}

	// Add UID in the mix
	generatedDatabaseName += alphaNumericRegExp.ReplaceAllString(string(p.Name), "")

	// Limit to final size
	// This way, we have at least 5 chars of the uid as part of the database name.
	maxLen = 20
	if len(generatedDatabaseName) > maxLen {
		generatedDatabaseName = generatedDatabaseName[:maxLen]
	}

	return generatedDatabaseName
}

func (p *Postgres) ToPeripheralResourceNamespace() string {
	// We only want letters and numbers
	projectID := alphaNumericRegExp.ReplaceAllString(p.Spec.ProjectID, "")

	// Limit size
	maxLen := 16
	if len(projectID) > maxLen {
		projectID = projectID[:maxLen]
	}

	// We only want letters and numbers
	name := alphaNumericRegExp.ReplaceAllString(string(p.Name), "")

	// Limit size
	maxLen = 20
	if len(name) > maxLen {
		name = name[:maxLen]
	}

	return projectID + "-" + name
}

func (p *Postgres) ToPeripheralResourceLookupKey() types.NamespacedName {
	return types.NamespacedName{
		Namespace: p.ToPeripheralResourceNamespace(),
		Name:      p.ToPeripheralResourceName(),
	}
}

func (p *Postgres) ToUnstructuredZalandoPostgresql(z *zalando.Postgresql, c *corev1.ConfigMap, sc string) (*unstructured.Unstructured, error) {
	if z == nil {
		z = &zalando.Postgresql{}
	}
	z.TypeMeta = ZalandoPostgresqlTypeMeta
	z.Namespace = p.ToPeripheralResourceNamespace()
	z.Name = p.ToPeripheralResourceName()
	z.Labels = p.ToZalandoPostgresqlMatchingLabels()

	z.Spec.NumberOfInstances = p.Spec.NumberOfInstances
	z.Spec.PostgresqlParam.PgVersion = p.Spec.Version

	// initialize the parameters
	z.Spec.PostgresqlParam.Parameters = map[string]string{}
<<<<<<< HEAD
	// now set the given generic parameters
	setPostgresParams(z.Spec.PostgresqlParam.Parameters, p.Spec.PostgresParams)
	// finally, overwrite the (special to us) shared buffer parameter
=======
	if p.Spec.AuditLogs == nil || *p.Spec.AuditLogs {
		enableAuditLogs(z.Spec.PostgresqlParam.Parameters)
	}
>>>>>>> aecb8947
	setSharedBufferSize(z.Spec.PostgresqlParam.Parameters, p.Spec.Size.SharedBuffer)

	z.Spec.Resources.ResourceRequests.CPU = p.Spec.Size.CPU
	z.Spec.Resources.ResourceRequests.Memory = p.Spec.Size.Memory
	z.Spec.Resources.ResourceLimits.CPU = p.Spec.Size.CPU
	z.Spec.Resources.ResourceLimits.Memory = p.Spec.Size.Memory
	z.Spec.TeamID = p.generateTeamID()
	z.Spec.Volume.Size = p.Spec.Size.StorageSize
	z.Spec.Volume.StorageClass = sc

	// TODO make configurable?
	z.Spec.Patroni.TTL = 130
	z.Spec.Patroni.SynchronousMode = true
	z.Spec.Patroni.SynchronousModeStrict = false

	// required with image ermajn/postgres-operator:v1.6.0-20-g1cc71663-dirty
	// see https://github.com/fi-ts/postgreslet/issues/293
	z.Spec.EnableConnectionPooler = pointer.Bool(false)

	prefix := alphaNumericRegExp.ReplaceAllString(string(p.Spec.Tenant), "")
	prefix = strings.ToLower(prefix)
	databaseName := prefix + "db01"
	prepDbName := prefix + "prepdb01"
	ownerName := prefix + "dbo"

	// Create database owner
	z.Spec.Users = make(map[string]zalando.UserFlags)
	z.Spec.Users[ownerName] = zalando.UserFlags{"superuser", "createdb"}

	// Create default database
	z.Spec.Databases = make(map[string]string)
	z.Spec.Databases[databaseName] = ownerName

	// Create prepared database
	z.Spec.PreparedDatabases = make(map[string]zalando.PreparedDatabase)
	z.Spec.PreparedDatabases[prepDbName] = zalando.PreparedDatabase{
		DefaultUsers: true,
		Extensions: map[string]string{
			"pg_partman": "public",
			"pgcrypto":   "public",
		},
		PreparedSchemas: map[string]zalando.PreparedSchema{
			"data":    zalando.PreparedSchema{},
			"history": zalando.PreparedSchema{},
		},
	}

	// skip if the configmap does not exist
	if c != nil {
		z.Spec.AdditionalVolumes = p.buildAdditionalVolumes(c)
		z.Spec.Sidecars = p.buildSidecars(c)
	}

	if p.HasSourceRanges() {
		z.Spec.AllowedSourceRanges = p.Spec.AccessList.SourceRanges
	}

	jsonZ, err := runtime.DefaultUnstructuredConverter.ToUnstructured(z)
	if err != nil {
		return nil, fmt.Errorf("failed to convert to unstructured zalando postgresql: %w", err)
	}
	jsonSpec, _ := jsonZ["spec"].(map[string]interface{})

	// In the code, zalando's `MaintenanceWindows` is a `struct`, but in the CRD
	// it's an array of strings, so we can only set its `Unstructured` contents
	// and deal with possible `nil`.
	jsonSpec["maintenanceWindows"] = p.Spec.Maintenance
	deleteIfEmpty(jsonSpec, "maintenanceWindows")

	// Delete unused fields
	deleteIfEmpty(jsonSpec, "clone")
	deleteIfEmpty(jsonSpec, "patroni") // if in use, deleteIfEmpty needs to consider the case of struct.
	deleteIfEmpty(jsonSpec, "podAnnotations")
	deleteIfEmpty(jsonSpec, "serviceAnnotations")
	deleteIfEmpty(jsonSpec, "standby")
	deleteIfEmpty(jsonSpec, "tls")
	deleteIfEmpty(jsonSpec, "users")

	jsonP, _ := jsonSpec["postgresql"].(map[string]interface{})
	deleteIfEmpty(jsonP, "parameters")

	return &unstructured.Unstructured{
		Object: jsonZ,
	}, nil
}

func (p *Postgres) ToZalandoPostgresqlMatchingLabels() client.MatchingLabels {
	return client.MatchingLabels{
		ProjectIDLabelName: p.Spec.ProjectID,
		TenantLabelName:    p.Spec.Tenant,
		UIDLabelName:       string(p.UID),
		NameLabelName:      p.Name,
	}
}

func (p *Postgres) HasFinalizer(finalizerName string) bool {
	return containsElem(p.ObjectMeta.Finalizers, finalizerName)
}

func (p *Postgres) AddFinalizer(finalizerName string) {
	p.ObjectMeta.Finalizers = append(p.ObjectMeta.Finalizers, finalizerName)
}

func (p *Postgres) RemoveFinalizer(finalizerName string) {
	p.ObjectMeta.Finalizers = removeElem(p.ObjectMeta.Finalizers, finalizerName)
}

func containsElem(ss []string, s string) bool {
	for _, elem := range ss {
		if elem == s {
			return true
		}
	}
	return false
}

func removeElem(ss []string, s string) (out []string) {
	for _, elem := range ss {
		if elem == s {
			continue
		}
		out = append(out, elem)
	}
	return
}

func deleteIfEmpty(json map[string]interface{}, key string) {
	i := json[key]

	// interface has type and value. The chained function calls deal with nil value with type.
	if i == nil || reflect.ValueOf(json[key]).IsNil() {
		delete(json, key)
	}
}

func init() {
	SchemeBuilder.Register(&Postgres{}, &PostgresList{})
}

func (p *Postgres) buildAdditionalVolumes(c *corev1.ConfigMap) []zalando.AdditionalVolume {
	if c == nil {
		// abort if the global configmap is not there
		return nil
	}

	// Unmarshal yaml-string of additional volumes
	volumes := []zalando.AdditionalVolume{}
	if err := yaml.Unmarshal([]byte(c.Data["additional-volumes"]), &volumes); err != nil {
		return nil
	}

	return volumes
}

func (p *Postgres) buildSidecars(c *corev1.ConfigMap) []zalando.Sidecar {
	if c == nil {
		// abort if the global configmap is not there
		return nil
	}

	// Unmarshal yaml-string of exporter
	sidecars := []zalando.Sidecar{}
	if err := yaml.Unmarshal([]byte(c.Data["sidecars"]), &sidecars); err != nil {
		return nil
	}

	// Deal with dynamically assigned name
	for i := range sidecars {
		for j := range sidecars[i].Env {
			if sidecars[i].Env[j].ValueFrom != nil && sidecars[i].Env[j].ValueFrom.SecretKeyRef != nil {
				sidecars[i].Env[j].ValueFrom.SecretKeyRef.Name = "postgres." + p.ToPeripheralResourceName() + ".credentials"
				break
			}
		}
	}

	return sidecars
}

// setSharedBufferSize converts and, if valid, sets the shared_buffer parameter in the given map.
func setSharedBufferSize(parameters map[string]string, shmSize string) {
	// First step is to convert the string back to a quantity
	size, err := resource.ParseQuantity(shmSize)
	if err == nil {
		// if successful, get the given shared buffer size in bytes.
		sizeInBytes, ok := size.AsInt64()
		if ok && sizeInBytes >= (32*1024*1024) {
			// if more than 32Mi (our minimum value), convert the value to MB as required by postgres (although the docs are not very specific about that)
			sizeInMB := sizeInBytes / (1024 * 1024)
			parameters[SharedBufferParameterKey] = strconv.FormatInt(sizeInMB, 10) + "MB"
		}
	}
}

<<<<<<< HEAD
// setPostgresParams add the provided params to the parameter map
func setPostgresParams(parameters map[string]string, providedParams map[string]string) {
	for k, v := range providedParams {
		parameters[k] = v
	}
=======
// enableAuditLogs configures this postgres instances audit logging
func enableAuditLogs(parameters map[string]string) {
	parameters["shared_preload_libraries"] = "pgaudit"
	parameters["pgaudit.log_catalog"] = "off"
	parameters["pgaudit.log"] = "ddl"
	parameters["pgaudit.log_relation"] = "on"
	parameters["pgaudit.log_parameter"] = "on"
>>>>>>> aecb8947
}<|MERGE_RESOLUTION|>--- conflicted
+++ resolved
@@ -152,12 +152,11 @@
 	// BackupSecretRef reference to the secret where the backup credentials are stored
 	BackupSecretRef string `json:"backupSecretRef,omitempty"`
 
-<<<<<<< HEAD
+	// AuditLogs enable or disable default audit logs
+	AuditLogs *bool `json:"auditLogs,omitempty"`
+
 	// PostgresParams additional parameters that are passed along to the postgres config
 	PostgresParams map[string]string `json:"postgresParams,omitempty"`
-=======
-	AuditLogs *bool `json:"auditLogs,omitempty"`
->>>>>>> aecb8947
 }
 
 // AccessList defines the type of restrictions to access the database
@@ -456,15 +455,13 @@
 
 	// initialize the parameters
 	z.Spec.PostgresqlParam.Parameters = map[string]string{}
-<<<<<<< HEAD
-	// now set the given generic parameters
+	// enable default audit logs if neccessary
+	if p.Spec.AuditLogs == nil || *p.Spec.AuditLogs {
+		enableAuditLogs(z.Spec.PostgresqlParam.Parameters)
+	}
+	// now set the given generic parameters (and potentially allow overwriting of e.g. audit log params)
 	setPostgresParams(z.Spec.PostgresqlParam.Parameters, p.Spec.PostgresParams)
 	// finally, overwrite the (special to us) shared buffer parameter
-=======
-	if p.Spec.AuditLogs == nil || *p.Spec.AuditLogs {
-		enableAuditLogs(z.Spec.PostgresqlParam.Parameters)
-	}
->>>>>>> aecb8947
 	setSharedBufferSize(z.Spec.PostgresqlParam.Parameters, p.Spec.Size.SharedBuffer)
 
 	z.Spec.Resources.ResourceRequests.CPU = p.Spec.Size.CPU
@@ -659,13 +656,6 @@
 	}
 }
 
-<<<<<<< HEAD
-// setPostgresParams add the provided params to the parameter map
-func setPostgresParams(parameters map[string]string, providedParams map[string]string) {
-	for k, v := range providedParams {
-		parameters[k] = v
-	}
-=======
 // enableAuditLogs configures this postgres instances audit logging
 func enableAuditLogs(parameters map[string]string) {
 	parameters["shared_preload_libraries"] = "pgaudit"
@@ -673,5 +663,11 @@
 	parameters["pgaudit.log"] = "ddl"
 	parameters["pgaudit.log_relation"] = "on"
 	parameters["pgaudit.log_parameter"] = "on"
->>>>>>> aecb8947
+}
+
+// setPostgresParams add the provided params to the parameter map
+func setPostgresParams(parameters map[string]string, providedParams map[string]string) {
+	for k, v := range providedParams {
+		parameters[k] = v
+	}
 }