/*


Licensed under the Apache License, Version 2.0 (the "License");
you may not use this file except in compliance with the License.
You may obtain a copy of the License at

    http://www.apache.org/licenses/LICENSE-2.0

Unless required by applicable law or agreed to in writing, software
distributed under the License is distributed on an "AS IS" BASIS,
WITHOUT WARRANTIES OR CONDITIONS OF ANY KIND, either express or implied.
See the License for the specific language governing permissions and
limitations under the License.
*/

package v1

import (
	"fmt"
	"time"

	firewall "github.com/metal-stack/firewall-controller/api/v1"
	"inet.af/netaddr"
	corev1 "k8s.io/api/core/v1"
	networkingv1 "k8s.io/api/networking/v1"
	metav1 "k8s.io/apimachinery/pkg/apis/meta/v1"
	"k8s.io/apimachinery/pkg/types"
	"k8s.io/apimachinery/pkg/util/intstr"
)

// EDIT THIS FILE!  THIS IS SCAFFOLDING FOR YOU TO OWN!
// NOTE: json tags are required.  Any new fields you add must have json tags for the fields to be serialized.

// +kubebuilder:object:root=true
// +kubebuilder:subresource:status
// +kubebuilder:printcolumn:name="Version",type=string,JSONPath=`.spec.version`
// +kubebuilder:printcolumn:name="Status",type=string,JSONPath=`.status.description`

// Postgres is the Schema for the postgres API
type Postgres struct {
	metav1.TypeMeta   `json:",inline"`
	metav1.ObjectMeta `json:"metadata,omitempty"`

	Spec   PostgresSpec   `json:"spec,omitempty"`
	Status PostgresStatus `json:"status,omitempty"`
}

// PostgresSpec defines the desired state of Postgres
type PostgresSpec struct {
	// INSERT ADDITIONAL SPEC FIELDS - desired state of cluster
	// Important: Run "make" to regenerate code after modifying this file

	// Description
	Description string `json:"description,omitempty"`
	// ProjectID metal project ID
	ProjectID string `json:"projectID,omitempty"`
	// Tenant metal tenant
	Tenant string `json:"tenant,omitempty"`
	// PartitionID the partition where the database is created
	PartitionID string `json:"partitionID,omitempty"`

	// NumberOfInstances number of replicas
	// +kubebuilder:validation:Minimum=1
	// +kubebuilder:default=1
	NumberOfInstances int32 `json:"numberOfInstances,omitempty"`

	// Version is the version of Postgre-as-a-Service
	// +kubebuilder:validation:Enum="12";
	// +kubebuilder:default="12"
	Version string `json:"version,omitempty"`

	// Size of the database
	Size *Size `json:"size,omitempty"`

	// todo: add default
	// Maintenance defines automatic maintenance of the database
	Maintenance *Maintenance `json:"maintenance,omitempty"`

	// todo: add default
	// Backup parametes of the database backup
	Backup *Backup `json:"backup,omitempty"`
	// AccessList defines access restrictions
	AccessList *AccessList `json:"accessList,omitempty"`
}

// AccessList defines the type of restrictions to access the database
type AccessList struct {
	// SourceRanges defines a list of prefixes in CIDR Notation e.g. 1.2.3.0/24 or fdaa::/104
	SourceRanges []string `json:"sourceRanges,omitempty"`
}

// Backup configure parametes of the database backup
type Backup struct {
	// S3BucketURL defines the URL of the S3 bucket for backup
	S3BucketURL string `json:"s3BucketURL,omitempty"`
	// Retention defines how many days a backup will persist
	Retention int32 `json:"retention,omitempty"`
	// Schedule defines how often a backup should be made, in cron format
	Schedule string `json:"schedule,omitempty"`
}

// Size defines the size aspects of the database
type Size struct {
	// CPU is in the format as pod.spec.resource.request.cpu
	CPU string `json:"cpu,omitempty"`
	// SharedBuffer of the database
	SharedBuffer string `json:"sharedBuffer,omitempty"`

	// StorageSize the amount of Storage this database will get
	// +kubebuilder:default="1Gi"
	// +kubebuilder:validation:Pattern=^[1-9][0-9]*Gi
	StorageSize string `json:"storageSize,omitempty"`
}

// Weekday defines a weekday or everyday
type Weekday int

const (
	Sun Weekday = iota
	Mon
	Tue
	Wed
	Thu
	Fri
	Sat
	All
)

// TimeWindow defines an interval in time
type TimeWindow struct {
	Start metav1.Time `json:"start,omitempty"`
	End   metav1.Time `json:"end,omitempty"`
}

// Maintenance configures database maintenance
type Maintenance struct {
	// Weekday defines when the operator is allowed to do maintenance
	Weekday Weekday `json:"weekday,omitempty"`
	// TimeWindow defines when the maintenance should happen
	TimeWindow TimeWindow `json:"timeWindow,omitempty"`
}

// PostgresStatus defines the observed state of Postgres
type PostgresStatus struct {
	// INSERT ADDITIONAL STATUS FIELD - define observed state of cluster
	// Important: Run "make" to regenerate code after modifying this file
	Description string `json:"description,omitempty"`
}

// +kubebuilder:object:root=true

// PostgresList contains a list of Postgres
type PostgresList struct {
	metav1.TypeMeta `json:",inline"`
	metav1.ListMeta `json:"metadata,omitempty"`
	Items           []Postgres `json:"items"`
}

// HasSourceRanges returns true if SourceRanges are set
func (p *Postgres) HasSourceRanges() bool {
	return p.Spec.AccessList != nil && p.Spec.AccessList.SourceRanges != nil
}

// IsBeingDeleted returns true if the deletion-timestamp is set
func (p *Postgres) IsBeingDeleted() bool {
	return !p.ObjectMeta.DeletionTimestamp.IsZero()
}

// ToCWNP returns CRD ClusterwideNetworkPolicy derived from CRD Postgres
func (p *Postgres) ToCWNP(port int) (*firewall.ClusterwideNetworkPolicy, error) {
	portObj := intstr.FromInt(port)
	tcp := corev1.ProtocolTCP
	ports := []networkingv1.NetworkPolicyPort{
		{Port: &portObj, Protocol: &tcp},
	}

	// When SourceRanges of Postgres aren't set, ipblocks will be left blank,
	// which implies denying all accecces.
	ipblocks := []networkingv1.IPBlock{}
	if p.HasSourceRanges() {
		for _, src := range p.Spec.AccessList.SourceRanges {
			parsedSrc, err := netaddr.ParseIPPrefix(src)
			if err != nil {
				return nil, fmt.Errorf("unable to parse source range %s: %w", src, err)
			}
			ipblock := networkingv1.IPBlock{
				CIDR: parsedSrc.String(),
			}
			ipblocks = append(ipblocks, ipblock)
		}
	}

	policy := &firewall.ClusterwideNetworkPolicy{}
	// todo: Use the exported const.
	policy.Namespace = "firewall"
	policy.Name = p.ToPeripheralResourceName()
	policy.Spec.Ingress = []firewall.IngressRule{
		{Ports: ports, From: ipblocks},
	}

	return policy, nil
}

func (p *Postgres) ToKey() *types.NamespacedName {
	return &types.NamespacedName{
		Namespace: p.Namespace,
		Name:      p.Name,
	}
}

<<<<<<< HEAD
func (p *Postgres) ToPeripheralResourceName() string {
	return p.Spec.ProjectID + "--" + string(p.UID)
}
=======
// Name of the label referencing the owning Postgres resource in the control cluster
const LabelName string = "postgres.database.fits.cloud/uuid"
>>>>>>> 868fc813

func (p *Postgres) ToZalandoPostgres() *ZalandoPostgres {
	projectID := p.Spec.ProjectID
	return &ZalandoPostgres{
		TypeMeta: ZalandoPostgresTypeMeta,
		ObjectMeta: metav1.ObjectMeta{
<<<<<<< HEAD
			Name:      p.ToPeripheralResourceName(),
			Namespace: projectID, // todo: Check if the projectID is too long for zalando operator.
=======
			Name:      p.Spec.ProjectID + "--" + string(p.UID), // todo: "." used to work but not anymore. Make sure the rule is well-documented.
			Namespace: projectID,                               // todo: Check if the projectID is too long for zalando operator.
			Labels:    map[string]string{LabelName: string(p.UID)},
>>>>>>> 868fc813
		},
		Spec: ZalandoPostgresSpec{
			MaintenanceWindows: func() []MaintenanceWindow {
				if p.Spec.Maintenance == nil {
					return nil
				}
				isEvery := p.Spec.Maintenance.Weekday == All
				return []MaintenanceWindow{
					{Everyday: isEvery,
						Weekday: func() time.Weekday {
							if isEvery {
								return time.Weekday(0)
							}
							return time.Weekday(p.Spec.Maintenance.Weekday)
						}(),
						StartTime: p.Spec.Maintenance.TimeWindow.Start,
						EndTime:   p.Spec.Maintenance.TimeWindow.End,
					},
				}
			}(),
			NumberOfInstances: p.Spec.NumberOfInstances,
			PostgresqlParam:   PostgresqlParam{PgVersion: p.Spec.Version},
			Resources: func() *Resources {
				if p.Spec.Size.CPU == "" {
					return nil
				}
				return &Resources{
					ResourceRequests: &ResourceDescription{
						CPU: p.Spec.Size.CPU,
					},
					ResourceLimits: &ResourceDescription{}, // todo: Fill it out.
				}
			}(),
			TeamID: projectID,
			Volume: Volume{Size: p.Spec.Size.StorageSize},
		},
	}
}

const PostgresFinalizerName = "postgres.finalizers.database.fits.cloud"

func (p *Postgres) HasFinalizer(finalizerName string) bool {
	return containsElem(p.ObjectMeta.Finalizers, finalizerName)
}

func (p *Postgres) AddFinalizer(finalizerName string) {
	p.ObjectMeta.Finalizers = append(p.ObjectMeta.Finalizers, finalizerName)
}

func (p *Postgres) RemoveFinalizer(finalizerName string) {
	p.ObjectMeta.Finalizers = removeElem(p.ObjectMeta.Finalizers, finalizerName)
}

func containsElem(ss []string, s string) bool {
	for _, elem := range ss {
		if elem == s {
			return true
		}
	}
	return false
}

func removeElem(ss []string, s string) (out []string) {
	for _, elem := range ss {
		if elem == s {
			continue
		}
		out = append(out, elem)
	}
	return
}

func init() {
	SchemeBuilder.Register(&Postgres{}, &PostgresList{})
}<|MERGE_RESOLUTION|>--- conflicted
+++ resolved
@@ -209,28 +209,21 @@
 	}
 }
 
-<<<<<<< HEAD
 func (p *Postgres) ToPeripheralResourceName() string {
 	return p.Spec.ProjectID + "--" + string(p.UID)
 }
-=======
+
 // Name of the label referencing the owning Postgres resource in the control cluster
 const LabelName string = "postgres.database.fits.cloud/uuid"
->>>>>>> 868fc813
 
 func (p *Postgres) ToZalandoPostgres() *ZalandoPostgres {
 	projectID := p.Spec.ProjectID
 	return &ZalandoPostgres{
 		TypeMeta: ZalandoPostgresTypeMeta,
 		ObjectMeta: metav1.ObjectMeta{
-<<<<<<< HEAD
 			Name:      p.ToPeripheralResourceName(),
-			Namespace: projectID, // todo: Check if the projectID is too long for zalando operator.
-=======
-			Name:      p.Spec.ProjectID + "--" + string(p.UID), // todo: "." used to work but not anymore. Make sure the rule is well-documented.
 			Namespace: projectID,                               // todo: Check if the projectID is too long for zalando operator.
 			Labels:    map[string]string{LabelName: string(p.UID)},
->>>>>>> 868fc813
 		},
 		Spec: ZalandoPostgresSpec{
 			MaintenanceWindows: func() []MaintenanceWindow {
