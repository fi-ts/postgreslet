--- conflicted
+++ resolved
@@ -155,10 +155,8 @@
 	// BackupSecretRef reference to the secret where the backup credentials are stored
 	BackupSecretRef string `json:"backupSecretRef,omitempty"`
 
-<<<<<<< HEAD
 	// Clone defines the location of a database backup to clone
 	Clone *Clone `json:"clone,omitempty"`
-=======
 	// PostgresConnection Connection info of a streaming host, independant of the current role (leader or standby)
 	PostgresConnection *PostgresConnection `json:"connection,omitempty"`
 
@@ -167,7 +165,6 @@
 
 	// PostgresParams additional parameters that are passed along to the postgres config
 	PostgresParams map[string]string `json:"postgresParams,omitempty"`
->>>>>>> fa2e82b1
 }
 
 // AccessList defines the type of restrictions to access the database
@@ -557,7 +554,6 @@
 		z.Spec.AllowedSourceRanges = p.Spec.AccessList.SourceRanges
 	}
 
-<<<<<<< HEAD
 	if p.Spec.Clone != nil {
 		z.Spec.Clone.UID = p.Spec.Clone.UID
 		z.Spec.Clone.ClusterName = p.Spec.Clone.ClusterName
@@ -566,7 +562,8 @@
 		z.Spec.Clone.S3AccessKeyId = p.Spec.Clone.S3AccessKeyId
 		z.Spec.Clone.S3SecretAccessKey = p.Spec.Clone.S3SecretAccessKey
 		z.Spec.Clone.S3ForcePathStyle = p.Spec.Clone.S3ForcePathStyle
-=======
+	}
+
 	// Enable replication (using unstructured json)
 	if p.IsReplicationPrimary() {
 		// delete field
@@ -581,7 +578,6 @@
 			S3WalPath:              "",
 			StandbyApplicationName: p.ObjectMeta.Name,
 		}
->>>>>>> fa2e82b1
 	}
 
 	jsonZ, err := runtime.DefaultUnstructuredConverter.ToUnstructured(z)
