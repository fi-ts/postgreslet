/*
/ SPDX-FileCopyrightText: 2021 Finanz Informatik Technologie Services GmbHs
/
/ SPDX-License-Identifier: AGPL-1.0-only
*/

package v1

import (
	"fmt"
	"reflect"
	"strconv"
	"strings"

	"regexp"

	firewall "github.com/metal-stack/firewall-controller/api/v1"
	zalando "github.com/zalando/postgres-operator/pkg/apis/acid.zalan.do/v1"
	"inet.af/netaddr"
	corev1 "k8s.io/api/core/v1"
	networkingv1 "k8s.io/api/networking/v1"
	"k8s.io/apimachinery/pkg/api/resource"
	metav1 "k8s.io/apimachinery/pkg/apis/meta/v1"
	"k8s.io/apimachinery/pkg/apis/meta/v1/unstructured"
	"k8s.io/apimachinery/pkg/runtime"
	"k8s.io/apimachinery/pkg/types"
	"k8s.io/apimachinery/pkg/util/intstr"
	"k8s.io/apimachinery/pkg/util/yaml"
	"k8s.io/utils/pointer"
	"sigs.k8s.io/controller-runtime/pkg/client"
)

// EDIT THIS FILE!  THIS IS SCAFFOLDING FOR YOU TO OWN!
// NOTE: json tags are required.  Any new fields you add must have json tags for the fields to be serialized.

const (
	// UIDLabelName Name of the label referencing the owning Postgres resource uid in the control cluster
	UIDLabelName string = "postgres.database.fits.cloud/uid"
	// NameLabelName Name of the label referencing the owning Postgres resource name in the control cluster (which might not be unique)
	NameLabelName string = "postgres.database.fits.cloud/name"
	// TenantLabelName Name of the tenant label
	TenantLabelName string = "postgres.database.fits.cloud/tenant"
	// ProjectIDLabelName Name of the ProjectID label
	ProjectIDLabelName string = "postgres.database.fits.cloud/project-id"
	// ManagedByLabelName Name of the managed-by label
	ManagedByLabelName string = "postgres.database.fits.cloud/managed-by"
	// ManagedByLabelValue Value of the managed-by label
	ManagedByLabelValue string = "postgreslet"
	// PostgresFinalizerName Name of the finalizer to use
	PostgresFinalizerName string = "postgres.finalizers.database.fits.cloud"
	// CreatedByAnnotationKey is used to store who in person created this database
	CreatedByAnnotationKey string = "postgres.database.fits.cloud/created-by"
	// BackupConfigLabelName if set to true, this secret stores the backupConfig
	BackupConfigLabelName string = "postgres.database.fits.cloud/is-backup"
	// BackupConfigKey defines the key under which the BackupConfig is stored in the data map.
	BackupConfigKey = "config"
	// SharedBufferParameterKey defines the key under which the shared buffer size is stored in the parameters map. Defined by the postgres-operator/patroni
	SharedBufferParameterKey = "shared_buffers"
	// StandbyKey defines the key under which the standby configuration is stored in the CR.  Defined by the postgres-operator/patroni
	StandbyKey = "standby"

	teamIDPrefix = "pg"
)

var (
	ZalandoPostgresqlTypeMeta = metav1.TypeMeta{
		APIVersion: "acid.zalan.do/v1",
		Kind:       "postgresql",
	}
)

// BackupConfig defines all properties to configure backup of a database.
// This config is stored in the data section under the key BackupConfigKey as json payload.
type BackupConfig struct {
	// ID of this backupConfig
	ID string `json:"id"`
	// Name is a user defined description
	Name string `json:"name"`
	// ProjectID the project this backup is mapped to
	ProjectID string `json:"project"`
	// Tenant the tenant of the backup
	Tenant string `json:"tenant"`
	// CreatedBy is the name of the person or technical account which created this backupConfig
	CreatedBy string `json:"createdBy"`
	// Retention defines how many versions should be held in s3
	Retention string `json:"retention"`
	// Schedule in cron syntax when to run the backup periodically
	Schedule string `json:"schedule"`

	// S3Endpoint the url of the s3 endpoint
	S3Endpoint string `json:"s3endpoint"`
	// S3BucketName is the name of the bucket where the backup should be stored.
	S3BucketName string `json:"s3bucketname"`
	// S3Region the region of the aws s3
	S3Region string `json:"s3region"`
	// S3AccessKey is the accesskey which must have write access
	S3AccessKey string `json:"s3accesskey"`
	// S3SecretKey is the secretkey which must match to the accesskey
	S3SecretKey string `json:"s3secretkey"`
	// S3EncryptionKey if set, server side s3 encryption is used.
	S3EncryptionKey *string `json:"s3encryptionkey,omitempty"`
}

// +kubebuilder:object:root=true
// +kubebuilder:subresource:status
// +kubebuilder:printcolumn:name="Tenant",type=string,JSONPath=`.spec.tenant`
// +kubebuilder:printcolumn:name="Version",type=string,JSONPath=`.spec.version`
// +kubebuilder:printcolumn:name="Replicas",type=string,JSONPath=`.spec.numberOfInstances`
// +kubebuilder:printcolumn:name="IP",type=string,JSONPath=`.status.socket.ip`
// +kubebuilder:printcolumn:name="Port",type=integer,JSONPath=`.status.socket.port`
// +kubebuilder:printcolumn:name="Status",type=string,JSONPath=`.status.description`

// Postgres is the Schema for the postgres API
type Postgres struct {
	metav1.TypeMeta   `json:",inline"`
	metav1.ObjectMeta `json:"metadata,omitempty"`

	Spec   PostgresSpec   `json:"spec,omitempty"`
	Status PostgresStatus `json:"status,omitempty"`
}

// PostgresSpec defines the desired state of Postgres
type PostgresSpec struct {
	// INSERT ADDITIONAL SPEC FIELDS - desired state of cluster
	// Important: Run "make" to regenerate code after modifying this file

	// Description
	Description string `json:"description,omitempty"`
	// ProjectID metal project ID
	ProjectID string `json:"projectID,omitempty"`
	// Tenant metal tenant
	Tenant string `json:"tenant,omitempty"`
	// PartitionID the partition where the database is created
	PartitionID string `json:"partitionID,omitempty"`

	// NumberOfInstances number of replicas
	// +kubebuilder:validation:Minimum=1
	// +kubebuilder:default=1
	NumberOfInstances int32 `json:"numberOfInstances,omitempty"`

	// Version is the version of Postgre-as-a-Service
	Version string `json:"version,omitempty"`

	// Size of the database
	Size *Size `json:"size,omitempty"`

	// todo: add default
	// Maintenance defines automatic maintenance of the database
	Maintenance []string `json:"maintenance,omitempty"`

	// AccessList defines access restrictions
	AccessList *AccessList `json:"accessList,omitempty"`

	// BackupSecretRef reference to the secret where the backup credentials are stored
	BackupSecretRef string `json:"backupSecretRef,omitempty"`

<<<<<<< HEAD
	// IsPostgresReplicationPrimary determines if this is the leader or the standby side
	IsPostgresReplicationPrimary *bool `json:"isReplicationPrimary,omitempty"`

	// PostgresConnectionInfo Connection info of a streaming host, independant of the current role (leader or standby)
	PostgresConnectionInfo *PostgresConnectionInfo `json:"connectionInfo,omitempty"`

=======
	// AuditLogs enable or disable default audit logs
>>>>>>> 5fa1af41
	AuditLogs *bool `json:"auditLogs,omitempty"`

	// PostgresParams additional parameters that are passed along to the postgres config
	PostgresParams map[string]string `json:"postgresParams,omitempty"`
}

// AccessList defines the type of restrictions to access the database
type AccessList struct {
	// SourceRanges defines a list of prefixes in CIDR Notation e.g. 1.2.3.0/24 or fdaa::/104
	SourceRanges []string `json:"sourceRanges,omitempty"`
}

// Todo: Add defaults
// Size defines the size aspects of the database
type Size struct {
	// CPU is in the format as pod.spec.resource.request.cpu
	CPU string `json:"cpu,omitempty"`
	// Memory is in the format as pod.spec.resource.request.memory
	Memory string `json:"memory,omitempty"`
	// SharedBuffer of the database
	SharedBuffer string `json:"sharedBuffer,omitempty"`

	// StorageSize the amount of Storage this database will get
	// +kubebuilder:default="1Gi"
	// +kubebuilder:validation:Pattern=^[1-9][0-9]*Gi
	StorageSize string `json:"storageSize,omitempty"`
}

// PostgresStatus defines the observed state of Postgres
type PostgresStatus struct {
	// INSERT ADDITIONAL STATUS FIELD - define observed state of cluster
	// Important: Run "make" to regenerate code after modifying this file
	Description string `json:"description,omitempty"`

	Socket Socket `json:"socket,omitempty"`

	ChildName string `json:"childName,omitempty"`
}

// Socket represents load-balancer socket of Postgres
type Socket struct {
	IP   string `json:"ip,omitempty"`
	Port int32  `json:"port,omitempty"`
}

// +kubebuilder:object:root=true

// PostgresList contains a list of Postgres
type PostgresList struct {
	metav1.TypeMeta `json:",inline"`
	metav1.ListMeta `json:"metadata,omitempty"`
	Items           []Postgres `json:"items"`
}

// PostgresConnectionInfo A remote postgres instance this one is linked to, e.g. for standby purpouses.
type PostgresConnectionInfo struct {
	ConnectionMethod     string `json:"method,omitempty"`
	ConnectionSecretName string `json:"secretName,omitempty"`

	ConnectedPostgresID string `json:"connectedPostgresID,omitempty"`
	ConnectionIP        string `json:"ip,omitempty"`
	ConnectionPort      int32  `json:"port,omitempty"`
}

var SvcLoadBalancerLabel = map[string]string{
	ManagedByLabelName: ManagedByLabelValue,
}

var alphaNumericRegExp *regexp.Regexp = regexp.MustCompile("[^a-zA-Z0-9]+")

// HasSourceRanges returns true if SourceRanges are set
func (p *Postgres) HasSourceRanges() bool {
	return p.Spec.AccessList != nil && p.Spec.AccessList.SourceRanges != nil
}

// IsBeingDeleted returns true if the deletion-timestamp is set
func (p *Postgres) IsBeingDeleted() bool {
	return !p.ObjectMeta.DeletionTimestamp.IsZero()
}

// ToCWNP returns CRD ClusterwideNetworkPolicy derived from CRD Postgres
func (p *Postgres) ToCWNP(port int) (*firewall.ClusterwideNetworkPolicy, error) {
	portObj := intstr.FromInt(port)
	tcp := corev1.ProtocolTCP
	ports := []networkingv1.NetworkPolicyPort{
		{Port: &portObj, Protocol: &tcp},
	}

	// When SourceRanges of Postgres aren't set, ipblocks will be left blank,
	// which implies denying all accecces.
	ipblocks := []networkingv1.IPBlock{}
	if p.HasSourceRanges() {
		for _, src := range p.Spec.AccessList.SourceRanges {
			parsedSrc, err := netaddr.ParseIPPrefix(src)
			if err != nil {
				return nil, fmt.Errorf("unable to parse source range %s: %w", src, err)
			}
			ipblock := networkingv1.IPBlock{
				CIDR: parsedSrc.String(),
			}
			ipblocks = append(ipblocks, ipblock)
		}
	} else {
		// add an empty block so access is blocked
		ipblock := networkingv1.IPBlock{}
		ipblocks = append(ipblocks, ipblock)
	}

	policy := &firewall.ClusterwideNetworkPolicy{}
	// todo: Use the exported const.
	policy.Namespace = firewall.ClusterwideNetworkPolicyNamespace
	policy.Name = p.ToPeripheralResourceName()
	policy.Spec.Ingress = []firewall.IngressRule{
		{Ports: ports, From: ipblocks},
	}

	return policy, nil
}

func (p *Postgres) ToKey() *types.NamespacedName {
	return &types.NamespacedName{
		Namespace: p.Namespace,
		Name:      p.Name,
	}
}

func (p *Postgres) ToSvcLB(lbIP string, lbPort int32) *corev1.Service {
	lb := &corev1.Service{}
	lb.Spec.Type = "LoadBalancer"

	lb.Annotations = map[string]string{
		"metallb.universe.tf/allow-shared-ip": "spilo",
	}

	lb.Namespace = p.ToPeripheralResourceNamespace()
	lb.Name = p.ToSvcLBName()
	lb.SetLabels(SvcLoadBalancerLabel)

	// svc.Spec.LoadBalancerSourceRanges // todo: Do we need to set this?

	port := corev1.ServicePort{}
	port.Name = "postgresql"
	port.Port = lbPort
	port.Protocol = corev1.ProtocolTCP
	port.TargetPort = intstr.FromInt(5432)
	lb.Spec.Ports = []corev1.ServicePort{port}

	lb.Spec.Selector = map[string]string{
		"application":  "spilo",
		"cluster-name": p.ToPeripheralResourceName(),
		"spilo-role":   "master",
		"team":         p.generateTeamID(),
	}

	if len(lbIP) > 0 {
		// if no ip is set, a new loadbalancer will be created automatically
		lb.Spec.LoadBalancerIP = lbIP
	}

	return lb
}

// ToSvcLBName returns the name of the peripheral resource Service LoadBalancer.
// It's different from all other peripheral resources because the operator
// already generates one service with that name.
func (p *Postgres) ToSvcLBName() string {
	return p.ToPeripheralResourceName() + "-external"
}

func (p *Postgres) ToSvcLBNamespacedName() *types.NamespacedName {
	return &types.NamespacedName{
		Namespace: p.ToPeripheralResourceNamespace(),
		Name:      p.ToSvcLBName(),
	}
}

func (p *Postgres) ToPeripheralResourceName() string {

	return p.generateTeamID() + "-" + p.generateDatabaseName()
}

// ToUserPasswordsSecret returns the secret containing user password pairs
func (p *Postgres) ToUserPasswordsSecret(src *corev1.SecretList, scheme *runtime.Scheme) (*corev1.Secret, error) {
	secret := &corev1.Secret{}
	secret.Namespace = p.Namespace
	secret.Name = p.ToUserPasswordsSecretName()
	secret.Type = corev1.SecretTypeOpaque
	secret.Data = map[string][]byte{}

	// Fill in the contents of the new secret
	for _, v := range src.Items {
		secret.Data[string(v.Data["username"])] = v.Data["password"]
	}

	return secret, nil
}

// ToUserPasswordsSecretName returns the name of the secret containing user password pairs
func (p *Postgres) ToUserPasswordsSecretName() string {
	return p.Name + "-passwords"
}

// ToBackupSecretName returns the name of the secret containing backup credentials
func (p *Postgres) ToBackupSecretName() string {
	return p.Spec.ProjectID + "-backup"
}

// ToUserPasswordsSecretListOption returns the argument for listing secrets
func (p *Postgres) ToUserPasswordsSecretListOption() []client.ListOption {
	return []client.ListOption{
		client.InNamespace(p.ToPeripheralResourceNamespace()),
		p.ToZalandoPostgresqlMatchingLabels(),
	}
}

func (p *Postgres) ToUserPasswordSecretMatchingLabels() map[string]string {
	return map[string]string{
		"application":  "spilo",
		"cluster-name": p.ToPeripheralResourceName(),
		"team":         p.generateTeamID(),
	}
}

func (p *Postgres) generateTeamID() string {
	// We only want letters and numbers
	generatedTeamID := alphaNumericRegExp.ReplaceAllString(p.Spec.Tenant, "")

	// Add prefix to make sure the string is a valid dns entry (aka does not start with a number).
	// Also acts as minimal teamID in case the Tenant does not contain any alphanumeric characters.
	generatedTeamID = teamIDPrefix + generatedTeamID

	// and only lower case
	generatedTeamID = strings.ToLower(generatedTeamID)

	// Limit size
	maxLen := 16
	if len(generatedTeamID) > maxLen {
		generatedTeamID = generatedTeamID[:maxLen]
	}

	return generatedTeamID
}

func (p *Postgres) generateDatabaseName() string {
	// We only want letters and numbers
	generatedDatabaseName := alphaNumericRegExp.ReplaceAllString(string(p.Spec.Description), "")

	// and only lower case
	generatedDatabaseName = strings.ToLower(generatedDatabaseName)

	// Limit the length of the description part of the name
	maxLen := 15
	if len(generatedDatabaseName) > maxLen {
		generatedDatabaseName = generatedDatabaseName[:maxLen]
	}

	// Add UID in the mix
	generatedDatabaseName += alphaNumericRegExp.ReplaceAllString(string(p.Name), "")

	// Limit to final size
	// This way, we have at least 5 chars of the uid as part of the database name.
	maxLen = 20
	if len(generatedDatabaseName) > maxLen {
		generatedDatabaseName = generatedDatabaseName[:maxLen]
	}

	return generatedDatabaseName
}

func (p *Postgres) ToPeripheralResourceNamespace() string {
	// We only want letters and numbers
	projectID := alphaNumericRegExp.ReplaceAllString(p.Spec.ProjectID, "")

	// Limit size
	maxLen := 16
	if len(projectID) > maxLen {
		projectID = projectID[:maxLen]
	}

	// We only want letters and numbers
	name := alphaNumericRegExp.ReplaceAllString(string(p.Name), "")

	// Limit size
	maxLen = 20
	if len(name) > maxLen {
		name = name[:maxLen]
	}

	return projectID + "-" + name
}

func (p *Postgres) ToPeripheralResourceLookupKey() types.NamespacedName {
	return types.NamespacedName{
		Namespace: p.ToPeripheralResourceNamespace(),
		Name:      p.ToPeripheralResourceName(),
	}
}

func (p *Postgres) ToUnstructuredZalandoPostgresql(z *zalando.Postgresql, c *corev1.ConfigMap, sc string, pgParamBlockList map[string]bool) (*unstructured.Unstructured, error) {
	if z == nil {
		z = &zalando.Postgresql{}
	}
	z.TypeMeta = ZalandoPostgresqlTypeMeta
	z.Namespace = p.ToPeripheralResourceNamespace()
	z.Name = p.ToPeripheralResourceName()
	z.Labels = p.ToZalandoPostgresqlMatchingLabels()

	z.Spec.NumberOfInstances = p.Spec.NumberOfInstances
	z.Spec.PostgresqlParam.PgVersion = p.Spec.Version

	// initialize the parameters
	z.Spec.PostgresqlParam.Parameters = map[string]string{}
	// enable default audit logs (if not configured otherwise)
	if p.Spec.AuditLogs == nil || *p.Spec.AuditLogs {
		enableAuditLogs(z.Spec.PostgresqlParam.Parameters)
	}
	// now set the given generic parameters (and potentially allow overwriting of e.g. audit log params)
	setPostgresParams(z.Spec.PostgresqlParam.Parameters, p.Spec.PostgresParams, pgParamBlockList)
	// finally, overwrite the (special to us) shared buffer parameter
	setSharedBufferSize(z.Spec.PostgresqlParam.Parameters, p.Spec.Size.SharedBuffer)

	z.Spec.Resources.ResourceRequests.CPU = p.Spec.Size.CPU
	z.Spec.Resources.ResourceRequests.Memory = p.Spec.Size.Memory
	z.Spec.Resources.ResourceLimits.CPU = p.Spec.Size.CPU
	z.Spec.Resources.ResourceLimits.Memory = p.Spec.Size.Memory
	z.Spec.TeamID = p.generateTeamID()
	z.Spec.Volume.Size = p.Spec.Size.StorageSize
	z.Spec.Volume.StorageClass = sc

	// TODO make configurable?
	z.Spec.Patroni.TTL = 130
	z.Spec.Patroni.SynchronousMode = true
	z.Spec.Patroni.SynchronousModeStrict = false

	// required with image ermajn/postgres-operator:v1.6.0-20-g1cc71663-dirty
	// see https://github.com/fi-ts/postgreslet/issues/293
	z.Spec.EnableConnectionPooler = pointer.Bool(false)

	prefix := alphaNumericRegExp.ReplaceAllString(string(p.Spec.Tenant), "")
	prefix = strings.ToLower(prefix)
	databaseName := prefix + "db01"
	prepDbName := prefix + "prepdb01"
	ownerName := prefix + "dbo"

	// Create database owner
	z.Spec.Users = make(map[string]zalando.UserFlags)
	z.Spec.Users[ownerName] = zalando.UserFlags{"superuser", "createdb"}

	// Create default database
	z.Spec.Databases = make(map[string]string)
	z.Spec.Databases[databaseName] = ownerName

	// Create prepared database
	z.Spec.PreparedDatabases = make(map[string]zalando.PreparedDatabase)
	z.Spec.PreparedDatabases[prepDbName] = zalando.PreparedDatabase{
		DefaultUsers: true,
		Extensions: map[string]string{
			"pg_partman": "public",
			"pgcrypto":   "public",
		},
		PreparedSchemas: map[string]zalando.PreparedSchema{
			"data":    zalando.PreparedSchema{},
			"history": zalando.PreparedSchema{},
		},
	}

	// skip if the configmap does not exist
	if c != nil {
		z.Spec.AdditionalVolumes = p.buildAdditionalVolumes(c)
		z.Spec.Sidecars = p.buildSidecars(c)
	}

	if p.HasSourceRanges() {
		z.Spec.AllowedSourceRanges = p.Spec.AccessList.SourceRanges
	}

	// Enable replication (using unstructured json)
	if p.Spec.IsPostgresReplicationPrimary == nil || *p.Spec.IsPostgresReplicationPrimary {
		// delete field
		z.Spec.StandbyCluster = nil
	} else {
		// overwrite connection info
		z.Spec.StandbyCluster = &zalando.StandbyDescription{
			StandbyMethod:     p.Spec.PostgresConnectionInfo.ConnectionMethod,
			StandbyHost:       p.Spec.PostgresConnectionInfo.ConnectionIP,
			StandbyPort:       strconv.FormatInt(int64(p.Spec.PostgresConnectionInfo.ConnectionPort), 10),
			StandbySecretName: "standby." + p.ToPeripheralResourceName() + ".credentials",
			S3WalPath:         "",
		}
	}

	jsonZ, err := runtime.DefaultUnstructuredConverter.ToUnstructured(z)
	if err != nil {
		return nil, fmt.Errorf("failed to convert to unstructured zalando postgresql: %w", err)
	}
	jsonSpec, _ := jsonZ["spec"].(map[string]interface{})

	// In the code, zalando's `MaintenanceWindows` is a `struct`, but in the CRD
	// it's an array of strings, so we can only set its `Unstructured` contents
	// and deal with possible `nil`.
	jsonSpec["maintenanceWindows"] = p.Spec.Maintenance
	deleteIfEmpty(jsonSpec, "maintenanceWindows")

	// Delete unused fields
	deleteIfEmpty(jsonSpec, "clone")
	deleteIfEmpty(jsonSpec, "patroni") // if in use, deleteIfEmpty needs to consider the case of struct.
	deleteIfEmpty(jsonSpec, "podAnnotations")
	deleteIfEmpty(jsonSpec, "serviceAnnotations")
	deleteIfEmpty(jsonSpec, "standby")
	deleteIfEmpty(jsonSpec, "tls")
	deleteIfEmpty(jsonSpec, "users")

	jsonP, _ := jsonSpec["postgresql"].(map[string]interface{})
	deleteIfEmpty(jsonP, "parameters")

	return &unstructured.Unstructured{
		Object: jsonZ,
	}, nil
}

func (p *Postgres) ToZalandoPostgresqlMatchingLabels() client.MatchingLabels {
	return client.MatchingLabels{
		ProjectIDLabelName: p.Spec.ProjectID,
		TenantLabelName:    p.Spec.Tenant,
		UIDLabelName:       string(p.UID),
		NameLabelName:      p.Name,
	}
}

func (p *Postgres) HasFinalizer(finalizerName string) bool {
	return containsElem(p.ObjectMeta.Finalizers, finalizerName)
}

func (p *Postgres) AddFinalizer(finalizerName string) {
	p.ObjectMeta.Finalizers = append(p.ObjectMeta.Finalizers, finalizerName)
}

func (p *Postgres) RemoveFinalizer(finalizerName string) {
	p.ObjectMeta.Finalizers = removeElem(p.ObjectMeta.Finalizers, finalizerName)
}

func containsElem(ss []string, s string) bool {
	for _, elem := range ss {
		if elem == s {
			return true
		}
	}
	return false
}

func removeElem(ss []string, s string) (out []string) {
	for _, elem := range ss {
		if elem == s {
			continue
		}
		out = append(out, elem)
	}
	return
}

func deleteIfEmpty(json map[string]interface{}, key string) {
	i := json[key]

	// interface has type and value. The chained function calls deal with nil value with type.
	if i == nil || reflect.ValueOf(json[key]).IsNil() {
		delete(json, key)
	}
}

func init() {
	SchemeBuilder.Register(&Postgres{}, &PostgresList{})
}

func (p *Postgres) buildAdditionalVolumes(c *corev1.ConfigMap) []zalando.AdditionalVolume {
	if c == nil {
		// abort if the global configmap is not there
		return nil
	}

	// Unmarshal yaml-string of additional volumes
	volumes := []zalando.AdditionalVolume{}
	if err := yaml.Unmarshal([]byte(c.Data["additional-volumes"]), &volumes); err != nil {
		return nil
	}

	return volumes
}

func (p *Postgres) buildSidecars(c *corev1.ConfigMap) []zalando.Sidecar {
	if c == nil {
		// abort if the global configmap is not there
		return nil
	}

	// Unmarshal yaml-string of exporter
	sidecars := []zalando.Sidecar{}
	if err := yaml.Unmarshal([]byte(c.Data["sidecars"]), &sidecars); err != nil {
		return nil
	}

	// Deal with dynamically assigned name
	for i := range sidecars {
		for j := range sidecars[i].Env {
			if sidecars[i].Env[j].ValueFrom != nil && sidecars[i].Env[j].ValueFrom.SecretKeyRef != nil {
				sidecars[i].Env[j].ValueFrom.SecretKeyRef.Name = "postgres." + p.ToPeripheralResourceName() + ".credentials"
				break
			}
		}
	}

	return sidecars
}

// setSharedBufferSize converts and, if valid, sets the shared_buffer parameter in the given map.
func setSharedBufferSize(parameters map[string]string, shmSize string) {
	// First step is to convert the string back to a quantity
	size, err := resource.ParseQuantity(shmSize)
	if err == nil {
		// if successful, get the given shared buffer size in bytes.
		sizeInBytes, ok := size.AsInt64()
		if ok && sizeInBytes >= (32*1024*1024) {
			// if more than 32Mi (our minimum value), convert the value to MB as required by postgres (although the docs are not very specific about that)
			sizeInMB := sizeInBytes / (1024 * 1024)
			parameters[SharedBufferParameterKey] = strconv.FormatInt(sizeInMB, 10) + "MB"
		}
	}
}

func (p *Postgres) IsPrimaryLeader() bool {
	if p.Spec.IsPostgresReplicationPrimary == nil || *p.Spec.IsPostgresReplicationPrimary {
		// nothing is configured, or we are the leader. nothing to do.
		return true
	}
	return false
}

// enableAuditLogs configures this postgres instances audit logging
func enableAuditLogs(parameters map[string]string) {
	parameters["shared_preload_libraries"] = "pgaudit"
	parameters["pgaudit.log_catalog"] = "off"
	parameters["pgaudit.log"] = "ddl"
	parameters["pgaudit.log_relation"] = "on"
	parameters["pgaudit.log_parameter"] = "on"
}

// setPostgresParams add the provided params to the parameter map (but ignore params that are blocked)
func setPostgresParams(parameters map[string]string, providedParams map[string]string, blockList map[string]bool) {
	for k, v := range providedParams {
		if _, isBlocked := blockList[k]; isBlocked {
			// k is on the blockList, ignore that param
			continue
		}
		parameters[k] = v
	}
}<|MERGE_RESOLUTION|>--- conflicted
+++ resolved
@@ -154,16 +154,13 @@
 	// BackupSecretRef reference to the secret where the backup credentials are stored
 	BackupSecretRef string `json:"backupSecretRef,omitempty"`
 
-<<<<<<< HEAD
 	// IsPostgresReplicationPrimary determines if this is the leader or the standby side
 	IsPostgresReplicationPrimary *bool `json:"isReplicationPrimary,omitempty"`
 
 	// PostgresConnectionInfo Connection info of a streaming host, independant of the current role (leader or standby)
 	PostgresConnectionInfo *PostgresConnectionInfo `json:"connectionInfo,omitempty"`
 
-=======
 	// AuditLogs enable or disable default audit logs
->>>>>>> 5fa1af41
 	AuditLogs *bool `json:"auditLogs,omitempty"`
 
 	// PostgresParams additional parameters that are passed along to the postgres config
