/*
/ SPDX-FileCopyrightText: 2021 Finanz Informatik Technologie Services GmbHs
/
/ SPDX-License-Identifier: AGPL-1.0-only
*/

package v1

import (
	"fmt"
	"net/netip"
	"reflect"
	"strconv"
	"strings"
	"time"

	"regexp"

	firewall "github.com/metal-stack/firewall-controller/api/v1"
	zalando "github.com/zalando/postgres-operator/pkg/apis/acid.zalan.do/v1"
	corev1 "k8s.io/api/core/v1"
	networkingv1 "k8s.io/api/networking/v1"
	"k8s.io/apimachinery/pkg/api/resource"
	metav1 "k8s.io/apimachinery/pkg/apis/meta/v1"
	"k8s.io/apimachinery/pkg/apis/meta/v1/unstructured"
	"k8s.io/apimachinery/pkg/runtime"
	"k8s.io/apimachinery/pkg/types"
	"k8s.io/apimachinery/pkg/util/intstr"
	"k8s.io/apimachinery/pkg/util/yaml"
	"k8s.io/utils/pointer"
	"sigs.k8s.io/controller-runtime/pkg/client"
)

// EDIT THIS FILE!  THIS IS SCAFFOLDING FOR YOU TO OWN!
// NOTE: json tags are required.  Any new fields you add must have json tags for the fields to be serialized.

const (
	// UIDLabelName Name of the label referencing the owning Postgres resource uid in the control cluster
	UIDLabelName string = "postgres.database.fits.cloud/uid"
	// NameLabelName Name of the label referencing the owning Postgres resource name in the control cluster (which might not be unique)
	NameLabelName string = "postgres.database.fits.cloud/name"
	// TenantLabelName Name of the tenant label
	TenantLabelName string = "postgres.database.fits.cloud/tenant"
	// ProjectIDLabelName Name of the ProjectID label
	ProjectIDLabelName string = "postgres.database.fits.cloud/project-id"
	// ManagedByLabelName Name of the managed-by label
	ManagedByLabelName string = "postgres.database.fits.cloud/managed-by"
	// ManagedByLabelValue Value of the managed-by label
	ManagedByLabelValue string = "postgreslet"
	// PostgresFinalizerName Name of the finalizer to use
	PostgresFinalizerName string = "postgres.finalizers.database.fits.cloud"
	// CreatedByAnnotationKey is used to store who in person created this database
	CreatedByAnnotationKey string = "postgres.database.fits.cloud/created-by"
	// BackupConfigLabelName if set to true, this secret stores the backupConfig
	BackupConfigLabelName string = "postgres.database.fits.cloud/is-backup"
	// BackupConfigKey defines the key under which the BackupConfig is stored in the data map.
	BackupConfigKey = "config"
	// SharedBufferParameterKey defines the key under which the shared buffer size is stored in the parameters map. Defined by the postgres-operator/patroni
	SharedBufferParameterKey = "shared_buffers"
	// StandbyKey defines the key under which the standby configuration is stored in the CR.  Defined by the postgres-operator/patroni
	StandbyKey    = "standby"
	StandbyMethod = "streaming_host"
	// PartitionIDLabelName Name of the managed-by label
	PartitionIDLabelName string = "postgres.database.fits.cloud/partition-id"

	ApplicationLabelName             = "application"
	ApplicationLabelValue            = "spilo"
	SpiloRoleLabelName               = "spilo-role"
	SpiloRoleLabelValueMaster        = "master"
	SpiloRoleLabelValueStandbyLeader = "standby_leader"
	StatefulsetPodNameLabelName      = "statefulset.kubernetes.io/pod-name"
	ClusterNameLabelName             = "cluster-name"

	teamIDPrefix = "pg"

	DefaultPatroniParamValueLoopWait     uint32 = 10
	DefaultPatroniParamValueRetryTimeout uint32 = 10

	defaultPostgresParamValueTCPKeepAlivesIdle      = "200"
	defaultPostgresParamValueTCPKeepAlivesInterval  = "30"
	defaultPostgresParamValueLogFileMode            = "0600"
	defaultPostgresParamValueSSLMinProtocolVersion  = "TLSv1.2"
	defaultPostgresParamValueSSLPreferServerCiphers = "on"
	defaultPostgresParamValueSSLCiphers             = "ECDHE-ECDSA-AES128-GCM-SHA256:ECDHE-RSA-AES128-GCM-SHA256:ECDHE-ECDSA-AES256-GCM-SHA384:ECDHE-RSA-AES256-GCM-SHA384:ECDHE-ECDSA-CHACHA20-POLY1305:ECDHE-RSA-CHACHA20-POLY1305:DHE-RSA-AES128-GCM-SHA256:DHE-RSA-AES256-GCM-SHA384"
	defaultPostgresParamValueWalKeepSegments        = "64"
	defaultPostgresParamValueWalKeepSize            = "1GB"
	defaultPostgresParamValuePGStatStatementsMax    = "500"
<<<<<<< HEAD
	defaultSelectorDisableValue                     = "selector-disabled"
=======
	defaultPostgresParamValuePasswordEncryption     = "scram-sha-256" // nolint
	defaultPostgresParamValueLogMinErrorStatement   = "WARNING"
	defaultPostgresParamValueLogErrorVerbosity      = "VERBOSE"
	defaultPostgresParamValueLogLinePrefix          = "%m [%p]: [%l-1] db=%d,user=%u,app=%a,client=%h "
>>>>>>> a6ff2ae4

	// PostgresAutoAssignedIPNamePrefix a prefix to add to the generated random name
	PostgresAutoAssignedIPNamePrefix = "pgaas-autoassign-"
	// PostgresAutoAssignedIPLabelKey tag to identify ips auto-assigned for a postgres
	PostgresAutoAssignedIPLabelKey = "postgres.database.fits.cloud/auto-assigned-ip"
	// PostgresAutoAssignedIPLabel tag to identify ips auto-assigned for a postgres
	PostgresAutoAssignedIPLabel = PostgresAutoAssignedIPLabelKey + "=true"

	PostresConfigSuperUsername        = "postgres"
	PostgresConfigReplicationUsername = "standby"
	PostgresConfigAuditorUsername     = "auditor"
	PostgresConfigMonitoringUsername  = "monitoring"
)

var (
	ZalandoPostgresqlTypeMeta = metav1.TypeMeta{
		APIVersion: "acid.zalan.do/v1",
		Kind:       "postgresql",
	}
)

// BackupConfig defines all properties to configure backup of a database.
// This config is stored in the data section under the key BackupConfigKey as json payload.
type BackupConfig struct {
	// ID of this backupConfig
	ID string `json:"id"`
	// Name is a user defined description
	Name string `json:"name"`
	// ProjectID the project this backup is mapped to
	ProjectID string `json:"project"`
	// Tenant the tenant of the backup
	Tenant string `json:"tenant"`
	// CreatedBy is the name of the person or technical account which created this backupConfig
	CreatedBy string `json:"createdBy"`
	// Retention defines how many versions should be held in s3
	Retention string `json:"retention"`
	// Schedule in cron syntax when to run the backup periodically
	Schedule string `json:"schedule"`

	// S3Endpoint the url of the s3 endpoint
	S3Endpoint string `json:"s3endpoint"`
	// S3BucketName is the name of the bucket where the backup should be stored.
	S3BucketName string `json:"s3bucketname"`
	// S3Region the region of the aws s3
	S3Region string `json:"s3region"`
	// S3AccessKey is the accesskey which must have write access
	S3AccessKey string `json:"s3accesskey"`
	// S3SecretKey is the secretkey which must match to the accesskey
	S3SecretKey string `json:"s3secretkey"`
	// S3EncryptionKey if set, server side s3 encryption is used.
	S3EncryptionKey *string `json:"s3encryptionkey,omitempty"`
}

// +kubebuilder:object:root=true
// +kubebuilder:subresource:status
// +kubebuilder:printcolumn:name="Tenant",type=string,JSONPath=`.spec.tenant`
// +kubebuilder:printcolumn:name="Version",type=string,JSONPath=`.spec.version`
// +kubebuilder:printcolumn:name="Replicas",type=string,JSONPath=`.spec.numberOfInstances`
// +kubebuilder:printcolumn:name="IP",type=string,JSONPath=`.status.socket.ip`
// +kubebuilder:printcolumn:name="Port",type=integer,JSONPath=`.status.socket.port`
// +kubebuilder:printcolumn:name="Status",type=string,JSONPath=`.status.description`

// Postgres is the Schema for the postgres API
type Postgres struct {
	metav1.TypeMeta   `json:",inline"`
	metav1.ObjectMeta `json:"metadata,omitempty"`

	Spec   PostgresSpec   `json:"spec,omitempty"`
	Status PostgresStatus `json:"status,omitempty"`
}

// PostgresSpec defines the desired state of Postgres
type PostgresSpec struct {
	// INSERT ADDITIONAL SPEC FIELDS - desired state of cluster
	// Important: Run "make" to regenerate code after modifying this file

	// Description
	Description string `json:"description,omitempty"`
	// ProjectID metal project ID
	ProjectID string `json:"projectID,omitempty"`
	// Tenant metal tenant
	Tenant string `json:"tenant,omitempty"`
	// PartitionID the partition where the database is created
	PartitionID string `json:"partitionID,omitempty"`

	// NumberOfInstances number of replicas
	// +kubebuilder:validation:Minimum=1
	// +kubebuilder:default=1
	NumberOfInstances int32 `json:"numberOfInstances,omitempty"`

	// Version is the version of Postgre-as-a-Service
	Version string `json:"version,omitempty"`

	// Size of the database
	Size *Size `json:"size,omitempty"`

	// todo: add default
	// Maintenance defines automatic maintenance of the database
	Maintenance []string `json:"maintenance,omitempty"`

	// AccessList defines access restrictions
	AccessList *AccessList `json:"accessList,omitempty"`

	// BackupSecretRef reference to the secret where the backup credentials are stored
	BackupSecretRef string `json:"backupSecretRef,omitempty"`

	// PostgresRestore
	PostgresRestore *PostgresRestore `json:"restore,omitempty"`

	// PostgresConnection Connection info of a streaming host, independent of the current role (leader or standby)
	PostgresConnection *PostgresConnection `json:"connection,omitempty"`

	// AuditLogs enable or disable default audit logs
	AuditLogs *bool `json:"auditLogs,omitempty"`

	// PostgresParams additional parameters that are passed along to the postgres config
	PostgresParams map[string]string `json:"postgresParams,omitempty"`

	// DedicatedLoadBalancerIP The ip to use for the load balancer
	DedicatedLoadBalancerIP *string `json:"dedicatedLoadBalancerIP,omitempty"`

	// DedicatedLoadBalancerPort The port to use for the load balancer
	DedicatedLoadBalancerPort *int32 `json:"dedicatedLoadBalancerPort,omitempty"`

	// DisableLoadBalancers enable or disable the Load Balancers (Services)
	DisableLoadBalancers *bool `json:"disableLoadBalancers,omitempty"`
}

// AccessList defines the type of restrictions to access the database
type AccessList struct {
	// SourceRanges defines a list of prefixes in CIDR Notation e.g. 1.2.3.0/24 or fdaa::/104
	SourceRanges []string `json:"sourceRanges,omitempty"`
}

// Todo: Add defaults
// Size defines the size aspects of the database
type Size struct {
	// CPU is in the format as pod.spec.resource.request.cpu
	CPU string `json:"cpu,omitempty"`
	// Memory is in the format as pod.spec.resource.request.memory
	Memory string `json:"memory,omitempty"`
	// SharedBuffer of the database
	SharedBuffer string `json:"sharedBuffer,omitempty"`

	// StorageSize the amount of Storage this database will get
	// +kubebuilder:default="1Gi"
	// +kubebuilder:validation:Pattern=^[1-9][0-9]*Gi
	StorageSize string `json:"storageSize,omitempty"`
}

// Restore defines what to restore from where
type PostgresRestore struct {
	// SourcePostgresID internal ID of the Postgres instance to whose backup to restore
	SourcePostgresID string `json:"postgresID,omitempty"`
	// Timestamp The point in time to recover. Must be set, or the clone with switch from WALs from the S3 to a basebackup via direct sql connection (which won't work when the source db is managed by another posgres-operator)
	Timestamp string `json:"timestamp,omitempty"`
}

// PostgresStatus defines the observed state of Postgres
type PostgresStatus struct {
	// INSERT ADDITIONAL STATUS FIELD - define observed state of cluster
	// Important: Run "make" to regenerate code after modifying this file
	Description string `json:"description,omitempty"`

	Socket Socket `json:"socket,omitempty"`

	AdditionalSockets []Socket `json:"additionalSockets,omitempty"`

	ChildName string `json:"childName,omitempty"`
}

// Socket represents load-balancer socket of Postgres
type Socket struct {
	IP   string `json:"ip,omitempty"`
	Port int32  `json:"port,omitempty"`
}

// +kubebuilder:object:root=true

// PostgresList contains a list of Postgres
type PostgresList struct {
	metav1.TypeMeta `json:",inline"`
	metav1.ListMeta `json:"metadata,omitempty"`
	Items           []Postgres `json:"items"`
}

// PostgresConnection A remote postgres instance this one is linked to, e.g. for standby purpouses.
type PostgresConnection struct {
	// ConnectedPostgresID internal ID of the connected Postgres instance
	ConnectedPostgresID string `json:"postgresID,omitempty"`
	// ConnectionSecretName name of the internal secret used to connect to the remote postgres
	ConnectionSecretName string `json:"secretName,omitempty"`
	// ConnectionIP IP of the remote postgres
	ConnectionIP string `json:"ip,omitempty"`
	// ConnectionPort port of the remote postgres
	ConnectionPort uint16 `json:"port,omitempty"`
	// SynchronousReplication determines if async  or sync replication is used for the standby postgres
	SynchronousReplication bool `json:"synchronous,omitempty"`
	// ReplicationPrimary determines if THIS side of the connection is the primary or the standby side
	ReplicationPrimary bool `json:"localSideIsPrimary,omitempty"`
}

var SvcLoadBalancerLabel = map[string]string{
	ManagedByLabelName: ManagedByLabelValue,
}

var alphaNumericRegExp *regexp.Regexp = regexp.MustCompile("[^a-zA-Z0-9]+")

// HasSourceRanges returns true if SourceRanges are set
func (p *Postgres) HasSourceRanges() bool {
	return p.Spec.AccessList != nil && p.Spec.AccessList.SourceRanges != nil
}

// IsBeingDeleted returns true if the deletion-timestamp is set
func (p *Postgres) IsBeingDeleted() bool {
	return !p.ObjectMeta.DeletionTimestamp.IsZero()
}

// ToCWNP returns CRD ClusterwideNetworkPolicy derived from CRD Postgres
func (p *Postgres) ToCWNP(port int) (*firewall.ClusterwideNetworkPolicy, error) {
	portObj := intstr.FromInt(port)
	tcp := corev1.ProtocolTCP
	ports := []networkingv1.NetworkPolicyPort{
		{Port: &portObj, Protocol: &tcp},
	}

	// When SourceRanges of Postgres aren't set, ipblocks will be left blank,
	// which implies denying all accecces.
	ipblocks := []networkingv1.IPBlock{}
	if p.HasSourceRanges() {
		for _, src := range p.Spec.AccessList.SourceRanges {
			parsedSrc, err := netip.ParsePrefix(src)
			if err != nil {
				return nil, fmt.Errorf("unable to parse source range %s: %w", src, err)
			}
			ipblock := networkingv1.IPBlock{
				CIDR: parsedSrc.String(),
			}
			ipblocks = append(ipblocks, ipblock)
		}
	} else {
		// add an empty block so access is blocked
		ipblock := networkingv1.IPBlock{}
		ipblocks = append(ipblocks, ipblock)
	}

	policy := &firewall.ClusterwideNetworkPolicy{}
	// todo: Use the exported const.
	policy.Namespace = firewall.ClusterwideNetworkPolicyNamespace
	policy.Name = p.ToPeripheralResourceName()
	policy.Spec.Ingress = []firewall.IngressRule{
		{Ports: ports, From: ipblocks},
	}

	return policy, nil
}

func (p *Postgres) ToKey() *types.NamespacedName {
	return &types.NamespacedName{
		Namespace: p.Namespace,
		Name:      p.Name,
	}
}

func (p *Postgres) ToSharedSvcLB(lbIP string, lbPort int32, enableStandbyLeaderSelector bool, enableLegacyStandbySelector bool, standbyClustersSourceRanges []string) *corev1.Service {
	lb := &corev1.Service{}
	lb.Spec.Type = "LoadBalancer"

	lb.Annotations = map[string]string{
		"metallb.universe.tf/allow-shared-ip": "spilo",
	}

	lb.Namespace = p.ToPeripheralResourceNamespace()
	lb.Name = p.ToSharedSvcLBName()
	lb.SetLabels(SvcLoadBalancerLabel)

	lbsr := []string{}
	if p.HasSourceRanges() {
		for _, src := range p.Spec.AccessList.SourceRanges {
			lbsr = append(lbsr, src)
		}
	}
	for _, scsr := range standbyClustersSourceRanges {
		lbsr = append(lbsr, scsr)
	}
	if len(lbsr) == 0 {
		// block by default
		lbsr = append(lbsr, "255.255.255.255/32")
	}
	lb.Spec.LoadBalancerSourceRanges = lbsr

	port := corev1.ServicePort{}
	port.Name = "postgresql"
	port.Port = lbPort
	port.Protocol = corev1.ProtocolTCP
	port.TargetPort = intstr.FromInt(5432)
	lb.Spec.Ports = []corev1.ServicePort{port}

	lb.Spec.Selector = map[string]string{
		ApplicationLabelName: ApplicationLabelValue,
		ClusterNameLabelName: p.ToPeripheralResourceName(),
		"team":               p.generateTeamID(),
	}
	if p.IsReplicationPrimaryOrStandalone() {
		lb.Spec.Selector[SpiloRoleLabelName] = SpiloRoleLabelValueMaster
	} else {
		if enableStandbyLeaderSelector {
			// Only set this value when we are NOT a primary and the StandbyLeaderSelector is enabled.
			lb.Spec.Selector[SpiloRoleLabelName] = SpiloRoleLabelValueStandbyLeader
		} else if enableLegacyStandbySelector {
			lb.Spec.Selector[SpiloRoleLabelName] = SpiloRoleLabelValueMaster
		} else {
			// select the first pod in the statefulset
			lb.Spec.Selector[StatefulsetPodNameLabelName] = p.ToPeripheralResourceName() + "-0"
		}
	}
	if p.DisableLoadBalancers() {
		lb.Spec.Selector[ClusterNameLabelName] = defaultSelectorDisableValue
	}

	if len(lbIP) > 0 {
		// if no ip is set, a new loadbalancer will be created automatically
		lb.Spec.LoadBalancerIP = lbIP
	}

	return lb
}

// ToSharedSvcLBName returns the name of the peripheral resource Service LoadBalancer.
// It's different from all other peripheral resources because the operator
// already generates one service with that name.
func (p *Postgres) ToSharedSvcLBName() string {
	return p.ToPeripheralResourceName() + "-external"
}

func (p *Postgres) ToSharedSvcLBNamespacedName() *types.NamespacedName {
	return &types.NamespacedName{
		Namespace: p.ToPeripheralResourceNamespace(),
		Name:      p.ToSharedSvcLBName(),
	}
}

func (p *Postgres) EnableSharedSVCLB(enableForceSharedIP bool) bool {
	if enableForceSharedIP {
		// shared IP is forced, so force it. No more questions asked.
		return true
	}

	if p.Spec.DedicatedLoadBalancerIP == nil {
		// No dedicated ip set at all, enabled shared lb
		return true
	}

	if *p.Spec.DedicatedLoadBalancerIP == "" {
		// Empty IP set, enable shared lb
		return true
	}

	return false
}

func (p *Postgres) ToDedicatedSvcLB(lbIP string, lbPort int32, standbyClustersSourceRanges []string, sharedSvcLbAlsoEnabled bool) *corev1.Service {
	lb := &corev1.Service{}
	lb.Spec.Type = "LoadBalancer"

	lb.Spec.ExternalTrafficPolicy = corev1.ServiceExternalTrafficPolicyTypeLocal

	lb.Namespace = p.ToPeripheralResourceNamespace()
	lb.Name = p.ToDedicatedSvcLBName()
	lb.SetLabels(SvcLoadBalancerLabel)

	lb.Annotations = map[string]string{}

	lbsr := []string{}
	if p.HasSourceRanges() {
		for _, src := range p.Spec.AccessList.SourceRanges {
			lbsr = append(lbsr, src)
		}
	}
	for _, scsr := range standbyClustersSourceRanges {
		lbsr = append(lbsr, scsr)
	}
	if len(lbsr) == 0 {
		// block by default
		lbsr = append(lbsr, "255.255.255.255/32")
	}
	lb.Spec.LoadBalancerSourceRanges = lbsr

	port := corev1.ServicePort{}
	port.Name = "postgresql"
	port.Port = lbPort
	port.Protocol = corev1.ProtocolTCP
	port.TargetPort = intstr.FromInt(5432)
	lb.Spec.Ports = []corev1.ServicePort{port}

	lb.Spec.Selector = map[string]string{
		ApplicationLabelName: ApplicationLabelValue,
		ClusterNameLabelName: p.ToPeripheralResourceName(),
		"team":               p.generateTeamID(),
	}
	if p.IsReplicationPrimaryOrStandalone() {
		lb.Spec.Selector[SpiloRoleLabelName] = SpiloRoleLabelValueMaster
	} else {
		// select the first pod in the statefulset
		lb.Spec.Selector[StatefulsetPodNameLabelName] = p.ToPeripheralResourceName() + "-0"
	}
	if p.DisableLoadBalancers() {
		lb.Spec.Selector[ClusterNameLabelName] = defaultSelectorDisableValue
	}

	if len(lbIP) > 0 {
		lb.Spec.LoadBalancerIP = lbIP
	}

	return lb
}

// ToSharedSvcLBName returns the name of the peripheral resource Service LoadBalancer.
// It's different from all other peripheral resources because the operator
// already generates one service with that name.
func (p *Postgres) ToDedicatedSvcLBName() string {
	return p.ToPeripheralResourceName() + "-dedicated"
}

func (p *Postgres) ToDedicatedSvcLBNamespacedName() *types.NamespacedName {
	return &types.NamespacedName{
		Namespace: p.ToPeripheralResourceNamespace(),
		Name:      p.ToDedicatedSvcLBName(),
	}
}

func (p *Postgres) EnableDedicatedSVCLB() bool {
	if p.Spec.DedicatedLoadBalancerIP == nil {
		// No dedicated ip set at all, disable dedicated lb
		return false
	}

	if *p.Spec.DedicatedLoadBalancerIP == "" {
		// Empty IP set, disable dedicated lb
		return false
	}

	return true
}

func (p *Postgres) ToPeripheralResourceName() string {

	return p.generateTeamID() + "-" + p.generateDatabaseName()
}

// ToUserPasswordsSecret returns the secret containing user password pairs
func (p *Postgres) ToUserPasswordsSecret(src *corev1.SecretList, scheme *runtime.Scheme) (*corev1.Secret, error) {
	secret := &corev1.Secret{}
	secret.Namespace = p.Namespace
	secret.Name = p.ToUserPasswordsSecretName()
	secret.Type = corev1.SecretTypeOpaque
	secret.Data = map[string][]byte{}

	// Fill in the contents of the new secret
	for _, v := range src.Items {
		secret.Data[string(v.Data["username"])] = v.Data["password"]
	}

	return secret, nil
}

// ToUserPasswordsSecretName returns the name of the secret containing user password pairs
func (p *Postgres) ToUserPasswordsSecretName() string {
	return p.Name + "-passwords"
}

// ToBackupSecretName returns the name of the secret containing backup credentials
func (p *Postgres) ToBackupSecretName() string {
	return p.Spec.ProjectID + "-backup"
}

// ToUserPasswordsSecretListOption returns the argument for listing secrets
func (p *Postgres) ToUserPasswordsSecretListOption() []client.ListOption {
	return []client.ListOption{
		client.InNamespace(p.ToPeripheralResourceNamespace()),
		p.ToZalandoPostgresqlMatchingLabels(),
	}
}

func (p *Postgres) ToUserPasswordSecretMatchingLabels() map[string]string {
	return map[string]string{
		ApplicationLabelName: ApplicationLabelValue,
		"cluster-name":       p.ToPeripheralResourceName(),
		"team":               p.generateTeamID(),
	}
}

func (p *Postgres) generateTeamID() string {
	// We only want letters and numbers
	generatedTeamID := alphaNumericRegExp.ReplaceAllString(p.Spec.Tenant, "")

	// Add prefix to make sure the string is a valid dns entry (aka does not start with a number).
	// Also acts as minimal teamID in case the Tenant does not contain any alphanumeric characters.
	generatedTeamID = teamIDPrefix + generatedTeamID

	// and only lower case
	generatedTeamID = strings.ToLower(generatedTeamID)

	// Limit size
	maxLen := 16
	if len(generatedTeamID) > maxLen {
		generatedTeamID = generatedTeamID[:maxLen]
	}

	return generatedTeamID
}

func (p *Postgres) generateDatabaseName() string {
	// We only want letters and numbers
	generatedDatabaseName := alphaNumericRegExp.ReplaceAllString(string(p.Spec.Description), "")

	// and only lower case
	generatedDatabaseName = strings.ToLower(generatedDatabaseName)

	// Limit the length of the description part of the name
	maxLen := 15
	if len(generatedDatabaseName) > maxLen {
		generatedDatabaseName = generatedDatabaseName[:maxLen]
	}

	// Add UID in the mix
	generatedDatabaseName += alphaNumericRegExp.ReplaceAllString(string(p.Name), "")

	// Limit to final size
	// This way, we have at least 5 chars of the uid as part of the database name.
	maxLen = 20
	if len(generatedDatabaseName) > maxLen {
		generatedDatabaseName = generatedDatabaseName[:maxLen]
	}

	return generatedDatabaseName
}

func (p *Postgres) ToPeripheralResourceNamespace() string {
	// We only want letters and numbers
	projectID := alphaNumericRegExp.ReplaceAllString(p.Spec.ProjectID, "")

	// Limit size
	maxLen := 16
	if len(projectID) > maxLen {
		projectID = projectID[:maxLen]
	}

	// We only want letters and numbers
	name := alphaNumericRegExp.ReplaceAllString(string(p.Name), "")

	// Limit size
	maxLen = 20
	if len(name) > maxLen {
		name = name[:maxLen]
	}

	return projectID + "-" + name
}

func (p *Postgres) ToDNSName(tlsSubDomain string) string {
	// We only want letters and numbers
	name := alphaNumericRegExp.ReplaceAllString(string(p.Name), "")
	// Limit size
	maxLen := 12
	if len(name) > maxLen {
		name = name[:maxLen]
	}
	return name + "." + tlsSubDomain
}

func (p *Postgres) ToTLSSecretName() string {
	return "pg-tls"
}

func (p *Postgres) ToPeripheralResourceLookupKey() types.NamespacedName {
	return types.NamespacedName{
		Namespace: p.ToPeripheralResourceNamespace(),
		Name:      p.ToPeripheralResourceName(),
	}
}

func (p *Postgres) ToUnstructuredZalandoPostgresql(z *zalando.Postgresql, c *corev1.ConfigMap, sc string, pgParamBlockList map[string]bool, rbs *BackupConfig, srcDB *Postgres, patroniTTL, patroniLoopWait, patroniRetryTimeout uint32, dboIsSuperuser bool, enableTlsCert bool) (*unstructured.Unstructured, error) {
	if z == nil {
		z = &zalando.Postgresql{}
	}
	z.TypeMeta = ZalandoPostgresqlTypeMeta
	z.Namespace = p.ToPeripheralResourceNamespace()
	z.Name = p.ToPeripheralResourceName()
	z.Labels = p.ToZalandoPostgresqlMatchingLabels()
	// Add the newly introduced label only here, not in  p.ToZalandoPostgresqlMatchingLabels() (so that the selectors using  p.ToZalandoPostgresqlMatchingLabels() will still work until all postgres resources have that new label)
	// TODO once all the custom resources have that new label, move this part to p.ToZalandoPostgresqlMatchingLabels()
	z.Labels[PartitionIDLabelName] = p.Spec.PartitionID

	z.Spec.NumberOfInstances = p.Spec.NumberOfInstances
	z.Spec.PostgresqlParam.PgVersion = p.Spec.Version

	// initialize the parameters
	z.Spec.PostgresqlParam.Parameters = map[string]string{}
	// enable default audit logs (if not configured otherwise)
	if p.Spec.AuditLogs == nil || *p.Spec.AuditLogs {
		enableAuditLogs(z.Spec.PostgresqlParam.Parameters)
	}
	// set some default postgres parameters
	setDefaultPostgresParams(z.Spec.PostgresqlParam.Parameters, p.Spec.Version)
	// now set the given generic parameters (and potentially allow overwriting of default postgres params or audit log params)
	setPostgresParams(z.Spec.PostgresqlParam.Parameters, p.Spec.PostgresParams, pgParamBlockList)
	// finally, overwrite the (special to us) shared buffer parameter
	setSharedBufferSize(z.Spec.PostgresqlParam.Parameters, p.Spec.Size.SharedBuffer)

	z.Spec.Resources.ResourceRequests.CPU = p.Spec.Size.CPU
	z.Spec.Resources.ResourceRequests.Memory = p.Spec.Size.Memory
	z.Spec.Resources.ResourceLimits.CPU = p.Spec.Size.CPU
	z.Spec.Resources.ResourceLimits.Memory = p.Spec.Size.Memory
	z.Spec.TeamID = p.generateTeamID()
	z.Spec.Volume.Size = p.Spec.Size.StorageSize
	z.Spec.Volume.StorageClass = sc

	z.Spec.Patroni.TTL = patroniTTL
	z.Spec.Patroni.LoopWait = patroniLoopWait
	z.Spec.Patroni.RetryTimeout = patroniRetryTimeout
	z.Spec.Patroni.SynchronousMode = true
	z.Spec.Patroni.SynchronousModeStrict = false

	// required with image ermajn/postgres-operator:v1.6.0-20-g1cc71663-dirty
	// see https://github.com/fi-ts/postgreslet/issues/293
	z.Spec.EnableConnectionPooler = pointer.Bool(false)

	prefix := alphaNumericRegExp.ReplaceAllString(string(p.Spec.Tenant), "")
	prefix = strings.ToLower(prefix)
	databaseName := prefix + "db01"
	prepDbName := prefix + "prepdb01"
	ownerName := prefix + "dbo"

	// Create database owner
	z.Spec.Users = make(map[string]zalando.UserFlags)
	z.Spec.Users[ownerName] = zalando.UserFlags{"createdb", "createrole"}
	if dboIsSuperuser {
		z.Spec.Users[ownerName] = zalando.UserFlags{"createdb", "createrole", "superuser"}
	}
	// Add auditor user
	z.Spec.Users[PostgresConfigAuditorUsername] = zalando.UserFlags{"nologin"}
	// Add monitoring user
	z.Spec.Users[PostgresConfigMonitoringUsername] = zalando.UserFlags{"login"}

	// Create default database
	z.Spec.Databases = make(map[string]string)
	z.Spec.Databases[databaseName] = ownerName

	// Create prepared database
	z.Spec.PreparedDatabases = make(map[string]zalando.PreparedDatabase)
	z.Spec.PreparedDatabases[prepDbName] = zalando.PreparedDatabase{
		DefaultUsers: true,
		Extensions: map[string]string{
			"pg_partman": "public",
			"pgcrypto":   "public",
		},
		PreparedSchemas: map[string]zalando.PreparedSchema{
			"data":    {},
			"history": {},
		},
	}

	// skip if the configmap does not exist
	if c != nil {
		z.Spec.AdditionalVolumes = p.buildAdditionalVolumes(c)
		z.Spec.Sidecars = p.buildSidecars(c)
	}

	if p.HasSourceRanges() {
		z.Spec.AllowedSourceRanges = p.Spec.AccessList.SourceRanges
	}

	if p.Spec.PostgresRestore != nil && rbs != nil && srcDB != nil {
		// make sure there is always a value set. The operator will fall back to CLONE_WITH_BASEBACKUP, which assumes the source db's credentials are existing within the same namespace, which is not the case with the postgreslet.
		if p.Spec.PostgresRestore.Timestamp == "" {
			// e.g. 2021-12-07T15:28:00+01:00
			p.Spec.PostgresRestore.Timestamp = time.Now().Format(time.RFC3339)
		}

		z.Spec.Clone = &zalando.CloneDescription{
			ClusterName:       srcDB.ToPeripheralResourceName(),
			EndTimestamp:      p.Spec.PostgresRestore.Timestamp,
			S3Endpoint:        rbs.S3Endpoint,
			S3AccessKeyId:     rbs.S3AccessKey,
			S3SecretAccessKey: rbs.S3SecretKey,
			S3ForcePathStyle:  pointer.Bool(true),
		}
	} else {
		// if we don't set the clone block, remove it completely
		z.Spec.Clone = nil
	}

	// Enable replication (using unstructured json)
	if p.IsReplicationPrimaryOrStandalone() {
		// delete field
		z.Spec.StandbyCluster = nil
	} else {
		// overwrite connection info
		z.Spec.StandbyCluster = &zalando.StandbyDescription{
			StandbyMethod:          StandbyMethod,
			StandbyHost:            p.Spec.PostgresConnection.ConnectionIP,
			StandbyPort:            strconv.FormatInt(int64(p.Spec.PostgresConnection.ConnectionPort), 10),
			StandbySecretName:      "standby." + p.ToPeripheralResourceName() + ".credentials",
			S3WalPath:              "",
			StandbyApplicationName: p.ObjectMeta.Name,
		}
	}

	if enableTlsCert {
		z.Spec.TLS = &zalando.TLSDescription{
			SecretName: p.ToTLSSecretName(),
		}
	} else {
		z.Spec.TLS = nil
	}

	jsonZ, err := runtime.DefaultUnstructuredConverter.ToUnstructured(z)
	if err != nil {
		return nil, fmt.Errorf("failed to convert to unstructured zalando postgresql: %w", err)
	}
	jsonSpec, _ := jsonZ["spec"].(map[string]interface{})

	// In the code, zalando's `MaintenanceWindows` is a `struct`, but in the CRD
	// it's an array of strings, so we can only set its `Unstructured` contents
	// and deal with possible `nil`.
	jsonSpec["maintenanceWindows"] = p.Spec.Maintenance
	deleteIfEmpty(jsonSpec, "maintenanceWindows")

	// Delete unused fields
	deleteIfEmpty(jsonSpec, "clone")
	deleteIfEmpty(jsonSpec, "patroni") // if in use, deleteIfEmpty needs to consider the case of struct.
	deleteIfEmpty(jsonSpec, "podAnnotations")
	deleteIfEmpty(jsonSpec, "serviceAnnotations")
	deleteIfEmpty(jsonSpec, "standby")
	deleteIfEmpty(jsonSpec, "tls")
	deleteIfEmpty(jsonSpec, "users")

	jsonP, _ := jsonSpec["postgresql"].(map[string]interface{})
	deleteIfEmpty(jsonP, "parameters")

	return &unstructured.Unstructured{
		Object: jsonZ,
	}, nil
}

func (p *Postgres) ToZalandoPostgresqlMatchingLabels() client.MatchingLabels {
	return client.MatchingLabels{
		ProjectIDLabelName: p.Spec.ProjectID,
		TenantLabelName:    p.Spec.Tenant,
		UIDLabelName:       string(p.UID),
		NameLabelName:      p.Name,
	}
}

func (p *Postgres) HasFinalizer(finalizerName string) bool {
	return containsElem(p.ObjectMeta.Finalizers, finalizerName)
}

func (p *Postgres) AddFinalizer(finalizerName string) {
	p.ObjectMeta.Finalizers = append(p.ObjectMeta.Finalizers, finalizerName)
}

func (p *Postgres) RemoveFinalizer(finalizerName string) {
	p.ObjectMeta.Finalizers = removeElem(p.ObjectMeta.Finalizers, finalizerName)
}

func containsElem(ss []string, s string) bool {
	for _, elem := range ss {
		if elem == s {
			return true
		}
	}
	return false
}

func removeElem(ss []string, s string) (out []string) {
	for _, elem := range ss {
		if elem == s {
			continue
		}
		out = append(out, elem)
	}
	return
}

func deleteIfEmpty(json map[string]interface{}, key string) {
	i := json[key]

	// interface has type and value. The chained function calls deal with nil value with type.
	if i == nil || reflect.ValueOf(json[key]).IsNil() {
		delete(json, key)
	}
}

func init() {
	SchemeBuilder.Register(&Postgres{}, &PostgresList{})
}

func (p *Postgres) buildAdditionalVolumes(c *corev1.ConfigMap) []zalando.AdditionalVolume {
	if c == nil {
		// abort if the global configmap is not there
		return nil
	}

	// Unmarshal yaml-string of additional volumes
	volumes := []zalando.AdditionalVolume{}
	if err := yaml.Unmarshal([]byte(c.Data["additional-volumes"]), &volumes); err != nil {
		return nil
	}

	return volumes
}

func (p *Postgres) buildSidecars(c *corev1.ConfigMap) []zalando.Sidecar {
	if c == nil {
		// abort if the global configmap is not there
		return nil
	}

	// Unmarshal yaml-string of exporter
	sidecars := []zalando.Sidecar{}
	if err := yaml.Unmarshal([]byte(c.Data["sidecars"]), &sidecars); err != nil {
		return nil
	}

	// Deal with dynamically assigned name
	for i := range sidecars {
		for j := range sidecars[i].Env {
			if sidecars[i].Env[j].ValueFrom != nil && sidecars[i].Env[j].ValueFrom.SecretKeyRef != nil {
				sidecars[i].Env[j].ValueFrom.SecretKeyRef.Name = PostgresConfigMonitoringUsername + "." + p.ToPeripheralResourceName() + ".credentials"
				break
			}
		}
	}

	return sidecars
}

// setSharedBufferSize converts and, if valid, sets the shared_buffer parameter in the given map.
func setSharedBufferSize(parameters map[string]string, shmSize string) {
	// First step is to convert the string back to a quantity
	size, err := resource.ParseQuantity(shmSize)
	if err == nil {
		// if successful, get the given shared buffer size in bytes.
		sizeInBytes, ok := size.AsInt64()
		if ok && sizeInBytes >= (32*1024*1024) {
			// if more than 32Mi (our minimum value), convert the value to MB as required by postgres (although the docs are not very specific about that)
			sizeInMB := sizeInBytes / (1024 * 1024)
			parameters[SharedBufferParameterKey] = strconv.FormatInt(sizeInMB, 10) + "MB"
		}
	}
}

func (p *Postgres) IsReplicationPrimaryOrStandalone() bool {
	if p.Spec.PostgresConnection == nil || p.Spec.PostgresConnection.ReplicationPrimary {
		// nothing is configured, or we are the leader. nothing to do.
		return true
	}
	return false
}

func (p *Postgres) IsReplicationTarget() bool {
	if p.Spec.PostgresConnection != nil && !p.Spec.PostgresConnection.ReplicationPrimary {
		// sth is configured and we are not the leader
		return true
	}
	return false
}

// enableAuditLogs configures this postgres instances audit logging
func enableAuditLogs(parameters map[string]string) {
	// default values: bg_mon,pg_stat_statements,pgextwlist,pg_auth_mon,set_user,timescaledb,pg_cron,pg_stat_kcache
	parameters["shared_preload_libraries"] = "pg_stat_statements,pgextwlist,pg_auth_mon,set_user,timescaledb,pg_cron,pg_stat_kcache,pgaudit"
	parameters["pgaudit.log_catalog"] = "off"
	parameters["pgaudit.log"] = "ddl"
	parameters["pgaudit.log_relation"] = "on"
	parameters["pgaudit.log_parameter"] = "on"
}

// setDefaultPostgresParams configures default keepalive values
func setDefaultPostgresParams(parameters map[string]string, version string) {
	// set default parameters
	parameters["log_error_verbosity"] = defaultPostgresParamValueLogErrorVerbosity
	parameters["log_file_mode"] = defaultPostgresParamValueLogFileMode
	parameters["log_line_prefix"] = defaultPostgresParamValueLogLinePrefix
	parameters["log_min_error_statement"] = defaultPostgresParamValueLogMinErrorStatement
	parameters["password_encryption"] = defaultPostgresParamValuePasswordEncryption
	parameters["pg_stat_statements.max"] = defaultPostgresParamValuePGStatStatementsMax
	parameters["ssl_ciphers"] = defaultPostgresParamValueSSLCiphers
	parameters["ssl_prefer_server_ciphers"] = defaultPostgresParamValueSSLPreferServerCiphers
	parameters["tcp_keepalives_idle"] = defaultPostgresParamValueTCPKeepAlivesIdle
	parameters["tcp_keepalives_interval"] = defaultPostgresParamValueTCPKeepAlivesInterval

	// set version specific parameters
	v, err := strconv.Atoi(version)
	if err != nil {
		return
	}
	// Postgres 12 and up
	if v >= 12 {
		parameters["ssl_min_protocol_version"] = defaultPostgresParamValueSSLMinProtocolVersion
	}
	// Postgres 13 and up
	if v >= 13 {
		parameters["wal_keep_size"] = defaultPostgresParamValueWalKeepSize
	} else {
		parameters["wal_keep_segments"] = defaultPostgresParamValueWalKeepSegments
	}
}

// setPostgresParams add the provided params to the parameter map (but ignore params that are blocked)
func setPostgresParams(parameters map[string]string, providedParams map[string]string, blockList map[string]bool) {
	for k, v := range providedParams {
		if _, isBlocked := blockList[k]; isBlocked {
			// k is on the blockList, ignore that param
			continue
		}
		parameters[k] = v
	}
}

func (p *Postgres) ToStandbyClusterIngresCWNPName() string {
	return p.ToPeripheralResourceName() + "-standby-ingress"
}
func (p *Postgres) ToStandbyClusterEgresCWNPName() string {
	return p.ToPeripheralResourceName() + "-standby-egress"
}

func (p *Postgres) ToStandbyClusterIngressCWNP(sourceCIDRs []string) (*firewall.ClusterwideNetworkPolicy, error) {

	standbyIngressCWNPName := p.ToStandbyClusterIngresCWNPName()
	standbyIngressCWNP := &firewall.ClusterwideNetworkPolicy{ObjectMeta: metav1.ObjectMeta{Name: standbyIngressCWNPName, Namespace: firewall.ClusterwideNetworkPolicyNamespace}}

	//
	// Create ingress rule from pre-configured CIDR to this DBs port
	//
	standbyClusterIngressIPBlocks := []networkingv1.IPBlock{}
	for _, cidr := range sourceCIDRs {
		remoteServiceClusterCIDR, err := netip.ParsePrefix(cidr)
		if err != nil {
			return nil, fmt.Errorf("unable to parse standby host ip %s: %w", p.Spec.PostgresConnection.ConnectionIP, err)
		}
		standbyClusterIPs := networkingv1.IPBlock{
			CIDR: remoteServiceClusterCIDR.String(),
		}
		standbyClusterIngressIPBlocks = append(standbyClusterIngressIPBlocks, standbyClusterIPs)
	}

	// Add Port to CWNP (if known)
	tcp := corev1.ProtocolTCP
	ingressTargetPorts := []networkingv1.NetworkPolicyPort{}
	if p.Status.Socket.Port != 0 {
		portObj := intstr.FromInt(int(p.Status.Socket.Port))
		ingressTargetPorts = append(ingressTargetPorts, networkingv1.NetworkPolicyPort{Port: &portObj, Protocol: &tcp})
	}
	standbyIngressCWNP.Spec.Ingress = []firewall.IngressRule{
		{Ports: ingressTargetPorts, From: standbyClusterIngressIPBlocks},
	}

	return standbyIngressCWNP, nil
}

func (p *Postgres) ToStandbyClusterEgressCWNP() (*firewall.ClusterwideNetworkPolicy, error) {
	standbyClusterEgressIPBlocks := []networkingv1.IPBlock{}
	if p.Spec.PostgresConnection.ConnectionIP != "" {
		remoteServiceClusterCIDR, err := netip.ParsePrefix(p.Spec.PostgresConnection.ConnectionIP + "/32")
		if err != nil {
			return nil, fmt.Errorf("unable to parse standby host ip %s: %w", p.Spec.PostgresConnection.ConnectionIP, err)
		}
		standbyClusterIPs := networkingv1.IPBlock{
			CIDR: remoteServiceClusterCIDR.String(),
		}
		standbyClusterEgressIPBlocks = append(standbyClusterEgressIPBlocks, standbyClusterIPs)
	}

	tcp := corev1.ProtocolTCP
	standbyEgressCWNPName := p.ToStandbyClusterEgresCWNPName()
	standbyEgressCWNP := &firewall.ClusterwideNetworkPolicy{ObjectMeta: metav1.ObjectMeta{Name: standbyEgressCWNPName, Namespace: firewall.ClusterwideNetworkPolicyNamespace}}
	// Add Port to CWNP
	egressTargetPorts := []networkingv1.NetworkPolicyPort{}
	if p.Spec.PostgresConnection.ConnectionPort != 0 {
		portObj := intstr.FromInt(int(p.Spec.PostgresConnection.ConnectionPort))
		egressTargetPorts = append(egressTargetPorts, networkingv1.NetworkPolicyPort{Port: &portObj, Protocol: &tcp})
	}
	standbyEgressCWNP.Spec.Egress = []firewall.EgressRule{
		{Ports: egressTargetPorts, To: standbyClusterEgressIPBlocks},
	}

	return standbyEgressCWNP, nil
}

func (p *Postgres) DisableLoadBalancers() bool {
	if p.Spec.DisableLoadBalancers == nil {
		return false
	}

	return *p.Spec.DisableLoadBalancers
}<|MERGE_RESOLUTION|>--- conflicted
+++ resolved
@@ -85,14 +85,11 @@
 	defaultPostgresParamValueWalKeepSegments        = "64"
 	defaultPostgresParamValueWalKeepSize            = "1GB"
 	defaultPostgresParamValuePGStatStatementsMax    = "500"
-<<<<<<< HEAD
 	defaultSelectorDisableValue                     = "selector-disabled"
-=======
 	defaultPostgresParamValuePasswordEncryption     = "scram-sha-256" // nolint
 	defaultPostgresParamValueLogMinErrorStatement   = "WARNING"
 	defaultPostgresParamValueLogErrorVerbosity      = "VERBOSE"
 	defaultPostgresParamValueLogLinePrefix          = "%m [%p]: [%l-1] db=%d,user=%u,app=%a,client=%h "
->>>>>>> a6ff2ae4
 
 	// PostgresAutoAssignedIPNamePrefix a prefix to add to the generated random name
 	PostgresAutoAssignedIPNamePrefix = "pgaas-autoassign-"
