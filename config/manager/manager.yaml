apiVersion: v1
kind: Namespace
metadata:
  labels:
    control-plane: controller-manager
  name: system
---
apiVersion: apps/v1
kind: Deployment
metadata:
  name: controller-manager
  namespace: system
  labels:
    control-plane: controller-manager
spec:
  selector:
    matchLabels:
      control-plane: controller-manager
  replicas: 1
  template:
    metadata:
      labels:
        control-plane: controller-manager
    spec:
      containers:
<<<<<<< HEAD
        - command:
            - /manager
          args:
            - "--controlplane-kubeconfig=$(CONTROLPLANE_KUBECONFIG)"
            - "--enable-leader-election=$(ENABLE_LEADER_ELECTION)"
            # - "--metrics-addr-ctrl-mgr=$(METRICS_ADDR_CTRL_MGR)"
            # - "--metrics-addr-svc-mgr=$(METRICS_ADDR_SVC_MGR)"
            - "--partition-id=$(PARTITION_ID)"
            - "--tenant=$(TENANT)"
          image: controller:latest
          imagePullPolicy: IfNotPresent
          name: manager
          resources:
            limits:
              cpu: 100m
              memory: 30Mi
            requests:
              cpu: 100m
              memory: 20Mi
          envFrom:
            - configMapRef:
                name: controller-manager-configmap
=======
      - command:
        - /manager
        args:
        - --enable-leader-election=false
        - --partition-id=sample-partition
        - --tenant=sample-tenant
        image: controller:latest
        imagePullPolicy: IfNotPresent
        name: manager
        resources:
          limits:
            cpu: 100m
            memory: 30Mi
          requests:
            cpu: 100m
            memory: 20Mi
>>>>>>> 4cce0dc7
      terminationGracePeriodSeconds: 10<|MERGE_RESOLUTION|>--- conflicted
+++ resolved
@@ -23,30 +23,6 @@
         control-plane: controller-manager
     spec:
       containers:
-<<<<<<< HEAD
-        - command:
-            - /manager
-          args:
-            - "--controlplane-kubeconfig=$(CONTROLPLANE_KUBECONFIG)"
-            - "--enable-leader-election=$(ENABLE_LEADER_ELECTION)"
-            # - "--metrics-addr-ctrl-mgr=$(METRICS_ADDR_CTRL_MGR)"
-            # - "--metrics-addr-svc-mgr=$(METRICS_ADDR_SVC_MGR)"
-            - "--partition-id=$(PARTITION_ID)"
-            - "--tenant=$(TENANT)"
-          image: controller:latest
-          imagePullPolicy: IfNotPresent
-          name: manager
-          resources:
-            limits:
-              cpu: 100m
-              memory: 30Mi
-            requests:
-              cpu: 100m
-              memory: 20Mi
-          envFrom:
-            - configMapRef:
-                name: controller-manager-configmap
-=======
       - command:
         - /manager
         args:
@@ -63,5 +39,4 @@
           requests:
             cpu: 100m
             memory: 20Mi
->>>>>>> 4cce0dc7
       terminationGracePeriodSeconds: 10