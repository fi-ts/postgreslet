
---
apiVersion: apiextensions.k8s.io/v1
kind: CustomResourceDefinition
metadata:
  annotations:
    controller-gen.kubebuilder.io/version: v0.6.1
  creationTimestamp: null
  name: postgres.database.fits.cloud
spec:
  group: database.fits.cloud
  names:
    kind: Postgres
    listKind: PostgresList
    plural: postgres
    singular: postgres
  scope: Namespaced
  versions:
  - additionalPrinterColumns:
    - jsonPath: .spec.tenant
      name: Tenant
      type: string
    - jsonPath: .spec.version
      name: Version
      type: string
    - jsonPath: .spec.numberOfInstances
      name: Replicas
      type: string
    - jsonPath: .status.socket.ip
      name: IP
      type: string
    - jsonPath: .status.socket.port
      name: Port
      type: integer
    - jsonPath: .status.description
      name: Status
      type: string
    name: v1
    schema:
      openAPIV3Schema:
        description: Postgres is the Schema for the postgres API
        properties:
          apiVersion:
            description: 'APIVersion defines the versioned schema of this representation
              of an object. Servers should convert recognized schemas to the latest
              internal value, and may reject unrecognized values. More info: https://git.k8s.io/community/contributors/devel/sig-architecture/api-conventions.md#resources'
            type: string
          kind:
            description: 'Kind is a string value representing the REST resource this
              object represents. Servers may infer this from the endpoint the client
              submits requests to. Cannot be updated. In CamelCase. More info: https://git.k8s.io/community/contributors/devel/sig-architecture/api-conventions.md#types-kinds'
            type: string
          metadata:
            type: object
          spec:
            description: PostgresSpec defines the desired state of Postgres
            properties:
              accessList:
                description: AccessList defines access restrictions
                properties:
                  sourceRanges:
                    description: SourceRanges defines a list of prefixes in CIDR Notation
                      e.g. 1.2.3.0/24 or fdaa::/104
                    items:
                      type: string
                    type: array
                type: object
              auditLogs:
                description: AuditLogs enable or disable default audit logs
                type: boolean
              backupSecretRef:
                description: BackupSecretRef reference to the secret where the backup
                  credentials are stored
                type: string
<<<<<<< HEAD
              clone:
                description: Clone defines the location of a database backup to clone
                properties:
                  cluster:
                    type: string
                  s3AccessKeyId:
                    type: string
                  s3Endpoint:
                    type: string
                  s3ForcePathStyle:
                    type: boolean
                  s3SecretAccessKey:
                    type: string
                  timestamp:
                    type: string
                  uid:
                    type: string
=======
              connection:
                description: PostgresConnection Connection info of a streaming host,
                  independant of the current role (leader or standby)
                properties:
                  ip:
                    description: ConnectionIP IP of the remote postgres
                    type: string
                  localSideIsPrimary:
                    description: ReplicationPrimary determines if THIS side of the
                      connection is the primary or the standby side
                    type: boolean
                  port:
                    description: ConnectionPort port of the remote postgres
                    type: integer
                  postgresID:
                    description: ConnectedPostgresID internal ID of the connected
                      Postgres instance
                    type: string
                  secretName:
                    description: ConnectionSecretName name of the internal secret
                      used to connect to the remote postgres
                    type: string
                  synchronous:
                    description: SynchronousReplication determines if async  or sync
                      replication is used for the standby postgres
                    type: boolean
>>>>>>> fa2e82b1
                type: object
              description:
                description: Description
                type: string
              maintenance:
                description: 'todo: add default Maintenance defines automatic maintenance
                  of the database'
                items:
                  type: string
                type: array
              numberOfInstances:
                default: 1
                description: NumberOfInstances number of replicas
                format: int32
                minimum: 1
                type: integer
              partitionID:
                description: PartitionID the partition where the database is created
                type: string
              postgresParams:
                additionalProperties:
                  type: string
                description: PostgresParams additional parameters that are passed
                  along to the postgres config
                type: object
              projectID:
                description: ProjectID metal project ID
                type: string
              size:
                description: Size of the database
                properties:
                  cpu:
                    description: CPU is in the format as pod.spec.resource.request.cpu
                    type: string
                  memory:
                    description: Memory is in the format as pod.spec.resource.request.memory
                    type: string
                  sharedBuffer:
                    description: SharedBuffer of the database
                    type: string
                  storageSize:
                    default: 1Gi
                    description: StorageSize the amount of Storage this database will
                      get
                    pattern: ^[1-9][0-9]*Gi
                    type: string
                type: object
              tenant:
                description: Tenant metal tenant
                type: string
              version:
                description: Version is the version of Postgre-as-a-Service
                type: string
            type: object
          status:
            description: PostgresStatus defines the observed state of Postgres
            properties:
              childInternalID:
                type: string
              childName:
                type: string
              description:
                description: 'INSERT ADDITIONAL STATUS FIELD - define observed state
                  of cluster Important: Run "make" to regenerate code after modifying
                  this file'
                type: string
              socket:
                description: Socket represents load-balancer socket of Postgres
                properties:
                  ip:
                    type: string
                  port:
                    format: int32
                    type: integer
                type: object
            type: object
        type: object
    served: true
    storage: true
    subresources:
      status: {}
status:
  acceptedNames:
    kind: ""
    plural: ""
  conditions: []
  storedVersions: []<|MERGE_RESOLUTION|>--- conflicted
+++ resolved
@@ -72,7 +72,6 @@
                 description: BackupSecretRef reference to the secret where the backup
                   credentials are stored
                 type: string
-<<<<<<< HEAD
               clone:
                 description: Clone defines the location of a database backup to clone
                 properties:
@@ -90,7 +89,7 @@
                     type: string
                   uid:
                     type: string
-=======
+                type: object
               connection:
                 description: PostgresConnection Connection info of a streaming host,
                   independant of the current role (leader or standby)
@@ -117,7 +116,6 @@
                     description: SynchronousReplication determines if async  or sync
                       replication is used for the standby postgres
                     type: boolean
->>>>>>> fa2e82b1
                 type: object
               description:
                 description: Description
