--- conflicted
+++ resolved
@@ -20,11 +20,7 @@
 # crd/kustomization.yaml
 #- ../webhook
 # [CERTMANAGER] To enable cert-manager, uncomment all sections with 'CERTMANAGER'. 'WEBHOOK' components are required.
-<<<<<<< HEAD
-- ../certmanager
-=======
 #- ../certmanager
->>>>>>> 4cce0dc7
 # [PROMETHEUS] To enable prometheus monitor, uncomment all sections with 'PROMETHEUS'.
 #- ../prometheus
 
@@ -43,13 +39,16 @@
 # 'CERTMANAGER' needs to be enabled to use ca injection
 #- webhookcainjection_patch.yaml
 
+# Use env from confimap.
+- manager_configmap_patch.yaml
+
 # Mount the controlplane kube config file from a secret.
 - manager_secret_patch.yaml
 
 # the following config is for teaching kustomize how to do var substitution
 # vars:
 # [CERTMANAGER] To enable cert-manager, uncomment all sections with 'CERTMANAGER' prefix.
-#- name: CERTIFICATE_NAMESPACE # namespace of the certificate CR
+# - name: CERTIFICATE_NAMESPACE # namespace of the certificate CR
 #  objref:
 #    kind: Certificate
 #    group: cert-manager.io
