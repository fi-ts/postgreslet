--- conflicted
+++ resolved
@@ -235,11 +235,7 @@
 		}
 	}
 
-<<<<<<< HEAD
-	// Make sure the postgres secrets exist, if neccessary
-=======
 	// Make sure the postgres secrets exist, if necessary
->>>>>>> 4393d6d1
 	if err := r.ensurePostgresSecrets(log, ctx, instance); err != nil {
 		r.recorder.Eventf(instance, "Warning", "Error", "failed to create postgres secrets: %v", err)
 		return ctrl.Result{}, fmt.Errorf("error while creating postgres secrets: %w", err)
@@ -286,11 +282,7 @@
 		return ctrl.Result{}, fmt.Errorf("error while creating sidecars servicemonitor %v: %w", namespace, err)
 	}
 
-<<<<<<< HEAD
-	// Make sure the storage secret exist, if neccessary
-=======
 	// Make sure the storage secret exist, if necessary
->>>>>>> 4393d6d1
 	if err := r.ensureStorageEncryptionSecret(log, ctx, instance); err != nil {
 		r.recorder.Eventf(instance, "Warning", "Error", "failed to create storage secret: %v", err)
 		return ctrl.Result{}, fmt.Errorf("error while creating storage secret: %w", err)
@@ -314,11 +306,7 @@
 	// Check if socket port is ready
 	port := instance.Status.Socket.Port
 	if port == 0 {
-<<<<<<< HEAD
 		r.recorder.Event(instance, "Warning", "Self-Reconcilation", "socket port not ready")
-=======
-		r.recorder.Event(instance, "Warning", "Self-Reconciliation", "socket port not ready")
->>>>>>> 4393d6d1
 		log.Info("socket port not ready, requeueing")
 		return requeue, nil
 	}
@@ -1078,77 +1066,7 @@
 }
 
 func (r *PostgresReconciler) httpPatchPatroni(log logr.Logger, ctx context.Context, instance *pg.Postgres, podIP string) error {
-<<<<<<< HEAD
 	log.Info("Skipping call to patroni")
-=======
-	if podIP == "" {
-		return errors.New("podIP must not be empty")
-	}
-
-	podPort := "8008"
-	path := "config"
-
-	type PatroniStandbyCluster struct {
-		CreateReplicaMethods []string `json:"create_replica_methods"`
-		Host                 string   `json:"host"`
-		Port                 int      `json:"port"`
-		ApplicationName      string   `json:"application_name"`
-	}
-	type PatroniConfigRequest struct {
-		StandbyCluster             *PatroniStandbyCluster `json:"standby_cluster"`
-		SynchronousNodesAdditional *string                `json:"synchronous_nodes_additional"`
-	}
-
-	log.Info("Preparing request")
-	var request PatroniConfigRequest
-	if instance.IsReplicationPrimary() {
-		request = PatroniConfigRequest{
-			StandbyCluster: nil,
-		}
-		if instance.Spec.PostgresConnection.SynchronousReplication {
-			// enable sync replication
-			request.SynchronousNodesAdditional = pointer.String(instance.Spec.PostgresConnection.ConnectedPostgresID)
-		} else {
-			// disable sync replication
-			request.SynchronousNodesAdditional = nil
-		}
-	} else {
-		// TODO check values first
-		request = PatroniConfigRequest{
-			StandbyCluster: &PatroniStandbyCluster{
-				CreateReplicaMethods: []string{"basebackup_fast_xlog"},
-				Host:                 instance.Spec.PostgresConnection.ConnectionIP,
-				Port:                 int(instance.Spec.PostgresConnection.ConnectionPort),
-				ApplicationName:      instance.ObjectMeta.Name,
-			},
-			SynchronousNodesAdditional: nil,
-		}
-	}
-	log.V(debugLogLevel).Info("Prepared request", "request", request)
-	jsonReq, err := json.Marshal(request)
-	if err != nil {
-		log.Info("could not create config")
-		return err
-	}
-
-	httpClient := &http.Client{}
-	url := "http://" + podIP + ":" + podPort + "/" + path
-
-	req, err := http.NewRequestWithContext(ctx, http.MethodPatch, url, bytes.NewBuffer(jsonReq))
-	if err != nil {
-		log.Error(err, "could not create request")
-		return err
-	}
-	req.Header.Set("Content-Type", "application/json")
-
-	resp, err := httpClient.Do(req)
-	if err != nil {
-		log.Error(err, "could not perform request")
-		return err
-	}
-	defer resp.Body.Close()
-
->>>>>>> 4393d6d1
 	return nil
 }
 
@@ -1312,11 +1230,7 @@
 	return nil
 }
 
-<<<<<<< HEAD
-// createOrUpdateExporterSidecarServices ensures the neccessary services to acces the sidecars exist
-=======
 // createOrUpdateExporterSidecarServices ensures the necessary services to access the sidecars exist
->>>>>>> 4393d6d1
 func (r *PostgresReconciler) createOrUpdateExporterSidecarServices(log logr.Logger, ctx context.Context, namespace string, c *corev1.ConfigMap, in *pg.Postgres) error {
 	exporterServicePort, error := strconv.ParseInt(c.Data["postgres-exporter-service-port"], 10, 32)
 	if error != nil {
