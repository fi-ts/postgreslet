--- conflicted
+++ resolved
@@ -297,6 +297,15 @@
 	awsSecretAccessKey := backupConfig.S3SecretKey
 	backupSchedule := backupConfig.Schedule
 	backupNumToRetain := backupConfig.Retention
+
+	// s3 server side encryption SSE is enabled if the key is given
+	// TODO our s3 needs a small change to make this work
+	walgDisableSSE := "true"
+	walgSSE := ""
+	if backupConfig.S3EncryptionKey != nil {
+		walgDisableSSE = "false"
+		walgDisableSSE = *backupConfig.S3EncryptionKey
+	}
 
 	// create updated content for pod environment configmap
 	data := map[string]string{
@@ -311,15 +320,9 @@
 		"AWS_ACCESS_KEY_ID":                awsAccessKeyID,
 		"AWS_SECRET_ACCESS_KEY":            awsSecretAccessKey,
 		"AWS_S3_FORCE_PATH_STYLE":          "true",
-<<<<<<< HEAD
-		"AWS_REGION":                       region,
-		"WALG_DISABLE_S3_SSE":              "true", // disable server side encryption
-		"WALG_S3_SSE":                      "",     // server side encryption key
-=======
-		"AWS_REGION":                       "dummy", // we don't use AWS S3, we don't need a proper region
-		"WALG_DISABLE_S3_SSE":              "true",  // disable server side encryption
-		"WALG_S3_SSE":                      "",      // server side encryptio key
->>>>>>> 1159a940
+		"AWS_REGION":                       region,         // now we can use AWS S3
+		"WALG_DISABLE_S3_SSE":              walgDisableSSE, // disable server side encryption if key is nil
+		"WALG_S3_SSE":                      walgSSE,        // server side encryption key
 		"BACKUP_SCHEDULE":                  backupSchedule,
 		"BACKUP_NUM_TO_RETAIN":             backupNumToRetain,
 	}
