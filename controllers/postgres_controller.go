/*
/ SPDX-FileCopyrightText: 2021 Finanz Informatik Technologie Services GmbHs
/
/ SPDX-License-Identifier: AGPL-1.0-only
*/

package controllers

import (
	"bytes"
	"context"
	"crypto/rand"
	"encoding/json"
	"errors"
	"fmt"
	"io"
	"math/big"
	"net"
	"net/http"
	"net/url"
	"strconv"
	"strings"
	"time"

	"github.com/go-logr/logr"
	zalando "github.com/zalando/postgres-operator/pkg/apis/acid.zalan.do/v1"
	batchv1 "k8s.io/api/batch/v1"
	corev1 "k8s.io/api/core/v1"
	"k8s.io/client-go/tools/record"
	"k8s.io/utils/pointer"

	firewall "github.com/metal-stack/firewall-controller/api/v1"
	coreosv1 "github.com/prometheus-operator/prometheus-operator/pkg/apis/monitoring/v1"
	networkingv1 "k8s.io/api/networking/v1"
	apierrors "k8s.io/apimachinery/pkg/api/errors"
	"k8s.io/apimachinery/pkg/api/resource"
	metav1 "k8s.io/apimachinery/pkg/apis/meta/v1"
	"k8s.io/apimachinery/pkg/labels"
	"k8s.io/apimachinery/pkg/runtime"
	"k8s.io/apimachinery/pkg/selection"
	"k8s.io/apimachinery/pkg/types"
	"k8s.io/apimachinery/pkg/util/intstr"
	ctrl "sigs.k8s.io/controller-runtime"
	"sigs.k8s.io/controller-runtime/pkg/client"
	"sigs.k8s.io/controller-runtime/pkg/controller/controllerutil"
	"sigs.k8s.io/controller-runtime/pkg/predicate"

	pg "github.com/fi-ts/postgreslet/api/v1"
	"github.com/fi-ts/postgreslet/pkg/lbmanager"
	"github.com/fi-ts/postgreslet/pkg/operatormanager"

	cmapi "github.com/cert-manager/cert-manager/pkg/apis/certmanager/v1"
	cmmeta "github.com/cert-manager/cert-manager/pkg/apis/meta/v1"
)

const (
	postgresExporterServiceName                    string = "postgres-exporter"
	postgresExporterServicePortName                string = "metrics"
	postgresExporterServiceTenantAnnotationName    string = pg.TenantLabelName
	postgresExporterServiceProjectIDAnnotationName string = pg.ProjectIDLabelName
	storageEncryptionKeyName                       string = "storage-encryption-key"
	storageEncryptionKeyFinalizerName              string = "postgres.database.fits.cloud/secret-finalizer"
	walGEncryptionSecretNamePostfix                string = "-walg-encryption"
	walGEncryptionSecretKeyName                    string = "key"
	initDBName                                     string = "postgres-initdb"
	initDBSQLDummy                                 string = `SELECT 'NOOP';`
	debugLogLevel                                  int    = 1
)

// requeue defines in how many seconds a requeue should happen
var requeue = ctrl.Result{
	Requeue: true,
}

// PostgresReconciler reconciles a Postgres object
type PostgresReconciler struct {
	CtrlClient                        client.Client
	SvcClient                         client.Client
	Log                               logr.Logger
	Scheme                            *runtime.Scheme
	PartitionID, Tenant, StorageClass string
	*operatormanager.OperatorManager
	*lbmanager.LBManager
	recorder                            record.EventRecorder
	PgParamBlockList                    map[string]bool
	StandbyClustersSourceRanges         []string
	PostgresletNamespace                string
	SidecarsConfigMapName               string
	EnableNetPol                        bool
	EtcdHost                            string
	PatroniTTL                          uint32
	PatroniLoopWait                     uint32
	PatroniRetryTimeout                 uint32
	ReplicationChangeRequeueDuration    time.Duration
	EnableRandomStorageEncryptionSecret bool
	EnableWalGEncryption                bool
	PostgresletFullname                 string
	PostgresImage                       string
	InitDBJobConfigMapName              string
	EnableBootstrapStandbyFromS3        bool
	EnableSuperUserForDBO               bool
	EnableCustomTLSCert                 bool
	TLSClusterIssuer                    string
	TLSSubDomain                        string
}

type PatroniStandbyCluster struct {
	CreateReplicaMethods []string `json:"create_replica_methods"`
	Host                 string   `json:"host"`
	Port                 int      `json:"port"`
	ApplicationName      string   `json:"application_name"`
}
type PatroniConfig struct {
	StandbyCluster             *PatroniStandbyCluster `json:"standby_cluster"`
	SynchronousNodesAdditional *string                `json:"synchronous_nodes_additional"`
}

// Reconcile is the entry point for postgres reconciliation.
// +kubebuilder:rbac:groups=database.fits.cloud,resources=postgres,verbs=get;list;watch;create;update;patch;delete
// +kubebuilder:rbac:groups=database.fits.cloud,resources=postgres/status,verbs=get;update;patch
// +kubebuilder:rbac:groups=acid.zalan.do,resources=postgresqls,verbs=get;list;watch;create;update;patch;delete
// +kubebuilder:rbac:groups=acid.zalan.do,resources=postgresqls/status,verbs=get;list;watch
func (r *PostgresReconciler) Reconcile(ctx context.Context, req ctrl.Request) (ctrl.Result, error) {
	log := r.Log.WithValues("pgID", req.NamespacedName.Name)

	instance := &pg.Postgres{}
	if err := r.CtrlClient.Get(ctx, req.NamespacedName, instance); err != nil {
		if apierrors.IsNotFound(err) {
			// the instance was updated, but does not exist anymore -> do nothing, it was probably deleted
			log.Info("postgres already deleted")
			return ctrl.Result{}, nil
		}

		r.recorder.Eventf(instance, "Warning", "Error", "failed to get resource: %v", err)
		return ctrl.Result{}, err
	}
	log.V(debugLogLevel).Info("postgres fetched", "postgres", instance)

	log = log.WithValues("ns", instance.ToPeripheralResourceNamespace())

	if !r.isManagedByUs(instance) {
		log.V(debugLogLevel).Info("object should be managed by another postgreslet, ignored.")
		return ctrl.Result{}, nil
	}

	log.Info("reconciling")

	// Delete
	if instance.IsBeingDeleted() {
		instance.Status.Description = "Terminating"
		if err := r.CtrlClient.Status().Update(ctx, instance); err != nil {
			log.Error(err, "failed to update owner object")
			return ctrl.Result{}, err
		}
		log.Info("instance being deleted")

		matchingLabels := instance.ToZalandoPostgresqlMatchingLabels()
		namespace := instance.ToPeripheralResourceNamespace()

		if err := r.deleteCWNP(log, ctx, instance); client.IgnoreNotFound(err) != nil { // todo: remove ignorenotfound
			r.recorder.Event(instance, "Warning", "Error", "failed to delete ClusterwideNetworkPolicy")
			return ctrl.Result{}, err
		}
		log.V(debugLogLevel).Info("corresponding CRD ClusterwideNetworkPolicy deleted")

		if err := r.LBManager.DeleteSharedSvcLB(ctx, instance); err != nil {
			r.recorder.Eventf(instance, "Warning", "Error", "failed to delete Service with shared ip: %v", err)
			return ctrl.Result{}, err
		}

		if err := r.LBManager.DeleteDedicatedSvcLB(ctx, instance); err != nil {
			r.recorder.Eventf(instance, "Warning", "Error", "failed to delete Service with dedicated ip: %v", err)
			return ctrl.Result{}, err
		}
		log.V(debugLogLevel).Info("corresponding Service(s) of type LoadBalancer deleted")

		// delete the postgres-exporter service
		if err := r.deleteExporterSidecarService(log, ctx, namespace); client.IgnoreNotFound(err) != nil {
			return ctrl.Result{}, fmt.Errorf("error while deleting the postgres-exporter service: %w", err)
		}

		if err := r.deleteZPostgresqlByLabels(log, ctx, matchingLabels, namespace); err != nil {
			r.recorder.Eventf(instance, "Warning", "Error", "failed to delete Zalando resource: %v", err)
			return ctrl.Result{}, err
		}
		log.V(debugLogLevel).Info("owned zalando postgresql deleted")

		if err := r.deleteNetPol(ctx, instance); err != nil {
			log.Error(err, "failed to delete NetworkPolicy")
		} else {
			log.V(debugLogLevel).Info("corresponding NetworkPolicy deleted")
		}

		if err := r.removeStorageEncryptionSecretFinalizer(log, ctx, instance); err != nil {
			log.Error(err, "error while remnoving finalizer from storage encryption secret")
		} else {
			log.V(debugLogLevel).Info("finalizer from storage encryption secret removed")
		}

		deletable, err := r.OperatorManager.IsOperatorDeletable(ctx, namespace)
		if err != nil {
			r.recorder.Eventf(instance, "Warning", "Error", "failed to check if the operator is idle: %v", err)
			return ctrl.Result{}, fmt.Errorf("error while checking if the operator is idle: %w", err)
		}
		if !deletable {
			r.recorder.Event(instance, "Warning", "Self-Reconciliation", "operator not yet deletable, requeueing")
			log.Info("operator not yet deletable, requeueing")
			return ctrl.Result{Requeue: true}, nil
		}
		if err := r.OperatorManager.UninstallOperator(ctx, namespace); err != nil {
			r.recorder.Eventf(instance, "Warning", "Error", "failed to uninstall operator: %v", err)
			return ctrl.Result{}, fmt.Errorf("error while uninstalling operator: %w", err)
		}
		log.V(debugLogLevel).Info("corresponding operator deleted")

		if err := r.deleteUserPasswordsSecret(ctx, instance); err != nil {
			return ctrl.Result{}, err
		}
		log.V(debugLogLevel).Info("corresponding passwords secret deleted")

		instance.RemoveFinalizer(pg.PostgresFinalizerName)
		if err := r.CtrlClient.Update(ctx, instance); err != nil {
			r.recorder.Eventf(instance, "Warning", "Self-Reconciliation", "failed to remove finalizer: %v", err)
			return ctrl.Result{}, fmt.Errorf("failed to update finalizers: %w", err)
		}
		log.V(debugLogLevel).Info("finalizers removed")
		log.Info("postgres deletion reconciled")
		return ctrl.Result{}, nil
	}

	// Add finalizer if none.
	if !instance.HasFinalizer(pg.PostgresFinalizerName) {
		instance.AddFinalizer(pg.PostgresFinalizerName)
		if err := r.CtrlClient.Update(ctx, instance); err != nil {
			r.recorder.Eventf(instance, "Warning", "Self-Reconciliation", "failed to add finalizer: %v", err)
			return ctrl.Result{}, fmt.Errorf("error while adding finalizer: %w", err)
		}
		log.V(debugLogLevel).Info("finalizer added")
	}

	// Check if zalando dependencies are installed. If not, install them.
	if err := r.ensureZalandoDependencies(log, ctx, instance); err != nil {
		r.recorder.Eventf(instance, "Warning", "Error", "failed to install operator: %v", err)
		return ctrl.Result{}, fmt.Errorf("error while ensuring Zalando dependencies: %w", err)
	}

	// Add (or remove!) network policy
	if r.EnableNetPol {
		if err := r.createOrUpdateNetPol(ctx, instance, r.EtcdHost); err != nil {
			r.recorder.Eventf(instance, "Warning", "Error", "failed to create netpol: %v", err)
			return ctrl.Result{}, fmt.Errorf("error while creating netpol: %w", err)
		}
	} else {
		if err := r.deleteNetPol(ctx, instance); err != nil {
			r.recorder.Eventf(instance, "Warning", "Error", "failed to delete netpol: %v", err)
			return ctrl.Result{}, fmt.Errorf("error while deleting netpol: %w", err)
		}
	}

	// Request certificate, if neccessary
	if err := r.createOrUpdateCertificate(log, ctx, instance); err != nil {
		r.recorder.Eventf(instance, "Warning", "Error", "failed to create certificate request: %v", err)
		return ctrl.Result{}, fmt.Errorf("error while creating certificate request: %w", err)
	}

	// Make sure the postgres secrets exist, if necessary
	if err := r.ensurePostgresSecrets(log, ctx, instance); err != nil {
		r.recorder.Eventf(instance, "Warning", "Error", "failed to create postgres secrets: %v", err)
		return ctrl.Result{}, fmt.Errorf("error while creating postgres secrets: %w", err)
	}

<<<<<<< HEAD
	// check (and update if neccessary) the current patroni replication config.
	immediateRequeue, patroniConfigChangeErr := r.checkAndUpdatePatroniReplicationConfig(ctx, instance)
	if immediateRequeue && patroniConfigChangeErr == nil {
		// if a (successful) config change was performed that requires a while to settle in, we simply requeue.
		// on the next reconciliation loop, the config should be correct already so we can continue with the rest.
		log.Info("Requeueing after patroni replication config change")
		return ctrl.Result{Requeue: true, RequeueAfter: r.ReplicationChangeRequeueDuration}, nil
=======
	if instance.IsReplicationPrimary() {
		// the field is not empty, which means we were either a regular, standalone database that was promoted to leader
		//  (meaning we are already running) or we are a standby which was promoted to leader (also meaning we are
		// already running)
		// That means we should be able to call the patroni api already. this is required, as updating the custom
		// resource of a standby db seems to fail (maybe because of the users/databases?)...
		// anyway, let's get on with it
		if err := r.updatePatroniConfig(log, ctx, instance); err != nil {
			// TODO what to do here? reschedule or ignore?
			log.Error(err, "failed to update patroni config via REST call")
		}
>>>>>>> cc65fff9
	}

	// create standby egress rule first, so the standby can actually connect to the primary
	if err := r.createOrUpdateEgressCWNP(ctx, instance); err != nil {
		r.recorder.Event(instance, "Warning", "Error", "failed to create or update egress ClusterwideNetworkPolicy")
		return ctrl.Result{}, fmt.Errorf("unable to create or update egress ClusterwideNetworkPolicy: %w", err)
	}

	// try to fetch the global sidecars configmap
	cns := types.NamespacedName{
		Namespace: r.PostgresletNamespace,
		Name:      r.SidecarsConfigMapName,
	}
	globalSidecarsCM := &corev1.ConfigMap{}
	if err := r.SvcClient.Get(ctx, cns, globalSidecarsCM); err != nil {
		// configmap with configuration does not exists, nothing we can do here...
		return ctrl.Result{}, fmt.Errorf("could not fetch config for sidecars")
	}
	// Add services for our sidecars
	namespace := instance.ToPeripheralResourceNamespace()
	if err := r.createOrUpdateExporterSidecarServices(log, ctx, namespace, globalSidecarsCM, instance); err != nil {
		return ctrl.Result{}, fmt.Errorf("error while creating sidecars services %v: %w", namespace, err)
	}

	// Add service monitor for our exporter sidecar
	err := r.createOrUpdateExporterSidecarServiceMonitor(log, ctx, namespace, instance)
	if err != nil {
		return ctrl.Result{}, fmt.Errorf("error while creating sidecars servicemonitor %v: %w", namespace, err)
	}

	// Make sure the storage secret exist, if necessary
	if err := r.ensureStorageEncryptionSecret(log, ctx, instance); err != nil {
		r.recorder.Eventf(instance, "Warning", "Error", "failed to create storage secret: %v", err)
		return ctrl.Result{}, fmt.Errorf("error while creating storage secret: %w", err)
	}

	if err := r.createOrUpdateZalandoPostgresql(ctx, instance, log, globalSidecarsCM, r.PatroniTTL, r.PatroniLoopWait, r.PatroniRetryTimeout); err != nil {
		r.recorder.Eventf(instance, "Warning", "Error", "failed to create Zalando resource: %v", err)
		return ctrl.Result{}, fmt.Errorf("failed to create or update zalando postgresql: %w", err)
	}

	if err := r.ensureInitDBJob(log, ctx, instance); err != nil {
		r.recorder.Eventf(instance, "Warning", "Error", "failed to create initDB job resource: %v", err)
		return ctrl.Result{}, fmt.Errorf("failed to create or update initdb job: %w", err)
	}

	if err := r.LBManager.ReconcileSvcLBs(ctx, instance); err != nil {
		r.recorder.Eventf(instance, "Warning", "Error", "failed to create Service: %v", err)
		return ctrl.Result{}, err
	}

	// Check if socket port is ready
	port := instance.Status.Socket.Port
	if port == 0 {
		r.recorder.Event(instance, "Warning", "Self-Reconciliation", "socket port not ready")
		log.Info("socket port not ready, requeueing")
		return requeue, nil
	}

	// Update status will be handled by the StatusReconciler, based on the Zalando Status
	if err := r.createOrUpdateIngressCWNP(log, ctx, instance, int(port)); err != nil {
		r.recorder.Event(instance, "Warning", "Error", "failed to create or update ingress ClusterwideNetworkPolicy")
		return ctrl.Result{}, fmt.Errorf("unable to create or update ingress ClusterwideNetworkPolicy: %w", err)
	}

<<<<<<< HEAD
	// when an error occurred while updating the patroni config, requeue here
	// this is done down here to make sure the rest of the resource updates were performed
	if patroniConfigChangeErr != nil {
		log.Info("Requeueing after modifying patroni replication config failed")
		return ctrl.Result{Requeue: true, RequeueAfter: 10 * time.Second}, patroniConfigChangeErr
=======
	// this is the call for standbys
	if err := r.updatePatroniConfig(log, ctx, instance); err != nil {
		return requeue, fmt.Errorf("unable to update patroni config: %w", err)
>>>>>>> cc65fff9
	}

	log.Info("postgres reconciled")
	r.recorder.Event(instance, "Normal", "Reconciled", "postgres up to date")
	return ctrl.Result{}, nil
}

// SetupWithManager informs mgr when this reconciler should be called.
func (r *PostgresReconciler) SetupWithManager(mgr ctrl.Manager) error {
	r.recorder = mgr.GetEventRecorderFor("PostgresController")
	return ctrl.NewControllerManagedBy(mgr).
		For(&pg.Postgres{}).
		WithEventFilter(predicate.GenerationChangedPredicate{}).
		Complete(r)
}

func (r *PostgresReconciler) createOrUpdateZalandoPostgresql(ctx context.Context, instance *pg.Postgres, log logr.Logger, sidecarsCM *corev1.ConfigMap, patroniTTL, patroniLoopWait, patroniRetryTimeout uint32) error {
	var restoreBackupConfig *pg.BackupConfig
	var restoreSourceInstance *pg.Postgres
	if instance.Spec.PostgresRestore != nil {
		if instance.Spec.PostgresRestore.SourcePostgresID == "" {
			return fmt.Errorf("restore requested, but no source configured")
		}
		srcNs := types.NamespacedName{
			Namespace: instance.Namespace,
			Name:      instance.Spec.PostgresRestore.SourcePostgresID,
		}
		src := &pg.Postgres{}
		if err := r.CtrlClient.Get(ctx, srcNs, src); err != nil {
			r.recorder.Eventf(instance, "Warning", "Error", "failed to get source postgres for restore: %v", err)
		} else {
			log.V(debugLogLevel).Info("source for restore fetched", "postgres", instance)

			bc, err := r.getBackupConfig(ctx, instance.Namespace, src.Spec.BackupSecretRef)
			if err != nil {
				return err
			}

			restoreBackupConfig = bc
			restoreSourceInstance = src
		}
	}

	// Get zalando postgresql and create one if none.
	rawZ, err := r.getZalandoPostgresql(ctx, instance)
	if err != nil {
		// errors other than `NotFound`
		if !apierrors.IsNotFound(err) {
			return fmt.Errorf("failed to fetch zalando postgresql: %w", err)
		}

		u, err := instance.ToUnstructuredZalandoPostgresql(nil, sidecarsCM, r.StorageClass, r.PgParamBlockList, restoreBackupConfig, restoreSourceInstance, patroniTTL, patroniLoopWait, patroniRetryTimeout, r.EnableSuperUserForDBO, r.EnableCustomTLSCert)
		if err != nil {
			return fmt.Errorf("failed to convert to unstructured zalando postgresql: %w", err)
		}

		if err := r.SvcClient.Create(ctx, u); err != nil {
			return fmt.Errorf("failed to create zalando postgresql: %w", err)
		}
		log.V(debugLogLevel).Info("zalando postgresql created", "postgresql", u)

		return nil
	}

	// Update zalando postgresql
	mergeFrom := client.MergeFrom(rawZ.DeepCopy())

	u, err := instance.ToUnstructuredZalandoPostgresql(rawZ, sidecarsCM, r.StorageClass, r.PgParamBlockList, restoreBackupConfig, restoreSourceInstance, patroniTTL, patroniLoopWait, patroniRetryTimeout, r.EnableSuperUserForDBO, r.EnableCustomTLSCert)
	if err != nil {
		return fmt.Errorf("failed to convert to unstructured zalando postgresql: %w", err)
	}
	if err := r.SvcClient.Patch(ctx, u, mergeFrom); err != nil {
		return fmt.Errorf("failed to update zalando postgresql: %w", err)
	}
	log.V(debugLogLevel).Info("zalando postgresql updated", "postgresql", u)

	return nil
}

func (r *PostgresReconciler) deleteUserPasswordsSecret(ctx context.Context, instance *pg.Postgres) error {
	secret := &corev1.Secret{}
	secret.Namespace = instance.Namespace
	secret.Name = instance.ToUserPasswordsSecretName()
	if err := r.CtrlClient.Delete(ctx, secret); client.IgnoreNotFound(err) != nil {
		msgWithFormat := "failed to delete user passwords secret: %w"
		r.recorder.Eventf(instance, "Warning", "Error", msgWithFormat, err)
		return fmt.Errorf(msgWithFormat, err)
	}

	return nil
}

// ensureZalandoDependencies makes sure Zalando resources are installed in the service-cluster.
func (r *PostgresReconciler) ensureZalandoDependencies(log logr.Logger, ctx context.Context, p *pg.Postgres) error {
	namespace := p.ToPeripheralResourceNamespace()
	isInstalled, err := r.OperatorManager.IsOperatorInstalled(ctx, namespace)
	if err != nil {
		return fmt.Errorf("error while querying if zalando dependencies are installed: %w", err)
	}

	if !isInstalled {
		if err := r.OperatorManager.InstallOrUpdateOperator(ctx, namespace); err != nil {
			return fmt.Errorf("error while installing zalando dependencies: %w", err)
		}
	}

	if err := r.updatePodEnvironmentConfigMap(log, ctx, p); err != nil {
		return fmt.Errorf("error while updating backup config: %w", err)
	}

	if err := r.updatePodEnvironmentSecret(log, ctx, p); err != nil {
		return fmt.Errorf("error while updating backup config secret: %w", err)
	}

	return nil
}

func (r *PostgresReconciler) updatePodEnvironmentConfigMap(log logr.Logger, ctx context.Context, p *pg.Postgres) error {
	if p.Spec.BackupSecretRef == "" {
		log.Info("No configured backupSecretRef found, skipping configuration of postgres backup")
		return nil
	}

	backupConfig, err := r.getBackupConfig(ctx, p.Namespace, p.Spec.BackupSecretRef)
	if err != nil {
		return err
	}

	s3url, err := url.Parse(backupConfig.S3Endpoint)
	if err != nil {
		return fmt.Errorf("error while parsing the s3 endpoint url in the backup secret: %w", err)
	}
	// use the s3 endpoint as provided
	awsEndpoint := s3url.String()
	// modify the scheme to 'https+path'
	s3url.Scheme = "https+path"
	// use the modified s3 endpoint
	walES3Endpoint := s3url.String()
	// region
	region := backupConfig.S3Region

	// set the WALG_UPLOAD_DISK_CONCURRENCY based on the configured cpu limits
	q, err := resource.ParseQuantity(p.Spec.Size.CPU)
	if err != nil {
		return fmt.Errorf("error while parsing the postgres cpu size: %w", err)
	}
	uploadDiskConcurrency := "1"
	if q.Value() > 32 {
		uploadDiskConcurrency = "32"
	} else if q.Value() > 1 {
		uploadDiskConcurrency = fmt.Sprint(q.Value())
	}
	uploadConcurrency := "32"
	downloadConcurrency := "32"

	// use the rest as provided in the secret
	bucketName := backupConfig.S3BucketName
	backupSchedule := backupConfig.Schedule
	backupNumToRetain := backupConfig.Retention

	// s3 server side encryption SSE is disabled
	// we use client side encryption
	walgDisableSSE := "true"

	// create updated content for pod environment configmap
	data := map[string]string{
		"USE_WALG_BACKUP":                    "true",
		"USE_WALG_RESTORE":                   "true",
		"WALE_S3_PREFIX":                     "s3://" + bucketName + "/$(SCOPE)",
		"WALG_S3_PREFIX":                     "s3://" + bucketName + "/$(SCOPE)",
		"CLONE_WALG_S3_PREFIX":               "s3://" + bucketName + "/$(CLONE_SCOPE)",
		"WALE_BACKUP_THRESHOLD_PERCENTAGE":   "100",
		"AWS_ENDPOINT":                       awsEndpoint,
		"WALE_S3_ENDPOINT":                   walES3Endpoint, // same as above, but slightly modified
		"AWS_S3_FORCE_PATH_STYLE":            "true",
		"AWS_REGION":                         region,         // now we can use AWS S3
		"WALG_DISABLE_S3_SSE":                walgDisableSSE, // server side encryption
		"BACKUP_SCHEDULE":                    backupSchedule,
		"BACKUP_NUM_TO_RETAIN":               backupNumToRetain,
		"WALG_UPLOAD_DISK_CONCURRENCY":       uploadDiskConcurrency,
		"CLONE_WALG_UPLOAD_DISK_CONCURRENCY": uploadDiskConcurrency,
		"WALG_UPLOAD_CONCURRENCY":            uploadConcurrency,
		"CLONE_WALG_UPLOAD_CONCURRENCY":      uploadConcurrency,
		"WALG_DOWNLOAD_CONCURRENCY":          downloadConcurrency,
		"CLONE_WALG_DOWNLOAD_CONCURRENCY":    downloadConcurrency,
	}

	if r.EnableBootstrapStandbyFromS3 && p.IsReplicationTarget() {
		data["STANDBY_WALG_UPLOAD_DISK_CONCURRENCY"] = uploadDiskConcurrency
		data["STANDBY_WALG_UPLOAD_CONCURRENCY"] = uploadConcurrency
		data["STANDBY_WALG_DOWNLOAD_CONCURRENCY"] = downloadConcurrency
	}

	cm := &corev1.ConfigMap{}
	ns := types.NamespacedName{
		Name:      operatormanager.PodEnvCMName,
		Namespace: p.ToPeripheralResourceNamespace(),
	}
	if err := r.SvcClient.Get(ctx, ns, cm); err != nil {
		// when updating from v0.7.0 straight to v0.10.0, we neither have that ConfigMap (as we use a Secret in version
		// v0.7.0) nor do we create it (the new labels aren't there yet, so the selector does not match and
		// operatormanager.OperatorManager.UpdateAllManagedOperators does not call InstallOrUpdateOperator)
		// we previously aborted here (before the postgresql resource was updated with the new labels), meaning we would
		// simply restart the loop without solving the problem.
		if cm, err = r.OperatorManager.CreatePodEnvironmentConfigMap(ctx, ns.Namespace); err != nil {
			return fmt.Errorf("error while creating the missing Pod Environment ConfigMap %v: %w", ns.Namespace, err)
		}
		log.Info("missing Pod Environment ConfigMap created!")
	}
	cm.Data = data
	if err := r.SvcClient.Update(ctx, cm); err != nil {
		return fmt.Errorf("error while updating the pod environment configmap in service cluster: %w", err)
	}

	return nil
}

func (r *PostgresReconciler) updatePodEnvironmentSecret(log logr.Logger, ctx context.Context, p *pg.Postgres) error {
	if p.Spec.BackupSecretRef == "" {
		log.Info("No configured backupSecretRef found, skipping configuration of postgres backup")
		return nil
	}

	backupConfig, err := r.getBackupConfig(ctx, p.Namespace, p.Spec.BackupSecretRef)
	if err != nil {
		return err
	}

	awsAccessKeyID := backupConfig.S3AccessKey
	awsSecretAccessKey := backupConfig.S3SecretKey

	// create updated content for pod environment configmap
	data := map[string][]byte{
		"AWS_ACCESS_KEY_ID":     []byte(awsAccessKeyID),
		"AWS_SECRET_ACCESS_KEY": []byte(awsSecretAccessKey),
	}

	// libsodium client side encryption key
	if r.EnableWalGEncryption {
		s, err := r.getWalGEncryptionSecret(ctx)
		if err != nil {
			return err
		}
		k, exists := s.Data[walGEncryptionSecretKeyName]
		if !exists {
			return fmt.Errorf("could not find key %v in secret %v/%v-%v", walGEncryptionSecretKeyName, r.PostgresletNamespace, r.PostgresletFullname, walGEncryptionSecretNamePostfix)
		}
		// libsodium keys are fixed-size keys of 32 bytes, see https://github.com/wal-g/wal-g#encryption
		if len(k) != 32 {
			return fmt.Errorf("wal_g encryption key must be exactly 32 bytes, got %v", len(k))
		}
		data["WALG_LIBSODIUM_KEY"] = k

		if p.Spec.PostgresRestore != nil {
			data["CLONE_WALG_LIBSODIUM_KEY"] = k
		} else {
			delete(data, "CLONE_WALG_LIBSODIUM_KEY")
		}

		// we also need that (hopefully identical) key to bootstrap from files in S3
		if r.EnableBootstrapStandbyFromS3 && p.IsReplicationTarget() {
			data["STANDBY_WALG_LIBSODIUM_KEY"] = k
		}
	}

	// add STANDBY_* variables for bootstrapping from S3
	if r.EnableBootstrapStandbyFromS3 && p.IsReplicationTarget() {
		standbyEnvs := r.getStandbyEnvs(ctx, p)
		for name, value := range standbyEnvs {
			data[name] = value
		}
	}

	var s *corev1.Secret
	ns := types.NamespacedName{
		Name:      operatormanager.PodEnvCMName,
		Namespace: p.ToPeripheralResourceNamespace(),
	}

	if s, err = r.OperatorManager.CreateOrGetPodEnvironmentSecret(ctx, ns.Namespace); err != nil {
		return fmt.Errorf("error while accessing the pod environment secret %v: %w", ns.Namespace, err)
	}

	s.Data = data
	if err := r.SvcClient.Update(ctx, s); err != nil {
		return fmt.Errorf("error while updating the pod environment secret in service cluster: %w", err)
	}

	return nil
}

// getStandbyEnvs Fetches all the required info from the remote primary postgres and fills all ENVS required for bootstrapping from S3
func (r *PostgresReconciler) getStandbyEnvs(ctx context.Context, p *pg.Postgres) map[string][]byte {
	standbyEnvs := map[string][]byte{}

	// fetch backup secret of primary
	primary := &pg.Postgres{}
	ns := types.NamespacedName{
		Name:      p.Spec.PostgresConnection.ConnectedPostgresID,
		Namespace: p.Namespace,
	}
	if err := r.CtrlClient.Get(ctx, ns, primary); err != nil {
		if apierrors.IsNotFound(err) {
			// the instance was updated, but does not exist anymore -> do nothing, it was probably deleted
			return standbyEnvs
		}

		r.recorder.Eventf(primary, "Warning", "Error", "failed to get referenced primary postgres: %v", err)
		return standbyEnvs
	}

	if primary.Spec.BackupSecretRef == "" {
		r.recorder.Eventf(primary, "Warning", "Error", "No backupSecretRef for primary postgres found, skipping configuration of wal_e bootstrapping")
		return standbyEnvs
	}

	primaryBackupConfig, err := r.getBackupConfig(ctx, primary.Namespace, primary.Spec.BackupSecretRef)
	if err != nil {
		r.recorder.Eventf(primary, "Warning", "Error", "failed to get referenced primary backup config, skipping configuration of wal_e bootstrapping: %v", err)
		return standbyEnvs
	}
	primaryS3url, err := url.Parse(primaryBackupConfig.S3Endpoint)
	if err != nil {
		r.recorder.Eventf(primary, "Warning", "Error", "error while parsing the s3 endpoint url in the backup secret: %w", err)
		return standbyEnvs
	}

	// use the s3 endpoint as provided
	primaryAwsEndpoint := primaryS3url.String()
	// modify the scheme to 'https+path'
	primaryS3url.Scheme = "https+path"
	// use the modified s3 endpoint
	primaryWalES3Endpoint := primaryS3url.String()
	// region
	primaryRegion := primaryBackupConfig.S3Region
	// s3 prefix
	primaryWalGS3Prefix := "s3://" + primaryBackupConfig.S3BucketName + "/" + primary.ToPeripheralResourceName()
	// s3 server side encryption SSE is disabled, we use client side encryption
	// see STANDBY_WALG_LIBSODIUM_KEY above
	primaryWalgDisableSSE := "true"
	// aws access key
	primaryAwsAccessKeyID := primaryBackupConfig.S3AccessKey
	// aws secret key
	primaryAwsSecretAccessKey := primaryBackupConfig.S3SecretKey

	// create updated content for pod environment configmap
	// this is a bit confusing: those are used to bootstrap a remote standby, so they have to point to the primary!
	standbyEnvs["STANDBY_AWS_ACCESS_KEY_ID"] = []byte(primaryAwsAccessKeyID)
	standbyEnvs["STANDBY_AWS_SECRET_ACCESS_KEY"] = []byte(primaryAwsSecretAccessKey)
	standbyEnvs["STANDBY_AWS_ENDPOINT"] = []byte(primaryAwsEndpoint)
	standbyEnvs["STANDBY_AWS_S3_FORCE_PATH_STYLE"] = []byte("true")
	standbyEnvs["STANDBY_AWS_REGION"] = []byte(primaryRegion)
	standbyEnvs["STANDBY_AWS_WALG_S3_ENDPOINT"] = []byte(primaryWalES3Endpoint)
	standbyEnvs["STANDBY_USE_WALG_BACKUP"] = []byte("true")
	standbyEnvs["STANDBY_USE_WALG_RESTORE"] = []byte("true")
	standbyEnvs["STANDBY_WALE_S3_ENDPOINT"] = []byte(primaryWalES3Endpoint)
	standbyEnvs["STANDBY_WALG_DISABLE_S3_SSE"] = []byte(primaryWalgDisableSSE)
	standbyEnvs["STANDBY_WALG_S3_ENDPOINT"] = []byte(primaryWalES3Endpoint)
	standbyEnvs["STANDBY_WALG_S3_PREFIX"] = []byte(primaryWalGS3Prefix)
	standbyEnvs["STANDBY_WALG_S3_SSE"] = []byte("")
	standbyEnvs["STANDBY_WITH_WALG"] = []byte("true")

	return standbyEnvs
}

func (r *PostgresReconciler) isManagedByUs(obj *pg.Postgres) bool {
	if obj.Spec.PartitionID != r.PartitionID {
		return false
	}

	// if this partition is only for one tenant
	if r.Tenant != "" && obj.Spec.Tenant != r.Tenant {
		return false
	}

	return true
}

func (r *PostgresReconciler) deleteZPostgresqlByLabels(log logr.Logger, ctx context.Context, matchingLabels client.MatchingLabels, namespace string) error {

	items, err := r.getZPostgresqlByLabels(ctx, matchingLabels, namespace)
	if err != nil {
		return err
	}

	for i, rawZ := range items {
		if err := r.SvcClient.Delete(ctx, &items[i]); err != nil {
			return fmt.Errorf("error while deleting zalando postgresql: %w", err)
		}
		log.V(debugLogLevel).Info("zalando postgresql deleted", "postgresql", rawZ)
	}

	return nil
}

// todo: Change to `controllerutl.CreateOrPatch`
// createOrUpdateIngressCWNP will create an ingress firewall rule on the firewall in front of the k8s cluster
// based on the spec.AccessList.SourceRanges and pre-configured standby clusters source ranges sgiven.
func (r *PostgresReconciler) createOrUpdateIngressCWNP(log logr.Logger, ctx context.Context, in *pg.Postgres, port int) error {
	policy, err := in.ToCWNP(port)
	if err != nil {
		return fmt.Errorf("unable to convert instance to CRD ClusterwideNetworkPolicy: %w", err)
	}

	// placeholder of the object with the specified namespaced name
	key := &firewall.ClusterwideNetworkPolicy{ObjectMeta: metav1.ObjectMeta{Name: policy.Name, Namespace: policy.Namespace}}
	if _, err := controllerutil.CreateOrUpdate(ctx, r.SvcClient, key, func() error {
		key.Spec.Ingress = policy.Spec.Ingress
		return nil
	}); err != nil {
		return fmt.Errorf("unable to deploy CRD ClusterwideNetworkPolicy: %w", err)
	}
	log.V(debugLogLevel).Info("clusterwidenetworkpolicy created or updated")

	if in.Spec.PostgresConnection == nil {
		// abort if there are no connected postgres instances
		return nil
	}

	// Create CWNP if standby is configured (independent of the current role)

	standbyIngressCWNP, err := in.ToStandbyClusterIngressCWNP(r.StandbyClustersSourceRanges)
	if err != nil {
		return fmt.Errorf("unable to convert instance to standby ingress ClusterwideNetworkPolicy: %w", err)
	}

	key2 := &firewall.ClusterwideNetworkPolicy{ObjectMeta: metav1.ObjectMeta{Name: standbyIngressCWNP.Name, Namespace: standbyIngressCWNP.Namespace}}
	if _, err := controllerutil.CreateOrUpdate(ctx, r.SvcClient, key2, func() error {
		key2.Spec.Ingress = standbyIngressCWNP.Spec.Ingress
		return nil
	}); err != nil {
		return fmt.Errorf("unable to deploy standby ingress ClusterwideNetworkPolicy: %w", err)
	}

	return nil
}

// todo: Change to `controllerutl.CreateOrPatch`
// createOrUpdateEgressCWNP will create an egress firewall rule on the firewall in front of the k8s cluster
// based on the spec.PostgresConnection.
func (r *PostgresReconciler) createOrUpdateEgressCWNP(ctx context.Context, in *pg.Postgres) error {

	if in.Spec.PostgresConnection == nil {
		// abort if there are no connected postgres instances
		return nil
	}

	//
	// Create egress rule to StandbyCluster CIDR and ConnectionPort
	//
	standbyEgressCWNP, err := in.ToStandbyClusterEgressCWNP()
	if err != nil {
		return fmt.Errorf("unable to convert instance to standby egress ClusterwideNetworkPolicy: %w", err)
	}

	key3 := &firewall.ClusterwideNetworkPolicy{ObjectMeta: metav1.ObjectMeta{Name: standbyEgressCWNP.Name, Namespace: standbyEgressCWNP.Namespace}}
	if _, err := controllerutil.CreateOrUpdate(ctx, r.SvcClient, key3, func() error {
		key3.Spec.Egress = standbyEgressCWNP.Spec.Egress
		return nil
	}); err != nil {
		return fmt.Errorf("unable to deploy standby egress ClusterwideNetworkPolicy: %w", err)
	}

	return nil
}

func (r *PostgresReconciler) deleteCWNP(log logr.Logger, ctx context.Context, in *pg.Postgres) error {
	stdbyIngresPolicy := &firewall.ClusterwideNetworkPolicy{}
	stdbyIngresPolicy.Namespace = firewall.ClusterwideNetworkPolicyNamespace
	stdbyIngresPolicy.Name = in.ToStandbyClusterIngresCWNPName()
	if err := r.SvcClient.Delete(ctx, stdbyIngresPolicy); err != nil {
		log.V(debugLogLevel).Info("could not delete standby cluster ingress policy")
	}

	stdbyEgresPolicy := &firewall.ClusterwideNetworkPolicy{}
	stdbyEgresPolicy.Namespace = firewall.ClusterwideNetworkPolicyNamespace
	stdbyEgresPolicy.Name = in.ToStandbyClusterEgresCWNPName()
	if err := r.SvcClient.Delete(ctx, stdbyEgresPolicy); err != nil {
		log.V(debugLogLevel).Info("could not delete standby cluster egress policy")
	}

	policy := &firewall.ClusterwideNetworkPolicy{}
	policy.Namespace = firewall.ClusterwideNetworkPolicyNamespace
	policy.Name = in.ToPeripheralResourceName()
	if err := r.SvcClient.Delete(ctx, policy); err != nil {
		return fmt.Errorf("unable to delete CRD ClusterwideNetworkPolicy %v: %w", policy.Name, err)
	}

	return nil
}

// Returns *only one* Zalndo Postgresql resource with the given label, returns an error if not unique.
func (r *PostgresReconciler) getZalandoPostgresql(ctx context.Context, instance *pg.Postgres) (*zalando.Postgresql, error) {
	matchingLabels := instance.ToZalandoPostgresqlMatchingLabels()
	namespace := instance.ToPeripheralResourceNamespace()

	items, err := r.getZPostgresqlByLabels(ctx, matchingLabels, namespace)
	if err != nil {
		return nil, err
	}

	if len := len(items); len > 1 {
		return nil, fmt.Errorf("error while fetching zalando postgresql: Not unique, got %d results", len)
	} else if len < 1 {
		return nil, apierrors.NewNotFound(zalando.Resource("postgresql"), "")
	}

	return &items[0], nil
}

// Fetches all the Zalando Postgreql resources from the service cluster that have the given labels attached.
func (r *PostgresReconciler) getZPostgresqlByLabels(ctx context.Context, matchingLabels client.MatchingLabels, namespace string) ([]zalando.Postgresql, error) {

	zpl := &zalando.PostgresqlList{}
	opts := []client.ListOption{
		client.InNamespace(namespace),
		matchingLabels,
	}
	if err := r.SvcClient.List(ctx, zpl, opts...); err != nil {
		return nil, err
	}

	return zpl.Items, nil
}

func (r *PostgresReconciler) ensurePostgresSecrets(log logr.Logger, ctx context.Context, instance *pg.Postgres) error {

	if err := r.ensureStandbySecrets(log, ctx, instance); err != nil {
		return err
	}

	if err := r.ensureCloneSecrets(log, ctx, instance); err != nil {
		return err
	}

	return nil

}

func (r *PostgresReconciler) ensureStandbySecrets(log logr.Logger, ctx context.Context, instance *pg.Postgres) error {
	if instance.IsReplicationPrimary() {
		// nothing is configured, or we are the leader. nothing to do.
		return nil
	}

	//  Check if instance.Spec.PostgresConnectionInfo.ConnectionSecretName is defined
	if instance.Spec.PostgresConnection.ConnectionSecretName == "" {
		return errors.New("connectionInfo.secretName not configured")
	}

	// Check if secret for standby user exist local in SERVICE Cluster
	localStandbySecretName := pg.PostgresConfigReplicationUsername + "." + instance.ToPeripheralResourceName() + ".credentials"
	localSecretNamespace := instance.ToPeripheralResourceNamespace()
	localStandbySecret := &corev1.Secret{}
	log.V(debugLogLevel).Info("checking for local standby secret", "name", localStandbySecretName)
	err := r.SvcClient.Get(ctx, types.NamespacedName{Namespace: localSecretNamespace, Name: localStandbySecretName}, localStandbySecret)

	if err == nil {
		log.V(debugLogLevel).Info("local standby secret found, checking for monitoring secret next")
	} else if !apierrors.IsNotFound(err) {
		// we got an error other than not found, so we cannot continue!
		return fmt.Errorf("error while fetching local standby secret from service cluster: %w", err)
	}

	// Check if secret for monitoring user exist local in SERVICE Cluster
	localMonitoringSecretName := pg.PostgresConfigMonitoringUsername + "." + instance.ToPeripheralResourceName() + ".credentials"
	localSecretNamespace = instance.ToPeripheralResourceNamespace()
	localStandbySecret = &corev1.Secret{}
	log.V(debugLogLevel).Info("checking for local monitoring secret", "name", localMonitoringSecretName)
	err = r.SvcClient.Get(ctx, types.NamespacedName{Namespace: localSecretNamespace, Name: localMonitoringSecretName}, localStandbySecret)

	if err == nil {
		log.V(debugLogLevel).Info("local monitoring secret found, no action needed")
		return nil
	} else if !apierrors.IsNotFound(err) {
		// we got an error other than not found, so we cannot continue!
		return fmt.Errorf("error while fetching local monitoring secret from service cluster: %w", err)
	}

	log.Info("not all expected local secrets found, continuing to create them")

	remoteSecretNamespacedName := types.NamespacedName{
		Namespace: instance.ObjectMeta.Namespace,
		Name:      instance.Spec.PostgresConnection.ConnectionSecretName,
	}
	return r.copySecrets(log, ctx, remoteSecretNamespacedName, instance, false)

}

func (r *PostgresReconciler) ensureCloneSecrets(log logr.Logger, ctx context.Context, instance *pg.Postgres) error {
	if instance.Spec.PostgresRestore == nil {
		// not a clone. nothing to do.
		return nil
	}

	//  Check if instance.Spec.PostgresConnectionInfo.ConnectionSecretName is defined
	if instance.Spec.PostgresRestore.SourcePostgresID == "" {
		return errors.New("SourcePostgresID not configured")
	}

	// Check if secrets exist local in SERVICE Cluster
	localStandbySecretName := pg.PostresConfigSuperUsername + "." + instance.ToPeripheralResourceName() + ".credentials"
	localSecretNamespace := instance.ToPeripheralResourceNamespace()
	localStandbySecret := &corev1.Secret{}
	log.V(debugLogLevel).Info("checking for local postgres secret", "name", localStandbySecretName)
	err := r.SvcClient.Get(ctx, types.NamespacedName{Namespace: localSecretNamespace, Name: localStandbySecretName}, localStandbySecret)

	if err == nil {
		log.V(debugLogLevel).Info("local postgres secret found, no action needed")
		return nil
	}

	// we got an error other than not found, so we cannot continue!
	if !apierrors.IsNotFound(err) {
		return fmt.Errorf("error while fetching local stadnby secret from service cluster: %w", err)
	}

	log.Info("no local postgres secret found, continuing to create one")

	remoteSecretName := strings.Replace(instance.ToUserPasswordsSecretName(), instance.Name, instance.Spec.PostgresRestore.SourcePostgresID, 1) // TODO this is hacky-wacky...
	remoteSecretNamespacedName := types.NamespacedName{
		Namespace: instance.ObjectMeta.Namespace,
		Name:      remoteSecretName,
	}
	return r.copySecrets(log, ctx, remoteSecretNamespacedName, instance, true)

}

func (r *PostgresReconciler) copySecrets(log logr.Logger, ctx context.Context, sourceSecret types.NamespacedName, targetInstance *pg.Postgres, ignoreStandbyUser bool) error {
	// Check if secrets exist in remote CONTROL Cluster
	remoteSecret := &corev1.Secret{}
	log.V(debugLogLevel).Info("fetching remote postgres secret", "src ns", sourceSecret.Namespace, "src name", sourceSecret.Name)
	if err := r.CtrlClient.Get(ctx, sourceSecret, remoteSecret); err != nil {
		// we cannot read the secret given in the configuration, so we cannot continue!
		return fmt.Errorf("error while fetching remote postgres secret from control plane: %w", err)
	}

	// copy all but the standby secrets...
	for username := range remoteSecret.Data {
		// check if we skip the standby user (e.g. to prevent old standby instances from connecting once a clone took over its sources ip/port)
		if ignoreStandbyUser && username == pg.PostgresConfigReplicationUsername {
			continue
		}

		log.Info("creating local secret", "username", username)

		currentSecretName := strings.ReplaceAll(username, "_", "-") + "." + targetInstance.ToPeripheralResourceName() + ".credentials"
		postgresSecret := &corev1.Secret{
			ObjectMeta: metav1.ObjectMeta{
				Name:      currentSecretName,
				Namespace: targetInstance.ToPeripheralResourceNamespace(),
				Labels:    map[string]string(targetInstance.ToZalandoPostgresqlMatchingLabels()),
			},
			Data: map[string][]byte{
				"username": []byte(username),
				"password": remoteSecret.Data[username],
			},
		}

		if err := r.SvcClient.Create(ctx, postgresSecret); err != nil {
			if apierrors.IsAlreadyExists(err) {
				log.Info("local postgres secret already exists, skipping", "name", currentSecretName)
				continue
			}
			return fmt.Errorf("error while creating local secrets in service cluster: %w", err)
		}
	}

	return nil
}

<<<<<<< HEAD
func (r *PostgresReconciler) checkAndUpdatePatroniReplicationConfig(ctx context.Context, instance *pg.Postgres) (bool, error) {

	const requeueImmediately = true
	const continueWithReconciliation = false

	// If there is no connected postgres, no need to tinker with patroni directly
=======
func (r *PostgresReconciler) updatePatroniConfig(log logr.Logger, ctx context.Context, instance *pg.Postgres) error {
	// Finally, send a POST to to the database with the correct config
>>>>>>> cc65fff9
	if instance.Spec.PostgresConnection == nil {
		return continueWithReconciliation, nil
	}

<<<<<<< HEAD
	r.Log.Info("Checking replication config from Patroni API")
=======
	log.V(debugLogLevel).Info("Sending REST call to Patroni API")
	pods := &corev1.PodList{}
>>>>>>> cc65fff9

	// Get the leader pod
	leaderPods, err := r.findLeaderPods(ctx, instance)
	if err != nil {
<<<<<<< HEAD
		r.Log.Info("could not query pods, requeuing")
		return requeueImmediately, err
=======
		log.Info("could not create requirements for label selector to query pods, requeuing")
		return err
>>>>>>> cc65fff9
	}

	if len(leaderPods.Items) != 1 {
		r.Log.Info("expected exactly one leader pod, selecting all spilo pods as a last resort (might be ok if it is still creating)")
		// To make sure any updates to the Zalando postgresql manifest are written, we do not requeue in this case
		return continueWithReconciliation, r.updatePatroniReplicationConfigOnAllPods(ctx, instance)
	}
<<<<<<< HEAD
	leaderIP := leaderPods.Items[0].Status.PodIP

	var resp *PatroniConfig
	resp, err = r.httpGetPatroniConfig(ctx, leaderIP)
	if err != nil {
		return continueWithReconciliation, err
	}
	if resp == nil {
		return continueWithReconciliation, r.httpPatchPatroni(ctx, instance, leaderIP)
	}

	if instance.IsReplicationPrimary() {
		if resp.StandbyCluster != nil {
			r.Log.Info("standby_cluster mistmatch, updating and requeing", "response", resp)
			// what happens, if patroni does not do what it is asked to do? what if it returns an error here?
			return requeueImmediately, r.httpPatchPatroni(ctx, instance, leaderIP)
		}
		if instance.Spec.PostgresConnection.SynchronousReplication {
			if resp.SynchronousNodesAdditional == nil || *resp.SynchronousNodesAdditional != instance.Spec.PostgresConnection.ConnectedPostgresID {
				r.Log.Info("synchronous_nodes_additional mistmatch, updating and requeing", "response", resp)
				return requeueImmediately, r.httpPatchPatroni(ctx, instance, leaderIP)
			}
		} else {
			if resp.SynchronousNodesAdditional != nil {
				r.Log.Info("synchronous_nodes_additional mistmatch, updating and requeing", "response", resp)
				return requeueImmediately, r.httpPatchPatroni(ctx, instance, leaderIP)
			}
		}

	} else {
		if resp.StandbyCluster == nil {
			r.Log.Info("standby_cluster mismatch, updating and requeing", "response", resp)
			return requeueImmediately, r.httpPatchPatroni(ctx, instance, leaderIP)
		}
		if resp.StandbyCluster.CreateReplicaMethods == nil {
			r.Log.Info("create_replica_methods mismatch, updating and requeing", "response", resp)
			return requeueImmediately, r.httpPatchPatroni(ctx, instance, leaderIP)
		}
		if resp.StandbyCluster.Host != instance.Spec.PostgresConnection.ConnectionIP {
			r.Log.Info("host mismatch, updating and requeing", "response", resp)
			return requeueImmediately, r.httpPatchPatroni(ctx, instance, leaderIP)
		}
		if resp.StandbyCluster.Port != int(instance.Spec.PostgresConnection.ConnectionPort) {
			r.Log.Info("port mismatch, updating and requeing", "response", resp)
			return requeueImmediately, r.httpPatchPatroni(ctx, instance, leaderIP)
		}
		if resp.StandbyCluster.ApplicationName != instance.ObjectMeta.Name {
			r.Log.Info("application_name mismatch, updating and requeing", "response", resp)
			return requeueImmediately, r.httpPatchPatroni(ctx, instance, leaderIP)
		}

		if resp.SynchronousNodesAdditional != nil {
			r.Log.Info("synchronous_nodes_additional mistmatch, updating and requeing", "response", resp)
			return requeueImmediately, r.httpPatchPatroni(ctx, instance, leaderIP)
=======
	if err := r.SvcClient.List(ctx, pods, opts...); err != nil {
		log.Info("could not query pods, requeuing")
		return err
	}
	if len(pods.Items) == 0 {
		log.Info("no leader pod found, selecting all spilo pods as a last resort (might be ok if it is still creating)")

		err = r.updatePatroniConfigOnAllPods(log, ctx, instance)
		if err != nil {
			log.Info("updating patroni config failed, got one or more errors")
			return err
>>>>>>> cc65fff9
		}
	}

<<<<<<< HEAD
	r.Log.Info("replication config from Patroni API up to date")
	return continueWithReconciliation, nil
}

func (r *PostgresReconciler) findLeaderPods(ctx context.Context, instance *pg.Postgres) (*corev1.PodList, error) {
	leaderPods := &corev1.PodList{}
	roleReq, err := labels.NewRequirement(pg.SpiloRoleLabelName, selection.In, []string{pg.SpiloRoleLabelValueMaster, pg.SpiloRoleLabelValueStandbyLeader})
	if err != nil {
		r.Log.Info("could not create requirements for label selector to query pods, requeuing")
		return leaderPods, err
	}
	leaderSelector := labels.NewSelector().Add(*roleReq)
	opts := []client.ListOption{
		client.InNamespace(instance.ToPeripheralResourceNamespace()),
		client.MatchingLabelsSelector{Selector: leaderSelector},
	}
	return leaderPods, r.SvcClient.List(ctx, leaderPods, opts...)
}

func (r *PostgresReconciler) updatePatroniReplicationConfigOnAllPods(ctx context.Context, instance *pg.Postgres) error {
=======
	return r.httpPatchPatroni(log, ctx, instance, podIP)
}

func (r *PostgresReconciler) updatePatroniConfigOnAllPods(log logr.Logger, ctx context.Context, instance *pg.Postgres) error {
>>>>>>> cc65fff9
	pods := &corev1.PodList{}
	opts := []client.ListOption{
		client.InNamespace(instance.ToPeripheralResourceNamespace()),
		client.MatchingLabels{pg.ApplicationLabelName: pg.ApplicationLabelValue},
	}
	if err := r.SvcClient.List(ctx, pods, opts...); err != nil {
		log.Info("could not query pods, requeuing")
		return err
	}

	if len(pods.Items) == 0 {
		log.Info("no spilo pods found at all, requeueing")
		return errors.New("no spilo pods found at all")
	} else if len(pods.Items) < int(instance.Spec.NumberOfInstances) {
		r.Log.Info("expected %d pods, but only found %d (might be ok if it is still creating)", instance.Spec.NumberOfInstances, len(pods.Items))
	}

	// iterate all spilo pods
	var lastErr error
	for _, pod := range pods.Items {
		pod := pod // pin!
		podIP := pod.Status.PodIP
		if err := r.httpPatchPatroni(log, ctx, instance, podIP); err != nil {
			lastErr = err
			log.Info("failed to update pod")
		}
	}
	if lastErr != nil {
		log.Info("updating patroni config failed, got one or more errors")
		return lastErr
	}
	log.V(debugLogLevel).Info("updating patroni config succeeded")
	return nil
}

func (r *PostgresReconciler) httpPatchPatroni(log logr.Logger, ctx context.Context, instance *pg.Postgres, podIP string) error {
	if podIP == "" {
		return errors.New("podIP must not be empty")
	}

	podPort := "8008"
	path := "config"

<<<<<<< HEAD
	r.Log.Info("Preparing request")
	var request PatroniConfig
=======
	type PatroniStandbyCluster struct {
		CreateReplicaMethods []string `json:"create_replica_methods"`
		Host                 string   `json:"host"`
		Port                 int      `json:"port"`
		ApplicationName      string   `json:"application_name"`
	}
	type PatroniConfigRequest struct {
		StandbyCluster             *PatroniStandbyCluster `json:"standby_cluster"`
		SynchronousNodesAdditional *string                `json:"synchronous_nodes_additional"`
	}

	log.Info("Preparing request")
	var request PatroniConfigRequest
>>>>>>> cc65fff9
	if instance.IsReplicationPrimary() {
		request = PatroniConfig{
			StandbyCluster: nil,
		}
		if instance.Spec.PostgresConnection.SynchronousReplication {
			// enable sync replication
			request.SynchronousNodesAdditional = pointer.String(instance.Spec.PostgresConnection.ConnectedPostgresID)
		} else {
			// disable sync replication
			request.SynchronousNodesAdditional = nil
		}
	} else {
		// TODO check values first
		request = PatroniConfig{
			StandbyCluster: &PatroniStandbyCluster{
				CreateReplicaMethods: []string{"basebackup_fast_xlog"},
				Host:                 instance.Spec.PostgresConnection.ConnectionIP,
				Port:                 int(instance.Spec.PostgresConnection.ConnectionPort),
				ApplicationName:      instance.ObjectMeta.Name,
			},
			SynchronousNodesAdditional: nil,
		}
	}
	log.V(debugLogLevel).Info("Prepared request", "request", request)
	jsonReq, err := json.Marshal(request)
	if err != nil {
		log.Info("could not create config")
		return err
	}

	httpClient := &http.Client{}
	url := "http://" + podIP + ":" + podPort + "/" + path

	req, err := http.NewRequestWithContext(ctx, http.MethodPatch, url, bytes.NewBuffer(jsonReq))
	if err != nil {
		log.Error(err, "could not create request")
		return err
	}
	req.Header.Set("Content-Type", "application/json")

	resp, err := httpClient.Do(req)
	if err != nil {
		log.Error(err, "could not perform request")
		return err
	}
	defer resp.Body.Close()

	return nil
}

func (r *PostgresReconciler) httpGetPatroniConfig(ctx context.Context, podIP string) (*PatroniConfig, error) {
	if podIP == "" {
		return nil, errors.New("podIP must not be empty")
	}

	podPort := "8008"
	path := "config"

	httpClient := &http.Client{}
	url := "http://" + podIP + ":" + podPort + "/" + path

	req, err := http.NewRequestWithContext(ctx, "GET", url, nil)
	if err != nil {
		r.Log.Error(err, "could not create request")
		return nil, err
	}
	req.Header.Set("Content-Type", "application/json")

	resp, err := httpClient.Do(req)
	if err != nil {
		r.Log.Error(err, "could not perform request")
		return nil, err
	}

	defer resp.Body.Close()

	body, err := io.ReadAll(resp.Body)
	if err != nil {
		r.Log.Info("could not read body")
		return nil, err
	}
	var jsonResp PatroniConfig
	err = json.Unmarshal(body, &jsonResp)
	if err != nil {
		r.Log.Info("could not parse config")
		return nil, err
	}

	r.Log.Info("Got config", "response", jsonResp)

	return &jsonResp, err
}

func (r *PostgresReconciler) getBackupConfig(ctx context.Context, ns, name string) (*pg.BackupConfig, error) {
	// fetch secret
	backupSecret := &corev1.Secret{}
	backupNamespace := types.NamespacedName{
		Name:      name,
		Namespace: ns,
	}
	if err := r.CtrlClient.Get(ctx, backupNamespace, backupSecret); err != nil {
		return nil, fmt.Errorf("error while getting the backup secret from control plane cluster: %w", err)
	}

	backupConfigJSON, ok := backupSecret.Data[pg.BackupConfigKey]
	if !ok {
		return nil, fmt.Errorf("no backupConfig stored in the secret")
	}
	var backupConfig pg.BackupConfig
	err := json.Unmarshal(backupConfigJSON, &backupConfig)
	if err != nil {
		return nil, fmt.Errorf("unable to unmarshal backupconfig:%w", err)
	}
	return &backupConfig, nil
}

func (r *PostgresReconciler) createOrUpdateNetPol(ctx context.Context, instance *pg.Postgres, etcdHost string) error {

	name := instance.ToPeripheralResourceName() + "-egress"
	namespace := instance.ToPeripheralResourceNamespace()

	pgPodMatchingLabels := instance.ToZalandoPostgresqlMatchingLabels()
	pgPodMatchingLabels[pg.ApplicationLabelName] = pg.ApplicationLabelValue

	spec := networkingv1.NetworkPolicySpec{
		PodSelector: metav1.LabelSelector{
			MatchLabels: pgPodMatchingLabels,
		},
		Egress: []networkingv1.NetworkPolicyEgressRule{},
		PolicyTypes: []networkingv1.PolicyType{
			networkingv1.PolicyTypeEgress,
		},
	}

	// pgToPgEgress allows communication to the postgres pods
	pgToPgEgress := networkingv1.NetworkPolicyEgressRule{
		To: []networkingv1.NetworkPolicyPeer{
			{
				PodSelector: &metav1.LabelSelector{
					MatchLabels: pgPodMatchingLabels,
				},
			},
		},
	}
	// add rule
	spec.Egress = append(spec.Egress, pgToPgEgress)

	// coreDNSEgress allows communication to the dns
	coreDNSEgress := networkingv1.NetworkPolicyEgressRule{
		To: []networkingv1.NetworkPolicyPeer{
			{
				NamespaceSelector: &metav1.LabelSelector{
					// TODO make configurable
					MatchLabels: client.MatchingLabels{
						"gardener.cloud/purpose": "kube-system",
					},
				},
				PodSelector: &metav1.LabelSelector{
					// TODO make configurable
					MatchLabels: client.MatchingLabels{
						"k8s-app": "kube-dns",
					},
				},
			},
		},
	}
	// add rule
	spec.Egress = append(spec.Egress, coreDNSEgress)

	// etcd (if configured)
	if etcdHost != "" {
		var etcdPort intstr.IntOrString
		_, port, err := net.SplitHostPort(etcdHost)
		if err != nil {
			etcdPort = intstr.FromString(port)
		} else {
			etcdPort = intstr.FromInt(2379)
		}
		etcdProtocol := corev1.ProtocolTCP
		etcdEgress := networkingv1.NetworkPolicyEgressRule{
			To: []networkingv1.NetworkPolicyPeer{
				{
					IPBlock: &networkingv1.IPBlock{
						CIDR: "0.0.0.0/0",
					},
				},
			},
			Ports: []networkingv1.NetworkPolicyPort{
				{
					Port:     &etcdPort,
					Protocol: &etcdProtocol,
				},
			},
		}
		// add rule
		spec.Egress = append(spec.Egress, etcdEgress)
	}

	// allows communication to the S3 (and any other port 443...)
	s3Port := intstr.FromInt(443)
	s3Protocol := corev1.ProtocolTCP
	s3Egress := networkingv1.NetworkPolicyEgressRule{
		To: []networkingv1.NetworkPolicyPeer{
			{
				IPBlock: &networkingv1.IPBlock{
					CIDR: "0.0.0.0/0",
				},
			},
		},
		Ports: []networkingv1.NetworkPolicyPort{
			{
				Port:     &s3Port,
				Protocol: &s3Protocol,
			},
		},
	}
	// add rule
	spec.Egress = append(spec.Egress, s3Egress)

	// allows communication to the configured primary postgres
	if instance.Spec.PostgresConnection != nil && !instance.Spec.PostgresConnection.ReplicationPrimary {
		postgresPort := intstr.FromInt(int(instance.Spec.PostgresConnection.ConnectionPort))
		postgresProtocol := corev1.ProtocolTCP
		standbyToPrimaryEgress := networkingv1.NetworkPolicyEgressRule{
			To: []networkingv1.NetworkPolicyPeer{
				{
					IPBlock: &networkingv1.IPBlock{
						CIDR: instance.Spec.PostgresConnection.ConnectionIP + "/32", // TODO find a better solution
					},
				},
			},
			Ports: []networkingv1.NetworkPolicyPort{
				{
					Port:     &postgresPort,
					Protocol: &postgresProtocol,
				},
			},
		}
		// add rule
		spec.Egress = append(spec.Egress, standbyToPrimaryEgress)
	}

	np := &networkingv1.NetworkPolicy{ObjectMeta: metav1.ObjectMeta{Name: name, Namespace: namespace}}
	if _, err := controllerutil.CreateOrUpdate(ctx, r.SvcClient, np, func() error {
		np.Spec = spec
		return nil
	}); err != nil {
		return fmt.Errorf("unable to deploy NetworkPolicy: %w", err)
	}

	return nil
}

// createOrUpdateExporterSidecarServices ensures the necessary services to access the sidecars exist
func (r *PostgresReconciler) createOrUpdateExporterSidecarServices(log logr.Logger, ctx context.Context, namespace string, c *corev1.ConfigMap, in *pg.Postgres) error {
	exporterServicePort, error := strconv.ParseInt(c.Data["postgres-exporter-service-port"], 10, 32)
	if error != nil {
		// todo log error
		exporterServicePort = 9187
	}

	exporterServiceTargetPort, error := strconv.ParseInt(c.Data["postgres-exporter-service-target-port"], 10, 32)
	if error != nil {
		// todo log error
		exporterServiceTargetPort = exporterServicePort
	}

	labels := map[string]string{
		// pg.ApplicationLabelName: pg.ApplicationLabelValue, // TODO check if we still need that label, IsOperatorDeletable won't work anymore if we set it.
		"app": "postgres-exporter",
	}
	annotations := map[string]string{
		postgresExporterServiceTenantAnnotationName:    in.Spec.Tenant,
		postgresExporterServiceProjectIDAnnotationName: in.Spec.ProjectID,
	}

	pes := &corev1.Service{
		ObjectMeta: metav1.ObjectMeta{
			Name:        postgresExporterServiceName,
			Namespace:   namespace,
			Labels:      labels,
			Annotations: annotations,
		},
	}

	pes.Spec.Ports = []corev1.ServicePort{
		{
			Name:       postgresExporterServicePortName,
			Port:       int32(exporterServicePort),
			Protocol:   corev1.ProtocolTCP,
			TargetPort: intstr.FromInt(int(exporterServiceTargetPort)),
		},
	}
	selector := map[string]string{
		pg.ApplicationLabelName: pg.ApplicationLabelValue,
	}
	pes.Spec.Selector = selector
	pes.Spec.Type = corev1.ServiceTypeClusterIP

	// try to fetch any existing postgres-exporter service
	ns := types.NamespacedName{
		Namespace: namespace,
		Name:      postgresExporterServiceName,
	}
	old := &corev1.Service{}
	if err := r.SvcClient.Get(ctx, ns, old); err == nil {
		// service exists, overwriting it (but using the same clusterip)
		pes.Spec.ClusterIP = old.Spec.ClusterIP
		pes.ObjectMeta.ResourceVersion = old.GetObjectMeta().GetResourceVersion()
		if err := r.SvcClient.Update(ctx, pes); err != nil {
			return fmt.Errorf("error while updating the postgres-exporter service: %w", err)
		}
		log.V(debugLogLevel).Info("postgres-exporter service updated")
		return nil
	}
	// todo: handle errors other than `NotFound`

	// local servicemonitor does not exist, creating it
	if err := r.SvcClient.Create(ctx, pes); err != nil {
		return fmt.Errorf("error while creating the postgres-exporter service: %w", err)
	}
	log.V(debugLogLevel).Info("postgres-exporter service created")

	return nil
}

// deleteNetPol Deletes our NetworkPolicy, if it exists. This is probably only necessary if ENABLE_NETPOL is flipped at runtime, as the the NetworkPolicy is created in the databases namespace, which will be completely removed when the database is deleted.
func (r *PostgresReconciler) deleteNetPol(ctx context.Context, instance *pg.Postgres) error {
	netpol := &networkingv1.NetworkPolicy{}
	netpol.Namespace = instance.ToPeripheralResourceNamespace()
	netpol.Name = instance.ToPeripheralResourceName() + "-egress"
	if err := r.SvcClient.Delete(ctx, netpol); err != nil {
		if apierrors.IsNotFound(err) {
			return nil
		}
		return fmt.Errorf("unable to delete NetworkPolicy %v: %w", netpol.Name, err)
	}
	return nil
}

// createOrUpdateExporterSidecarServiceMonitor ensures the servicemonitors for the sidecars exist
func (r *PostgresReconciler) createOrUpdateExporterSidecarServiceMonitor(log logr.Logger, ctx context.Context, namespace string, in *pg.Postgres) error {
	labels := map[string]string{
		"app":     "postgres-exporter",
		"release": "prometheus",
	}

	annotations := map[string]string{
		postgresExporterServiceTenantAnnotationName:    in.Spec.Tenant,
		postgresExporterServiceProjectIDAnnotationName: in.Spec.ProjectID,
	}

	// TODO what's the correct name?

	pesm := &coreosv1.ServiceMonitor{
		ObjectMeta: metav1.ObjectMeta{
			Name:        postgresExporterServiceName,
			Namespace:   namespace,
			Labels:      labels,
			Annotations: annotations,
		},
	}

	pesm.Spec.Endpoints = []coreosv1.Endpoint{
		{
			Port: postgresExporterServicePortName,
		},
	}
	pesm.Spec.NamespaceSelector = coreosv1.NamespaceSelector{
		MatchNames: []string{namespace},
	}
	matchLabels := map[string]string{
		// TODO use extracted string
		"app": "postgres-exporter",
	}
	pesm.Spec.Selector = metav1.LabelSelector{
		MatchLabels: matchLabels,
	}

	// try to fetch any existing postgres-exporter service
	ns := types.NamespacedName{
		Namespace: namespace,
		Name:      postgresExporterServiceName,
	}
	old := &coreosv1.ServiceMonitor{}
	if err := r.SvcClient.Get(ctx, ns, old); err == nil {
		// Copy the resource version
		pesm.ObjectMeta.ResourceVersion = old.ObjectMeta.ResourceVersion
		if err := r.SvcClient.Update(ctx, pesm); err != nil {
			return fmt.Errorf("error while updating the postgres-exporter servicemonitor: %w", err)
		}
		log.V(debugLogLevel).Info("postgres-exporter servicemonitor updated")
		return nil
	}
	// todo: handle errors other than `NotFound`

	// local servicemonitor does not exist, creating it
	if err := r.SvcClient.Create(ctx, pesm); err != nil {
		return fmt.Errorf("error while creating the postgres-exporter servicemonitor: %w", err)
	}
	log.V(debugLogLevel).Info("postgres-exporter servicemonitor created")

	return nil
}

func (r *PostgresReconciler) deleteExporterSidecarService(log logr.Logger, ctx context.Context, namespace string) error {
	s := &corev1.Service{
		ObjectMeta: metav1.ObjectMeta{
			Name:      postgresExporterServiceName,
			Namespace: namespace,
		},
	}
	if err := r.SvcClient.Delete(ctx, s); err != nil {
		return fmt.Errorf("error while deleting the postgres-exporter service: %w", err)
	}
	log.V(debugLogLevel).Info("postgres-exporter service deleted")

	return nil
}

func (r *PostgresReconciler) getWalGEncryptionSecret(ctx context.Context) (*corev1.Secret, error) {

	ns := r.PostgresletNamespace
	name := r.PostgresletFullname + walGEncryptionSecretNamePostfix

	// fetch secret
	s := &corev1.Secret{}
	nn := types.NamespacedName{
		Name:      name,
		Namespace: ns,
	}
	if err := r.SvcClient.Get(ctx, nn, s); err != nil {
		return nil, fmt.Errorf("error while getting the backup secret from service cluster: %w", err)
	}

	return s, nil
}

func (r *PostgresReconciler) ensureStorageEncryptionSecret(log logr.Logger, ctx context.Context, instance *pg.Postgres) error {

	if !r.EnableRandomStorageEncryptionSecret {
		log.V(debugLogLevel).Info("storage secret disabled, no action needed")
		return nil
	}

	// Check if secrets exist local in SERVICE Cluster
	n := storageEncryptionKeyName
	ns := instance.ToPeripheralResourceNamespace()
	s := &corev1.Secret{}
	log.V(debugLogLevel).Info("checking for storage secret", "name", n)
	err := r.SvcClient.Get(ctx, types.NamespacedName{Namespace: ns, Name: n}, s)
	if err == nil {
		log.V(debugLogLevel).Info("storage secret found, no action needed")
		return nil
	}

	// we got an error other than not found, so we cannot continue!
	if !apierrors.IsNotFound(err) {
		return fmt.Errorf("error while fetching storage secret from service cluster: %w", err)
	}

	log.V(debugLogLevel).Info("creating storage secret")

	k, err := r.generateRandomString()
	if err != nil {
		return fmt.Errorf("error while generating random storage secret: %w", err)
	}

	postgresSecret := &corev1.Secret{
		ObjectMeta: metav1.ObjectMeta{
			Name:       n,
			Namespace:  ns,
			Finalizers: []string{storageEncryptionKeyFinalizerName},
		},
		StringData: map[string]string{
			"host-encryption-passphrase": k,
		},
	}

	if err := r.SvcClient.Create(ctx, postgresSecret); err != nil {
		return fmt.Errorf("error while creating storage secret in service cluster: %w", err)
	}
	log.V(debugLogLevel).Info("created storage secret", "secret", postgresSecret)

	return nil

}

func (r *PostgresReconciler) generateRandomString() (string, error) {
	const chars string = "!\"#$%&'()*+,-./0123456789:;<=>?@ABCDEFGHIJKLMNOPQRSTUVWXYZ[\\]^_`abcdefghijklmnopqrstuvwxyz{|}~"
	var size *big.Int = big.NewInt(int64(len(chars)))
	b := make([]byte, 64)
	for i := range b {
		x, err := rand.Int(rand.Reader, size)
		if err != nil {
			return "", err
		}
		b[i] = chars[x.Int64()]
	}
	return string(b), nil
}

func (r *PostgresReconciler) removeStorageEncryptionSecretFinalizer(log logr.Logger, ctx context.Context, instance *pg.Postgres) error {

	// Fetch secret
	n := storageEncryptionKeyName
	ns := instance.ToPeripheralResourceNamespace()
	s := &corev1.Secret{}
	log.V(debugLogLevel).Info("Fetching storage secret", "name", n)
	err := r.SvcClient.Get(ctx, types.NamespacedName{Namespace: ns, Name: n}, s)
	if err != nil {
		// TODO this would be blocking if we couldn't remove the finalizer!
		return fmt.Errorf("error while fetching storage secret from service cluster: %w", err)
	}

	// Remove finalizer
	s.ObjectMeta.Finalizers = removeElem(s.ObjectMeta.Finalizers, storageEncryptionKeyFinalizerName)
	if err := r.SvcClient.Update(ctx, s); err != nil {
		return fmt.Errorf("error while removing finalizer from storage secret in service cluster: %w", err)
	}

	log.V(debugLogLevel).Info("finalizer removed from storage secret", "name", n)
	return nil
}

func removeElem(ss []string, s string) (out []string) {
	for _, elem := range ss {
		if elem == s {
			continue
		}
		out = append(out, elem)
	}
	return
}

func (r *PostgresReconciler) ensureInitDBJob(log logr.Logger, ctx context.Context, instance *pg.Postgres) error {
	ns := types.NamespacedName{
		Namespace: instance.ToPeripheralResourceNamespace(),
		Name:      initDBName,
	}
	cm := &corev1.ConfigMap{}
	if err := r.SvcClient.Get(ctx, ns, cm); err == nil {
		// configmap already exists, nothing to do here
		log.V(debugLogLevel).Info("initdb ConfigMap already exists")
		return nil
	}

	// create initDB configmap
	cm.Name = ns.Name
	cm.Namespace = ns.Namespace
	cm.Data = map[string]string{}

	// only execute SQL when encountering a **new** database, not for standbies or clones
	if instance.IsReplicationPrimary() && instance.Spec.PostgresRestore == nil {
		// try to fetch the global initjob configmap
		cns := types.NamespacedName{
			Namespace: r.PostgresletNamespace,
			Name:      r.InitDBJobConfigMapName,
		}
		globalInitjobCM := &corev1.ConfigMap{}
		if err := r.SvcClient.Get(ctx, cns, globalInitjobCM); err == nil {
			cm.Data = globalInitjobCM.Data
		} else {
			log.Error(err, "global initdb ConfigMap could not be loaded, using dummy data")
			// fall back to dummy data
			cm.Data["initdb.sql"] = initDBSQLDummy
		}
	} else {
		// use dummy job for standbies and clones
		cm.Data["initdb.sql"] = initDBSQLDummy
	}

	if err := r.SvcClient.Create(ctx, cm); err != nil {
		return fmt.Errorf("error while creating the new initdb ConfigMap: %w", err)
	}
	log.V(debugLogLevel).Info("new initdb ConfigMap created")

	if instance.IsReplicationTarget() || instance.Spec.PostgresRestore != nil {
		log.V(debugLogLevel).Info("initdb job not required")
		return nil
	}

	// create initDB job
	j := &batchv1.Job{}

	if err := r.SvcClient.Get(ctx, ns, j); err == nil {
		// job already exists, nothing to do here
		log.V(debugLogLevel).Info("initdb Job already exists")
		return nil // TODO return or update?
	}

	j.Name = ns.Name
	j.Namespace = ns.Namespace

	var backOffLimit int32 = 99
	j.Spec = batchv1.JobSpec{
		Template: corev1.PodTemplateSpec{
			Spec: corev1.PodSpec{
				Containers: []corev1.Container{
					{
						Name:    "psql",
						Image:   r.PostgresImage,
						Command: []string{"sh", "-c", "echo ${PGPASSWORD_SUPERUSER} | psql --host=${SCOPE} --port=5432 --username=${PGUSER_SUPERUSER} --file=/initdb.d/initdb.sql"},
						Env: []corev1.EnvVar{
							{
								Name:  "PGUSER_SUPERUSER",
								Value: "postgres",
							},
							{
								Name: "PGPASSWORD_SUPERUSER",
								ValueFrom: &corev1.EnvVarSource{
									SecretKeyRef: &corev1.SecretKeySelector{
										Key: "password",
										LocalObjectReference: corev1.LocalObjectReference{
											Name: "postgres." + instance.ToPeripheralResourceName() + ".credentials",
										},
									},
								},
							},
							{
								Name:  "SCOPE",
								Value: instance.ToPeripheralResourceName(),
							},
						},
						SecurityContext: &corev1.SecurityContext{
							AllowPrivilegeEscalation: pointer.Bool(false),
							Privileged:               pointer.Bool(false),
							ReadOnlyRootFilesystem:   pointer.Bool(true),
							RunAsUser:                pointer.Int64(101),
							RunAsGroup:               pointer.Int64(101),
						},
						VolumeMounts: []corev1.VolumeMount{
							{
								Name:      initDBName + "-volume",
								MountPath: "/initdb.d",
							},
						},
					},
				},
				RestartPolicy: corev1.RestartPolicyNever,
				Volumes: []corev1.Volume{
					{
						Name: initDBName + "-volume",
						VolumeSource: corev1.VolumeSource{
							ConfigMap: &corev1.ConfigMapVolumeSource{
								LocalObjectReference: corev1.LocalObjectReference{
									Name: initDBName,
								},
							},
						},
					},
				},
			},
		},
		BackoffLimit:            &backOffLimit,
		TTLSecondsAfterFinished: pointer.Int32(180),
	}

	if err := r.SvcClient.Create(ctx, j); err != nil {
		return fmt.Errorf("error while creating the new initdb Job: %w", err)
	}
	log.V(debugLogLevel).Info("new initdb Job created")

	return nil
}

func (r *PostgresReconciler) createOrUpdateCertificate(log logr.Logger, ctx context.Context, instance *pg.Postgres) error {
	if r.TLSClusterIssuer == "" {
		log.V(debugLogLevel).Info("certificate skipped")
		return nil
	}

	commonName := instance.ToPeripheralResourceName()
	if r.TLSSubDomain != "" {
		commonName = instance.ToDNSName(r.TLSSubDomain)
	}

	c := &cmapi.Certificate{ObjectMeta: metav1.ObjectMeta{Name: instance.ToPeripheralResourceName(), Namespace: instance.ToPeripheralResourceNamespace()}}
	if _, err := controllerutil.CreateOrUpdate(ctx, r.SvcClient, c, func() error {
		c.Spec = cmapi.CertificateSpec{
			CommonName: commonName,
			SecretName: instance.ToTLSSecretName(),
			IssuerRef: cmmeta.ObjectReference{
				Group: "cert-manager.io",
				Kind:  "ClusterIssuer",
				Name:  r.TLSClusterIssuer,
			},
		}
		return nil
	}); err != nil {
		return fmt.Errorf("unable to create or update certificate: %w", err)
	}

	log.V(debugLogLevel).Info("certificate created or updated")
	return nil
}<|MERGE_RESOLUTION|>--- conflicted
+++ resolved
@@ -269,27 +269,13 @@
 		return ctrl.Result{}, fmt.Errorf("error while creating postgres secrets: %w", err)
 	}
 
-<<<<<<< HEAD
 	// check (and update if neccessary) the current patroni replication config.
-	immediateRequeue, patroniConfigChangeErr := r.checkAndUpdatePatroniReplicationConfig(ctx, instance)
+	immediateRequeue, patroniConfigChangeErr := r.checkAndUpdatePatroniReplicationConfig(log, ctx, instance)
 	if immediateRequeue && patroniConfigChangeErr == nil {
 		// if a (successful) config change was performed that requires a while to settle in, we simply requeue.
 		// on the next reconciliation loop, the config should be correct already so we can continue with the rest.
 		log.Info("Requeueing after patroni replication config change")
 		return ctrl.Result{Requeue: true, RequeueAfter: r.ReplicationChangeRequeueDuration}, nil
-=======
-	if instance.IsReplicationPrimary() {
-		// the field is not empty, which means we were either a regular, standalone database that was promoted to leader
-		//  (meaning we are already running) or we are a standby which was promoted to leader (also meaning we are
-		// already running)
-		// That means we should be able to call the patroni api already. this is required, as updating the custom
-		// resource of a standby db seems to fail (maybe because of the users/databases?)...
-		// anyway, let's get on with it
-		if err := r.updatePatroniConfig(log, ctx, instance); err != nil {
-			// TODO what to do here? reschedule or ignore?
-			log.Error(err, "failed to update patroni config via REST call")
-		}
->>>>>>> cc65fff9
 	}
 
 	// create standby egress rule first, so the standby can actually connect to the primary
@@ -355,17 +341,11 @@
 		return ctrl.Result{}, fmt.Errorf("unable to create or update ingress ClusterwideNetworkPolicy: %w", err)
 	}
 
-<<<<<<< HEAD
 	// when an error occurred while updating the patroni config, requeue here
 	// this is done down here to make sure the rest of the resource updates were performed
 	if patroniConfigChangeErr != nil {
 		log.Info("Requeueing after modifying patroni replication config failed")
 		return ctrl.Result{Requeue: true, RequeueAfter: 10 * time.Second}, patroniConfigChangeErr
-=======
-	// this is the call for standbys
-	if err := r.updatePatroniConfig(log, ctx, instance); err != nil {
-		return requeue, fmt.Errorf("unable to update patroni config: %w", err)
->>>>>>> cc65fff9
 	}
 
 	log.Info("postgres reconciled")
@@ -1037,46 +1017,30 @@
 	return nil
 }
 
-<<<<<<< HEAD
-func (r *PostgresReconciler) checkAndUpdatePatroniReplicationConfig(ctx context.Context, instance *pg.Postgres) (bool, error) {
+func (r *PostgresReconciler) checkAndUpdatePatroniReplicationConfig(log logr.Logger, ctx context.Context, instance *pg.Postgres) (bool, error) {
 
 	const requeueImmediately = true
 	const continueWithReconciliation = false
 
 	// If there is no connected postgres, no need to tinker with patroni directly
-=======
-func (r *PostgresReconciler) updatePatroniConfig(log logr.Logger, ctx context.Context, instance *pg.Postgres) error {
-	// Finally, send a POST to to the database with the correct config
->>>>>>> cc65fff9
 	if instance.Spec.PostgresConnection == nil {
 		return continueWithReconciliation, nil
 	}
 
-<<<<<<< HEAD
 	r.Log.Info("Checking replication config from Patroni API")
-=======
-	log.V(debugLogLevel).Info("Sending REST call to Patroni API")
-	pods := &corev1.PodList{}
->>>>>>> cc65fff9
 
 	// Get the leader pod
-	leaderPods, err := r.findLeaderPods(ctx, instance)
-	if err != nil {
-<<<<<<< HEAD
-		r.Log.Info("could not query pods, requeuing")
+	leaderPods, err := r.findLeaderPods(log, ctx, instance)
+	if err != nil {
+		log.Info("could not query pods, requeuing")
 		return requeueImmediately, err
-=======
-		log.Info("could not create requirements for label selector to query pods, requeuing")
-		return err
->>>>>>> cc65fff9
 	}
 
 	if len(leaderPods.Items) != 1 {
 		r.Log.Info("expected exactly one leader pod, selecting all spilo pods as a last resort (might be ok if it is still creating)")
 		// To make sure any updates to the Zalando postgresql manifest are written, we do not requeue in this case
-		return continueWithReconciliation, r.updatePatroniReplicationConfigOnAllPods(ctx, instance)
-	}
-<<<<<<< HEAD
+		return continueWithReconciliation, r.updatePatroniReplicationConfigOnAllPods(log, ctx, instance)
+	}
 	leaderIP := leaderPods.Items[0].Status.PodIP
 
 	var resp *PatroniConfig
@@ -1085,78 +1049,64 @@
 		return continueWithReconciliation, err
 	}
 	if resp == nil {
-		return continueWithReconciliation, r.httpPatchPatroni(ctx, instance, leaderIP)
+		return continueWithReconciliation, r.httpPatchPatroni(log, ctx, instance, leaderIP)
 	}
 
 	if instance.IsReplicationPrimary() {
 		if resp.StandbyCluster != nil {
-			r.Log.Info("standby_cluster mistmatch, updating and requeing", "response", resp)
+			log.Info("standby_cluster mistmatch, updating and requeing", "response", resp)
 			// what happens, if patroni does not do what it is asked to do? what if it returns an error here?
-			return requeueImmediately, r.httpPatchPatroni(ctx, instance, leaderIP)
+			return requeueImmediately, r.httpPatchPatroni(log, ctx, instance, leaderIP)
 		}
 		if instance.Spec.PostgresConnection.SynchronousReplication {
 			if resp.SynchronousNodesAdditional == nil || *resp.SynchronousNodesAdditional != instance.Spec.PostgresConnection.ConnectedPostgresID {
-				r.Log.Info("synchronous_nodes_additional mistmatch, updating and requeing", "response", resp)
-				return requeueImmediately, r.httpPatchPatroni(ctx, instance, leaderIP)
+				log.Info("synchronous_nodes_additional mistmatch, updating and requeing", "response", resp)
+				return requeueImmediately, r.httpPatchPatroni(log, ctx, instance, leaderIP)
 			}
 		} else {
 			if resp.SynchronousNodesAdditional != nil {
-				r.Log.Info("synchronous_nodes_additional mistmatch, updating and requeing", "response", resp)
-				return requeueImmediately, r.httpPatchPatroni(ctx, instance, leaderIP)
+				log.Info("synchronous_nodes_additional mistmatch, updating and requeing", "response", resp)
+				return requeueImmediately, r.httpPatchPatroni(log, ctx, instance, leaderIP)
 			}
 		}
 
 	} else {
 		if resp.StandbyCluster == nil {
-			r.Log.Info("standby_cluster mismatch, updating and requeing", "response", resp)
-			return requeueImmediately, r.httpPatchPatroni(ctx, instance, leaderIP)
+			log.Info("standby_cluster mismatch, updating and requeing", "response", resp)
+			return requeueImmediately, r.httpPatchPatroni(log, ctx, instance, leaderIP)
 		}
 		if resp.StandbyCluster.CreateReplicaMethods == nil {
-			r.Log.Info("create_replica_methods mismatch, updating and requeing", "response", resp)
-			return requeueImmediately, r.httpPatchPatroni(ctx, instance, leaderIP)
+			log.Info("create_replica_methods mismatch, updating and requeing", "response", resp)
+			return requeueImmediately, r.httpPatchPatroni(log, ctx, instance, leaderIP)
 		}
 		if resp.StandbyCluster.Host != instance.Spec.PostgresConnection.ConnectionIP {
-			r.Log.Info("host mismatch, updating and requeing", "response", resp)
-			return requeueImmediately, r.httpPatchPatroni(ctx, instance, leaderIP)
+			log.Info("host mismatch, updating and requeing", "response", resp)
+			return requeueImmediately, r.httpPatchPatroni(log, ctx, instance, leaderIP)
 		}
 		if resp.StandbyCluster.Port != int(instance.Spec.PostgresConnection.ConnectionPort) {
-			r.Log.Info("port mismatch, updating and requeing", "response", resp)
-			return requeueImmediately, r.httpPatchPatroni(ctx, instance, leaderIP)
+			log.Info("port mismatch, updating and requeing", "response", resp)
+			return requeueImmediately, r.httpPatchPatroni(log, ctx, instance, leaderIP)
 		}
 		if resp.StandbyCluster.ApplicationName != instance.ObjectMeta.Name {
-			r.Log.Info("application_name mismatch, updating and requeing", "response", resp)
-			return requeueImmediately, r.httpPatchPatroni(ctx, instance, leaderIP)
+			log.Info("application_name mismatch, updating and requeing", "response", resp)
+			return requeueImmediately, r.httpPatchPatroni(log, ctx, instance, leaderIP)
 		}
 
 		if resp.SynchronousNodesAdditional != nil {
-			r.Log.Info("synchronous_nodes_additional mistmatch, updating and requeing", "response", resp)
-			return requeueImmediately, r.httpPatchPatroni(ctx, instance, leaderIP)
-=======
-	if err := r.SvcClient.List(ctx, pods, opts...); err != nil {
-		log.Info("could not query pods, requeuing")
-		return err
-	}
-	if len(pods.Items) == 0 {
-		log.Info("no leader pod found, selecting all spilo pods as a last resort (might be ok if it is still creating)")
-
-		err = r.updatePatroniConfigOnAllPods(log, ctx, instance)
-		if err != nil {
-			log.Info("updating patroni config failed, got one or more errors")
-			return err
->>>>>>> cc65fff9
-		}
-	}
-
-<<<<<<< HEAD
+			log.Info("synchronous_nodes_additional mistmatch, updating and requeing", "response", resp)
+			return requeueImmediately, r.httpPatchPatroni(log, ctx, instance, leaderIP)
+		}
+	}
+
 	r.Log.Info("replication config from Patroni API up to date")
 	return continueWithReconciliation, nil
 }
 
-func (r *PostgresReconciler) findLeaderPods(ctx context.Context, instance *pg.Postgres) (*corev1.PodList, error) {
+func (r *PostgresReconciler) findLeaderPods(log logr.Logger, ctx context.Context, instance *pg.Postgres) (*corev1.PodList, error) {
 	leaderPods := &corev1.PodList{}
 	roleReq, err := labels.NewRequirement(pg.SpiloRoleLabelName, selection.In, []string{pg.SpiloRoleLabelValueMaster, pg.SpiloRoleLabelValueStandbyLeader})
 	if err != nil {
-		r.Log.Info("could not create requirements for label selector to query pods, requeuing")
+		log.Info("could not create requirements for label selector to query pods, requeuing")
 		return leaderPods, err
 	}
 	leaderSelector := labels.NewSelector().Add(*roleReq)
@@ -1167,13 +1117,7 @@
 	return leaderPods, r.SvcClient.List(ctx, leaderPods, opts...)
 }
 
-func (r *PostgresReconciler) updatePatroniReplicationConfigOnAllPods(ctx context.Context, instance *pg.Postgres) error {
-=======
-	return r.httpPatchPatroni(log, ctx, instance, podIP)
-}
-
-func (r *PostgresReconciler) updatePatroniConfigOnAllPods(log logr.Logger, ctx context.Context, instance *pg.Postgres) error {
->>>>>>> cc65fff9
+func (r *PostgresReconciler) updatePatroniReplicationConfigOnAllPods(log logr.Logger, ctx context.Context, instance *pg.Postgres) error {
 	pods := &corev1.PodList{}
 	opts := []client.ListOption{
 		client.InNamespace(instance.ToPeripheralResourceNamespace()),
@@ -1217,24 +1161,8 @@
 	podPort := "8008"
 	path := "config"
 
-<<<<<<< HEAD
 	r.Log.Info("Preparing request")
 	var request PatroniConfig
-=======
-	type PatroniStandbyCluster struct {
-		CreateReplicaMethods []string `json:"create_replica_methods"`
-		Host                 string   `json:"host"`
-		Port                 int      `json:"port"`
-		ApplicationName      string   `json:"application_name"`
-	}
-	type PatroniConfigRequest struct {
-		StandbyCluster             *PatroniStandbyCluster `json:"standby_cluster"`
-		SynchronousNodesAdditional *string                `json:"synchronous_nodes_additional"`
-	}
-
-	log.Info("Preparing request")
-	var request PatroniConfigRequest
->>>>>>> cc65fff9
 	if instance.IsReplicationPrimary() {
 		request = PatroniConfig{
 			StandbyCluster: nil,
