--- conflicted
+++ resolved
@@ -109,41 +109,23 @@
 func toZInstance(in *databasev1.Postgres) (*zalando.Postgresql, error) {
 	return &zalando.Postgresql{
 		ObjectMeta: meta.ObjectMeta{
-<<<<<<< HEAD
 			Name:      "acid-minimal-cluster-2",
 			Namespace: in.Namespace,
 		},
 		Spec: zalando.PostgresSpec{
 			Clone: zalando.CloneDescription{
 				ClusterName: "empty",
-=======
-			Name:      "acid-minimal-cluster-3",
-			Namespace: "default",
-		},
-		Spec: zalando.PostgresSpec{
-			Clone: zalando.CloneDescription{
-				ClusterName: "...",
->>>>>>> 233abdc5
 			},
 			Databases:         map[string]string{"foo": "zalando"},
 			NumberOfInstances: in.Spec.NumberOfInstances,
 			Resources: zalando.Resources{
 				ResourceRequests: zalando.ResourceDescription{
-<<<<<<< HEAD
 					CPU:    "100m",
 					Memory: "100M",
 				},
 				ResourceLimits: zalando.ResourceDescription{
 					CPU:    "100m",
 					Memory: "100M",
-=======
-					CPU:    "1",
-					Memory: "2Gi",
-				},
-				ResourceLimits: zalando.ResourceDescription{
-					CPU:    "1",
-					Memory: "2Gi",
->>>>>>> 233abdc5
 				},
 			},
 			Patroni: zalando.Patroni{
@@ -158,19 +140,11 @@
 			},
 			ServiceAnnotations: map[string]string{},
 			StandbyCluster: &zalando.StandbyDescription{
-<<<<<<< HEAD
 				S3WalPath: "acid",
 			},
 			TeamID: "acid",
 			TLS: &zalando.TLSDescription{
 				SecretName: "default-token-srblx",
-=======
-				S3WalPath: "...",
-			},
-			TeamID: "acid",
-			TLS: &zalando.TLSDescription{
-				SecretName: "...",
->>>>>>> 233abdc5
 			},
 			Users: map[string]zalando.UserFlags{
 				"zalando": {"createdb", "superuser"},
