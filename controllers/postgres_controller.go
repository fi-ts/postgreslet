/*
/ SPDX-FileCopyrightText: 2021 Finanz Informatik Technologie Services GmbHs
/
/ SPDX-License-Identifier: AGPL-1.0-only
*/

package controllers

import (
	"bytes"
	"context"
	"crypto/rand"
	"encoding/json"
	"errors"
	"fmt"
	"io"
	"math/big"
	"net"
	"net/http"
	"net/url"
	"strconv"
	"strings"
	"time"

	"github.com/go-logr/logr"
	zalando "github.com/zalando/postgres-operator/pkg/apis/acid.zalan.do/v1"
	batchv1 "k8s.io/api/batch/v1"
	corev1 "k8s.io/api/core/v1"
	"k8s.io/client-go/tools/record"
	"k8s.io/utils/pointer"

	firewall "github.com/metal-stack/firewall-controller/api/v1"
	coreosv1 "github.com/prometheus-operator/prometheus-operator/pkg/apis/monitoring/v1"
	networkingv1 "k8s.io/api/networking/v1"
	apierrors "k8s.io/apimachinery/pkg/api/errors"
	"k8s.io/apimachinery/pkg/api/resource"
	metav1 "k8s.io/apimachinery/pkg/apis/meta/v1"
	"k8s.io/apimachinery/pkg/labels"
	"k8s.io/apimachinery/pkg/runtime"
	"k8s.io/apimachinery/pkg/selection"
	"k8s.io/apimachinery/pkg/types"
	"k8s.io/apimachinery/pkg/util/intstr"
	ctrl "sigs.k8s.io/controller-runtime"
	"sigs.k8s.io/controller-runtime/pkg/client"
	"sigs.k8s.io/controller-runtime/pkg/controller/controllerutil"
	"sigs.k8s.io/controller-runtime/pkg/predicate"

	pg "github.com/fi-ts/postgreslet/api/v1"
	"github.com/fi-ts/postgreslet/pkg/lbmanager"
	"github.com/fi-ts/postgreslet/pkg/operatormanager"

	cmapi "github.com/cert-manager/cert-manager/pkg/apis/certmanager/v1"
	cmmeta "github.com/cert-manager/cert-manager/pkg/apis/meta/v1"
)

const (
	postgresExporterServiceName                    string = "postgres-exporter"
	postgresExporterServicePortName                string = "metrics"
	postgresExporterServiceTenantAnnotationName    string = pg.TenantLabelName
	postgresExporterServiceProjectIDAnnotationName string = pg.ProjectIDLabelName
	storageEncryptionKeyName                       string = "storage-encryption-key"
	storageEncryptionKeyFinalizerName              string = "postgres.database.fits.cloud/secret-finalizer"
	walGEncryptionSecretNamePostfix                string = "-walg-encryption"
	walGEncryptionSecretKeyName                    string = "key"
<<<<<<< HEAD
	podMonitorName                                 string = "patroni"
	podMonitorPort                                 string = "8008"
=======
	initDBName                                     string = "postgres-initdb"
	initDBSQLDummy                                 string = `SELECT 'NOOP';`
	debugLogLevel                                  int    = 1
>>>>>>> a6ff2ae4
)

// requeue defines in how many seconds a requeue should happen
var requeue = ctrl.Result{
	Requeue: true,
}

// PostgresReconciler reconciles a Postgres object
type PostgresReconciler struct {
	CtrlClient                        client.Client
	SvcClient                         client.Client
	Log                               logr.Logger
	Scheme                            *runtime.Scheme
	PartitionID, Tenant, StorageClass string
	*operatormanager.OperatorManager
	*lbmanager.LBManager
	recorder                            record.EventRecorder
	PgParamBlockList                    map[string]bool
	StandbyClustersSourceRanges         []string
	PostgresletNamespace                string
	SidecarsConfigMapName               string
	EnableNetPol                        bool
	EtcdHost                            string
	PatroniTTL                          uint32
	PatroniLoopWait                     uint32
	PatroniRetryTimeout                 uint32
	ReplicationChangeRequeueDuration    time.Duration
	EnableRandomStorageEncryptionSecret bool
	EnableWalGEncryption                bool
	PostgresletFullname                 string
	PostgresImage                       string
	InitDBJobConfigMapName              string
	EnableBootstrapStandbyFromS3        bool
	EnableSuperUserForDBO               bool
	EnableCustomTLSCert                 bool
	TLSClusterIssuer                    string
	TLSSubDomain                        string
}

type PatroniStandbyCluster struct {
	CreateReplicaMethods []string `json:"create_replica_methods"`
	Host                 string   `json:"host"`
	Port                 int      `json:"port"`
	ApplicationName      string   `json:"application_name"`
}
type PatroniConfig struct {
	StandbyCluster             *PatroniStandbyCluster `json:"standby_cluster"`
	SynchronousNodesAdditional *string                `json:"synchronous_nodes_additional"`
}

// Reconcile is the entry point for postgres reconciliation.
// +kubebuilder:rbac:groups=database.fits.cloud,resources=postgres,verbs=get;list;watch;create;update;patch;delete
// +kubebuilder:rbac:groups=database.fits.cloud,resources=postgres/status,verbs=get;update;patch
// +kubebuilder:rbac:groups=acid.zalan.do,resources=postgresqls,verbs=get;list;watch;create;update;patch;delete
// +kubebuilder:rbac:groups=acid.zalan.do,resources=postgresqls/status,verbs=get;list;watch
func (r *PostgresReconciler) Reconcile(ctx context.Context, req ctrl.Request) (ctrl.Result, error) {
	log := r.Log.WithValues("pgID", req.NamespacedName.Name)

	instance := &pg.Postgres{}
	if err := r.CtrlClient.Get(ctx, req.NamespacedName, instance); err != nil {
		if apierrors.IsNotFound(err) {
			// the instance was updated, but does not exist anymore -> do nothing, it was probably deleted
			log.Info("postgres already deleted")
			return ctrl.Result{}, nil
		}

		r.recorder.Eventf(instance, "Warning", "Error", "failed to get resource: %v", err)
		return ctrl.Result{}, err
	}
	log.V(debugLogLevel).Info("postgres fetched", "postgres", instance)

	log = log.WithValues("ns", instance.ToPeripheralResourceNamespace())

	if !r.isManagedByUs(instance) {
		log.V(debugLogLevel).Info("object should be managed by another postgreslet, ignored.")
		return ctrl.Result{}, nil
	}

	log.Info("reconciling")

	// Delete
	if instance.IsBeingDeleted() {
		instance.Status.Description = "Terminating"
		if err := r.CtrlClient.Status().Update(ctx, instance); err != nil {
			log.Error(err, "failed to update owner object")
			return ctrl.Result{}, err
		}
		log.Info("instance being deleted")

		matchingLabels := instance.ToZalandoPostgresqlMatchingLabels()
		namespace := instance.ToPeripheralResourceNamespace()

		if err := r.deleteCWNP(log, ctx, instance); client.IgnoreNotFound(err) != nil { // todo: remove ignorenotfound
			r.recorder.Event(instance, "Warning", "Error", "failed to delete ClusterwideNetworkPolicy")
			return ctrl.Result{}, err
		}
		log.V(debugLogLevel).Info("corresponding CRD ClusterwideNetworkPolicy deleted")

		if err := r.LBManager.DeleteSharedSvcLB(ctx, instance); err != nil {
			r.recorder.Eventf(instance, "Warning", "Error", "failed to delete Service with shared ip: %v", err)
			return ctrl.Result{}, err
		}

		if err := r.LBManager.DeleteDedicatedSvcLB(ctx, instance); err != nil {
			r.recorder.Eventf(instance, "Warning", "Error", "failed to delete Service with dedicated ip: %v", err)
			return ctrl.Result{}, err
		}
		log.V(debugLogLevel).Info("corresponding Service(s) of type LoadBalancer deleted")

		// delete the postgres-exporter service
		if err := r.deleteExporterSidecarService(log, ctx, namespace); client.IgnoreNotFound(err) != nil {
			return ctrl.Result{}, fmt.Errorf("error while deleting the postgres-exporter service: %w", err)
		}

		if err := r.deleteZPostgresqlByLabels(log, ctx, matchingLabels, namespace); err != nil {
			r.recorder.Eventf(instance, "Warning", "Error", "failed to delete Zalando resource: %v", err)
			return ctrl.Result{}, err
		}
		log.V(debugLogLevel).Info("owned zalando postgresql deleted")

		if err := r.deleteNetPol(ctx, instance); err != nil {
			log.Error(err, "failed to delete NetworkPolicy")
		} else {
			log.V(debugLogLevel).Info("corresponding NetworkPolicy deleted")
		}

		if err := r.removeStorageEncryptionSecretFinalizer(log, ctx, instance); err != nil {
			log.Error(err, "error while remnoving finalizer from storage encryption secret")
		} else {
			log.V(debugLogLevel).Info("finalizer from storage encryption secret removed")
		}

		deletable, err := r.OperatorManager.IsOperatorDeletable(ctx, namespace)
		if err != nil {
			r.recorder.Eventf(instance, "Warning", "Error", "failed to check if the operator is idle: %v", err)
			return ctrl.Result{}, fmt.Errorf("error while checking if the operator is idle: %w", err)
		}
		if !deletable {
			r.recorder.Event(instance, "Warning", "Self-Reconciliation", "operator not yet deletable, requeueing")
			log.Info("operator not yet deletable, requeueing")
			return ctrl.Result{Requeue: true}, nil
		}
		if err := r.OperatorManager.UninstallOperator(ctx, namespace); err != nil {
			r.recorder.Eventf(instance, "Warning", "Error", "failed to uninstall operator: %v", err)
			return ctrl.Result{}, fmt.Errorf("error while uninstalling operator: %w", err)
		}
		log.V(debugLogLevel).Info("corresponding operator deleted")

		if err := r.deleteUserPasswordsSecret(ctx, instance); err != nil {
			return ctrl.Result{}, err
		}
		log.V(debugLogLevel).Info("corresponding passwords secret deleted")

		instance.RemoveFinalizer(pg.PostgresFinalizerName)
		if err := r.CtrlClient.Update(ctx, instance); err != nil {
			r.recorder.Eventf(instance, "Warning", "Self-Reconciliation", "failed to remove finalizer: %v", err)
			return ctrl.Result{}, fmt.Errorf("failed to update finalizers: %w", err)
		}
		log.V(debugLogLevel).Info("finalizers removed")
		log.Info("postgres deletion reconciled")
		return ctrl.Result{}, nil
	}

	// Add finalizer if none.
	if !instance.HasFinalizer(pg.PostgresFinalizerName) {
		instance.AddFinalizer(pg.PostgresFinalizerName)
		if err := r.CtrlClient.Update(ctx, instance); err != nil {
			r.recorder.Eventf(instance, "Warning", "Self-Reconciliation", "failed to add finalizer: %v", err)
			return ctrl.Result{}, fmt.Errorf("error while adding finalizer: %w", err)
		}
		log.V(debugLogLevel).Info("finalizer added")
	}

	// Check if zalando dependencies are installed. If not, install them.
	if err := r.ensureZalandoDependencies(log, ctx, instance); err != nil {
		r.recorder.Eventf(instance, "Warning", "Error", "failed to install operator: %v", err)
		return ctrl.Result{}, fmt.Errorf("error while ensuring Zalando dependencies: %w", err)
	}

	// Add (or remove!) network policy
	if r.EnableNetPol {
		if err := r.createOrUpdateNetPol(ctx, instance, r.EtcdHost); err != nil {
			r.recorder.Eventf(instance, "Warning", "Error", "failed to create netpol: %v", err)
			return ctrl.Result{}, fmt.Errorf("error while creating netpol: %w", err)
		}
	} else {
		if err := r.deleteNetPol(ctx, instance); err != nil {
			r.recorder.Eventf(instance, "Warning", "Error", "failed to delete netpol: %v", err)
			return ctrl.Result{}, fmt.Errorf("error while deleting netpol: %w", err)
		}
	}

	// Request certificate, if neccessary
	if err := r.createOrUpdateCertificate(log, ctx, instance); err != nil {
		r.recorder.Eventf(instance, "Warning", "Error", "failed to create certificate request: %v", err)
		return ctrl.Result{}, fmt.Errorf("error while creating certificate request: %w", err)
	}

	// Make sure the postgres secrets exist, if necessary
	if err := r.ensurePostgresSecrets(log, ctx, instance); err != nil {
		r.recorder.Eventf(instance, "Warning", "Error", "failed to create postgres secrets: %v", err)
		return ctrl.Result{}, fmt.Errorf("error while creating postgres secrets: %w", err)
	}

	// check (and update if neccessary) the current patroni replication config.
	requeueAfterReconcile, patroniConfigChangeErr := r.checkAndUpdatePatroniReplicationConfig(log, ctx, instance)

	// create standby egress rule first, so the standby can actually connect to the primary
	if err := r.createOrUpdateEgressCWNP(ctx, instance); err != nil {
		r.recorder.Event(instance, "Warning", "Error", "failed to create or update egress ClusterwideNetworkPolicy")
		return ctrl.Result{}, fmt.Errorf("unable to create or update egress ClusterwideNetworkPolicy: %w", err)
	}

	// try to fetch the global sidecars configmap
	cns := types.NamespacedName{
		Namespace: r.PostgresletNamespace,
		Name:      r.SidecarsConfigMapName,
	}
	globalSidecarsCM := &corev1.ConfigMap{}
	if err := r.SvcClient.Get(ctx, cns, globalSidecarsCM); err != nil {
		// configmap with configuration does not exists, nothing we can do here...
		return ctrl.Result{}, fmt.Errorf("could not fetch config for sidecars")
	}
	// Add services for our sidecars
	namespace := instance.ToPeripheralResourceNamespace()
	if err := r.createOrUpdateExporterSidecarServices(log, ctx, namespace, globalSidecarsCM, instance); err != nil {
		return ctrl.Result{}, fmt.Errorf("error while creating sidecars services %v: %w", namespace, err)
	}

	// Add service monitor for our exporter sidecar
	err := r.createOrUpdateExporterSidecarServiceMonitor(log, ctx, namespace, instance)
	if err != nil {
		return ctrl.Result{}, fmt.Errorf("error while creating sidecars servicemonitor %v: %w", namespace, err)
	}

<<<<<<< HEAD
	// Add pod monitor
	if err := r.createOrUpdatePodMonitor(ctx, namespace, instance); err != nil {
		r.recorder.Eventf(instance, "Warning", "Error", "failed to create podmonitor: %v", err)
		return ctrl.Result{}, fmt.Errorf("error while creating podmonitor %v: %w", namespace, err)
	}

	// Make sure the storage secret exist, if neccessary
	if err := r.ensureStorageEncryptionSecret(ctx, instance); err != nil {
=======
	// Make sure the storage secret exist, if necessary
	if err := r.ensureStorageEncryptionSecret(log, ctx, instance); err != nil {
>>>>>>> a6ff2ae4
		r.recorder.Eventf(instance, "Warning", "Error", "failed to create storage secret: %v", err)
		return ctrl.Result{}, fmt.Errorf("error while creating storage secret: %w", err)
	}

	if err := r.createOrUpdateZalandoPostgresql(ctx, instance, log, globalSidecarsCM, r.PatroniTTL, r.PatroniLoopWait, r.PatroniRetryTimeout); err != nil {
		r.recorder.Eventf(instance, "Warning", "Error", "failed to create Zalando resource: %v", err)
		return ctrl.Result{}, fmt.Errorf("failed to create or update zalando postgresql: %w", err)
	}

	if err := r.ensureInitDBJob(log, ctx, instance); err != nil {
		r.recorder.Eventf(instance, "Warning", "Error", "failed to create initDB job resource: %v", err)
		return ctrl.Result{}, fmt.Errorf("failed to create or update initdb job: %w", err)
	}

	if err := r.LBManager.ReconcileSvcLBs(ctx, instance); err != nil {
		r.recorder.Eventf(instance, "Warning", "Error", "failed to create Service: %v", err)
		return ctrl.Result{}, err
	}

	// Check if socket port is ready
	port := instance.Status.Socket.Port
	if port == 0 {
		r.recorder.Event(instance, "Warning", "Self-Reconciliation", "socket port not ready")
		log.Info("socket port not ready, requeueing")
		return requeue, nil
	}

	// Update status will be handled by the StatusReconciler, based on the Zalando Status
	if err := r.createOrUpdateIngressCWNP(log, ctx, instance, int(port)); err != nil {
		r.recorder.Event(instance, "Warning", "Error", "failed to create or update ingress ClusterwideNetworkPolicy")
		return ctrl.Result{}, fmt.Errorf("unable to create or update ingress ClusterwideNetworkPolicy: %w", err)
	}

	// when an error occurred while updating the patroni config, requeue here
	// we try again in the next loop, hoping things will settle
	if patroniConfigChangeErr != nil {
		log.Info("Requeueing after getting/setting patroni replication config failed")
		return ctrl.Result{Requeue: true, RequeueAfter: 10 * time.Second}, patroniConfigChangeErr
	}
	// if the config isn't in the expected state yet (we only add values to an existing config, we do not perform the actual switch), we simply requeue.
	// on the next reconciliation loop, postgres-operator shoud have catched up and the config should hopefully be correct already so we can continue with adding our values.
	if requeueAfterReconcile {
		log.Info("Requeueing after patroni replication hasn't returned the expected state (yet)")
		return ctrl.Result{Requeue: true, RequeueAfter: r.ReplicationChangeRequeueDuration}, nil
	}

	log.Info("postgres reconciled")
	r.recorder.Event(instance, "Normal", "Reconciled", "postgres up to date")
	return ctrl.Result{}, nil
}

// SetupWithManager informs mgr when this reconciler should be called.
func (r *PostgresReconciler) SetupWithManager(mgr ctrl.Manager) error {
	r.recorder = mgr.GetEventRecorderFor("PostgresController")
	return ctrl.NewControllerManagedBy(mgr).
		For(&pg.Postgres{}).
		WithEventFilter(predicate.GenerationChangedPredicate{}).
		Complete(r)
}

func (r *PostgresReconciler) createOrUpdateZalandoPostgresql(ctx context.Context, instance *pg.Postgres, log logr.Logger, sidecarsCM *corev1.ConfigMap, patroniTTL, patroniLoopWait, patroniRetryTimeout uint32) error {
	var restoreBackupConfig *pg.BackupConfig
	var restoreSourceInstance *pg.Postgres
	if instance.Spec.PostgresRestore != nil {
		if instance.Spec.PostgresRestore.SourcePostgresID == "" {
			return fmt.Errorf("restore requested, but no source configured")
		}
		srcNs := types.NamespacedName{
			Namespace: instance.Namespace,
			Name:      instance.Spec.PostgresRestore.SourcePostgresID,
		}
		src := &pg.Postgres{}
		if err := r.CtrlClient.Get(ctx, srcNs, src); err != nil {
			r.recorder.Eventf(instance, "Warning", "Error", "failed to get source postgres for restore: %v", err)
		} else {
			log.V(debugLogLevel).Info("source for restore fetched", "postgres", instance)

			bc, err := r.getBackupConfig(ctx, instance.Namespace, src.Spec.BackupSecretRef)
			if err != nil {
				return err
			}

			restoreBackupConfig = bc
			restoreSourceInstance = src
		}
	}

	// Get zalando postgresql and create one if none.
	rawZ, err := r.getZalandoPostgresql(ctx, instance)
	if err != nil {
		// errors other than `NotFound`
		if !apierrors.IsNotFound(err) {
			return fmt.Errorf("failed to fetch zalando postgresql: %w", err)
		}

		u, err := instance.ToUnstructuredZalandoPostgresql(nil, sidecarsCM, r.StorageClass, r.PgParamBlockList, restoreBackupConfig, restoreSourceInstance, patroniTTL, patroniLoopWait, patroniRetryTimeout, r.EnableSuperUserForDBO, r.EnableCustomTLSCert)
		if err != nil {
			return fmt.Errorf("failed to convert to unstructured zalando postgresql: %w", err)
		}

		if err := r.SvcClient.Create(ctx, u); err != nil {
			return fmt.Errorf("failed to create zalando postgresql: %w", err)
		}
		log.V(debugLogLevel).Info("zalando postgresql created", "postgresql", u)

		return nil
	}

	// Update zalando postgresql
	mergeFrom := client.MergeFrom(rawZ.DeepCopy())

	u, err := instance.ToUnstructuredZalandoPostgresql(rawZ, sidecarsCM, r.StorageClass, r.PgParamBlockList, restoreBackupConfig, restoreSourceInstance, patroniTTL, patroniLoopWait, patroniRetryTimeout, r.EnableSuperUserForDBO, r.EnableCustomTLSCert)
	if err != nil {
		return fmt.Errorf("failed to convert to unstructured zalando postgresql: %w", err)
	}
	if err := r.SvcClient.Patch(ctx, u, mergeFrom); err != nil {
		return fmt.Errorf("failed to update zalando postgresql: %w", err)
	}
	log.V(debugLogLevel).Info("zalando postgresql updated", "postgresql", u)

	return nil
}

func (r *PostgresReconciler) deleteUserPasswordsSecret(ctx context.Context, instance *pg.Postgres) error {
	secret := &corev1.Secret{}
	secret.Namespace = instance.Namespace
	secret.Name = instance.ToUserPasswordsSecretName()
	if err := r.CtrlClient.Delete(ctx, secret); client.IgnoreNotFound(err) != nil {
		msgWithFormat := "failed to delete user passwords secret: %w"
		r.recorder.Eventf(instance, "Warning", "Error", msgWithFormat, err)
		return fmt.Errorf(msgWithFormat, err)
	}

	return nil
}

// ensureZalandoDependencies makes sure Zalando resources are installed in the service-cluster.
func (r *PostgresReconciler) ensureZalandoDependencies(log logr.Logger, ctx context.Context, p *pg.Postgres) error {
	namespace := p.ToPeripheralResourceNamespace()
	isInstalled, err := r.OperatorManager.IsOperatorInstalled(ctx, namespace)
	if err != nil {
		return fmt.Errorf("error while querying if zalando dependencies are installed: %w", err)
	}

	if !isInstalled {
		if err := r.OperatorManager.InstallOrUpdateOperator(ctx, namespace); err != nil {
			return fmt.Errorf("error while installing zalando dependencies: %w", err)
		}
	}

	if err := r.updatePodEnvironmentConfigMap(log, ctx, p); err != nil {
		return fmt.Errorf("error while updating backup config: %w", err)
	}

	if err := r.updatePodEnvironmentSecret(log, ctx, p); err != nil {
		return fmt.Errorf("error while updating backup config secret: %w", err)
	}

	return nil
}

func (r *PostgresReconciler) updatePodEnvironmentConfigMap(log logr.Logger, ctx context.Context, p *pg.Postgres) error {
	if p.Spec.BackupSecretRef == "" {
		log.Info("No configured backupSecretRef found, skipping configuration of postgres backup")
		return nil
	}

	backupConfig, err := r.getBackupConfig(ctx, p.Namespace, p.Spec.BackupSecretRef)
	if err != nil {
		return err
	}

	s3url, err := url.Parse(backupConfig.S3Endpoint)
	if err != nil {
		return fmt.Errorf("error while parsing the s3 endpoint url in the backup secret: %w", err)
	}
	// use the s3 endpoint as provided
	awsEndpoint := s3url.String()
	// modify the scheme to 'https+path'
	s3url.Scheme = "https+path"
	// use the modified s3 endpoint
	walES3Endpoint := s3url.String()
	// region
	region := backupConfig.S3Region

	// set the WALG_UPLOAD_DISK_CONCURRENCY based on the configured cpu limits
	q, err := resource.ParseQuantity(p.Spec.Size.CPU)
	if err != nil {
		return fmt.Errorf("error while parsing the postgres cpu size: %w", err)
	}
	uploadDiskConcurrency := "1"
	if q.Value() > 32 {
		uploadDiskConcurrency = "32"
	} else if q.Value() > 1 {
		uploadDiskConcurrency = fmt.Sprint(q.Value())
	}
	uploadConcurrency := "32"
	downloadConcurrency := "32"

	// use the rest as provided in the secret
	bucketName := backupConfig.S3BucketName
	backupSchedule := backupConfig.Schedule
	backupNumToRetain := backupConfig.Retention

	// s3 server side encryption SSE is disabled
	// we use client side encryption
	walgDisableSSE := "true"

	// create updated content for pod environment configmap
	data := map[string]string{
		"USE_WALG_BACKUP":                    "true",
		"USE_WALG_RESTORE":                   "true",
		"WALE_S3_PREFIX":                     "s3://" + bucketName + "/$(SCOPE)",
		"WALG_S3_PREFIX":                     "s3://" + bucketName + "/$(SCOPE)",
		"CLONE_WALG_S3_PREFIX":               "s3://" + bucketName + "/$(CLONE_SCOPE)",
		"WALE_BACKUP_THRESHOLD_PERCENTAGE":   "100",
		"AWS_ENDPOINT":                       awsEndpoint,
		"WALE_S3_ENDPOINT":                   walES3Endpoint, // same as above, but slightly modified
		"AWS_S3_FORCE_PATH_STYLE":            "true",
		"AWS_REGION":                         region,         // now we can use AWS S3
		"WALG_DISABLE_S3_SSE":                walgDisableSSE, // server side encryption
		"BACKUP_SCHEDULE":                    backupSchedule,
		"BACKUP_NUM_TO_RETAIN":               backupNumToRetain,
		"WALG_UPLOAD_DISK_CONCURRENCY":       uploadDiskConcurrency,
		"CLONE_WALG_UPLOAD_DISK_CONCURRENCY": uploadDiskConcurrency,
		"WALG_UPLOAD_CONCURRENCY":            uploadConcurrency,
		"CLONE_WALG_UPLOAD_CONCURRENCY":      uploadConcurrency,
		"WALG_DOWNLOAD_CONCURRENCY":          downloadConcurrency,
		"CLONE_WALG_DOWNLOAD_CONCURRENCY":    downloadConcurrency,
	}

	if r.EnableBootstrapStandbyFromS3 && p.IsReplicationTarget() {
		data["STANDBY_WALG_UPLOAD_DISK_CONCURRENCY"] = uploadDiskConcurrency
		data["STANDBY_WALG_UPLOAD_CONCURRENCY"] = uploadConcurrency
		data["STANDBY_WALG_DOWNLOAD_CONCURRENCY"] = downloadConcurrency
	}

	cm := &corev1.ConfigMap{}
	ns := types.NamespacedName{
		Name:      operatormanager.PodEnvCMName,
		Namespace: p.ToPeripheralResourceNamespace(),
	}
	if err := r.SvcClient.Get(ctx, ns, cm); err != nil {
		// when updating from v0.7.0 straight to v0.10.0, we neither have that ConfigMap (as we use a Secret in version
		// v0.7.0) nor do we create it (the new labels aren't there yet, so the selector does not match and
		// operatormanager.OperatorManager.UpdateAllManagedOperators does not call InstallOrUpdateOperator)
		// we previously aborted here (before the postgresql resource was updated with the new labels), meaning we would
		// simply restart the loop without solving the problem.
		if cm, err = r.OperatorManager.CreatePodEnvironmentConfigMap(ctx, ns.Namespace); err != nil {
			return fmt.Errorf("error while creating the missing Pod Environment ConfigMap %v: %w", ns.Namespace, err)
		}
		log.Info("missing Pod Environment ConfigMap created!")
	}
	cm.Data = data
	if err := r.SvcClient.Update(ctx, cm); err != nil {
		return fmt.Errorf("error while updating the pod environment configmap in service cluster: %w", err)
	}

	return nil
}

func (r *PostgresReconciler) updatePodEnvironmentSecret(log logr.Logger, ctx context.Context, p *pg.Postgres) error {
	if p.Spec.BackupSecretRef == "" {
		log.Info("No configured backupSecretRef found, skipping configuration of postgres backup")
		return nil
	}

	backupConfig, err := r.getBackupConfig(ctx, p.Namespace, p.Spec.BackupSecretRef)
	if err != nil {
		return err
	}

	awsAccessKeyID := backupConfig.S3AccessKey
	awsSecretAccessKey := backupConfig.S3SecretKey

	// create updated content for pod environment configmap
	data := map[string][]byte{
		"AWS_ACCESS_KEY_ID":     []byte(awsAccessKeyID),
		"AWS_SECRET_ACCESS_KEY": []byte(awsSecretAccessKey),
	}

	// libsodium client side encryption key
	if r.EnableWalGEncryption {
		s, err := r.getWalGEncryptionSecret(ctx)
		if err != nil {
			return err
		}
		k, exists := s.Data[walGEncryptionSecretKeyName]
		if !exists {
			return fmt.Errorf("could not find key %v in secret %v/%v-%v", walGEncryptionSecretKeyName, r.PostgresletNamespace, r.PostgresletFullname, walGEncryptionSecretNamePostfix)
		}
		// libsodium keys are fixed-size keys of 32 bytes, see https://github.com/wal-g/wal-g#encryption
		if len(k) != 32 {
			return fmt.Errorf("wal_g encryption key must be exactly 32 bytes, got %v", len(k))
		}
		data["WALG_LIBSODIUM_KEY"] = k

		if p.Spec.PostgresRestore != nil {
			data["CLONE_WALG_LIBSODIUM_KEY"] = k
		} else {
			delete(data, "CLONE_WALG_LIBSODIUM_KEY")
		}

		// we also need that (hopefully identical) key to bootstrap from files in S3
		if r.EnableBootstrapStandbyFromS3 && p.IsReplicationTarget() {
			data["STANDBY_WALG_LIBSODIUM_KEY"] = k
		}
	}

	// add STANDBY_* variables for bootstrapping from S3
	if r.EnableBootstrapStandbyFromS3 && p.IsReplicationTarget() {
		standbyEnvs := r.getStandbyEnvs(ctx, p)
		for name, value := range standbyEnvs {
			data[name] = value
		}
	}

	var s *corev1.Secret
	ns := types.NamespacedName{
		Name:      operatormanager.PodEnvCMName,
		Namespace: p.ToPeripheralResourceNamespace(),
	}

	if s, err = r.OperatorManager.CreateOrGetPodEnvironmentSecret(ctx, ns.Namespace); err != nil {
		return fmt.Errorf("error while accessing the pod environment secret %v: %w", ns.Namespace, err)
	}

	s.Data = data
	if err := r.SvcClient.Update(ctx, s); err != nil {
		return fmt.Errorf("error while updating the pod environment secret in service cluster: %w", err)
	}

	return nil
}

// getStandbyEnvs Fetches all the required info from the remote primary postgres and fills all ENVS required for bootstrapping from S3
func (r *PostgresReconciler) getStandbyEnvs(ctx context.Context, p *pg.Postgres) map[string][]byte {
	standbyEnvs := map[string][]byte{}

	// fetch backup secret of primary
	primary := &pg.Postgres{}
	ns := types.NamespacedName{
		Name:      p.Spec.PostgresConnection.ConnectedPostgresID,
		Namespace: p.Namespace,
	}
	if err := r.CtrlClient.Get(ctx, ns, primary); err != nil {
		if apierrors.IsNotFound(err) {
			// the instance was updated, but does not exist anymore -> do nothing, it was probably deleted
			return standbyEnvs
		}

		r.recorder.Eventf(primary, "Warning", "Error", "failed to get referenced primary postgres: %v", err)
		return standbyEnvs
	}

	if primary.Spec.BackupSecretRef == "" {
		r.recorder.Eventf(primary, "Warning", "Error", "No backupSecretRef for primary postgres found, skipping configuration of wal_e bootstrapping")
		return standbyEnvs
	}

	primaryBackupConfig, err := r.getBackupConfig(ctx, primary.Namespace, primary.Spec.BackupSecretRef)
	if err != nil {
		r.recorder.Eventf(primary, "Warning", "Error", "failed to get referenced primary backup config, skipping configuration of wal_e bootstrapping: %v", err)
		return standbyEnvs
	}
	primaryS3url, err := url.Parse(primaryBackupConfig.S3Endpoint)
	if err != nil {
		r.recorder.Eventf(primary, "Warning", "Error", "error while parsing the s3 endpoint url in the backup secret: %w", err)
		return standbyEnvs
	}

	// use the s3 endpoint as provided
	primaryAwsEndpoint := primaryS3url.String()
	// modify the scheme to 'https+path'
	primaryS3url.Scheme = "https+path"
	// use the modified s3 endpoint
	primaryWalES3Endpoint := primaryS3url.String()
	// region
	primaryRegion := primaryBackupConfig.S3Region
	// s3 prefix
	primaryWalGS3Prefix := "s3://" + primaryBackupConfig.S3BucketName + "/" + primary.ToPeripheralResourceName()
	// s3 server side encryption SSE is disabled, we use client side encryption
	// see STANDBY_WALG_LIBSODIUM_KEY above
	primaryWalgDisableSSE := "true"
	// aws access key
	primaryAwsAccessKeyID := primaryBackupConfig.S3AccessKey
	// aws secret key
	primaryAwsSecretAccessKey := primaryBackupConfig.S3SecretKey

	// create updated content for pod environment configmap
	// this is a bit confusing: those are used to bootstrap a remote standby, so they have to point to the primary!
	standbyEnvs["STANDBY_AWS_ACCESS_KEY_ID"] = []byte(primaryAwsAccessKeyID)
	standbyEnvs["STANDBY_AWS_SECRET_ACCESS_KEY"] = []byte(primaryAwsSecretAccessKey)
	standbyEnvs["STANDBY_AWS_ENDPOINT"] = []byte(primaryAwsEndpoint)
	standbyEnvs["STANDBY_AWS_S3_FORCE_PATH_STYLE"] = []byte("true")
	standbyEnvs["STANDBY_AWS_REGION"] = []byte(primaryRegion)
	standbyEnvs["STANDBY_AWS_WALG_S3_ENDPOINT"] = []byte(primaryWalES3Endpoint)
	standbyEnvs["STANDBY_USE_WALG_BACKUP"] = []byte("true")
	standbyEnvs["STANDBY_USE_WALG_RESTORE"] = []byte("true")
	standbyEnvs["STANDBY_WALE_S3_ENDPOINT"] = []byte(primaryWalES3Endpoint)
	standbyEnvs["STANDBY_WALG_DISABLE_S3_SSE"] = []byte(primaryWalgDisableSSE)
	standbyEnvs["STANDBY_WALG_S3_ENDPOINT"] = []byte(primaryWalES3Endpoint)
	standbyEnvs["STANDBY_WALG_S3_PREFIX"] = []byte(primaryWalGS3Prefix)
	standbyEnvs["STANDBY_WALG_S3_SSE"] = []byte("")
	standbyEnvs["STANDBY_WITH_WALG"] = []byte("true")

	return standbyEnvs
}

func (r *PostgresReconciler) isManagedByUs(obj *pg.Postgres) bool {
	if obj.Spec.PartitionID != r.PartitionID {
		return false
	}

	// if this partition is only for one tenant
	if r.Tenant != "" && obj.Spec.Tenant != r.Tenant {
		return false
	}

	return true
}

func (r *PostgresReconciler) deleteZPostgresqlByLabels(log logr.Logger, ctx context.Context, matchingLabels client.MatchingLabels, namespace string) error {

	items, err := r.getZPostgresqlByLabels(ctx, matchingLabels, namespace)
	if err != nil {
		return err
	}

	for i, rawZ := range items {
		if err := r.SvcClient.Delete(ctx, &items[i]); err != nil {
			return fmt.Errorf("error while deleting zalando postgresql: %w", err)
		}
		log.V(debugLogLevel).Info("zalando postgresql deleted", "postgresql", rawZ)
	}

	return nil
}

// todo: Change to `controllerutl.CreateOrPatch`
// createOrUpdateIngressCWNP will create an ingress firewall rule on the firewall in front of the k8s cluster
// based on the spec.AccessList.SourceRanges and pre-configured standby clusters source ranges sgiven.
func (r *PostgresReconciler) createOrUpdateIngressCWNP(log logr.Logger, ctx context.Context, in *pg.Postgres, port int) error {
	policy, err := in.ToCWNP(port)
	if err != nil {
		return fmt.Errorf("unable to convert instance to CRD ClusterwideNetworkPolicy: %w", err)
	}

	// placeholder of the object with the specified namespaced name
	key := &firewall.ClusterwideNetworkPolicy{ObjectMeta: metav1.ObjectMeta{Name: policy.Name, Namespace: policy.Namespace}}
	if _, err := controllerutil.CreateOrUpdate(ctx, r.SvcClient, key, func() error {
		key.Spec.Ingress = policy.Spec.Ingress
		return nil
	}); err != nil {
		return fmt.Errorf("unable to deploy CRD ClusterwideNetworkPolicy: %w", err)
	}
	log.V(debugLogLevel).Info("clusterwidenetworkpolicy created or updated")

	if in.Spec.PostgresConnection == nil {
		// abort if there are no connected postgres instances
		return nil
	}

	// Create CWNP if standby is configured (independent of the current role)

	standbyIngressCWNP, err := in.ToStandbyClusterIngressCWNP(r.StandbyClustersSourceRanges)
	if err != nil {
		return fmt.Errorf("unable to convert instance to standby ingress ClusterwideNetworkPolicy: %w", err)
	}

	key2 := &firewall.ClusterwideNetworkPolicy{ObjectMeta: metav1.ObjectMeta{Name: standbyIngressCWNP.Name, Namespace: standbyIngressCWNP.Namespace}}
	if _, err := controllerutil.CreateOrUpdate(ctx, r.SvcClient, key2, func() error {
		key2.Spec.Ingress = standbyIngressCWNP.Spec.Ingress
		return nil
	}); err != nil {
		return fmt.Errorf("unable to deploy standby ingress ClusterwideNetworkPolicy: %w", err)
	}

	return nil
}

// todo: Change to `controllerutl.CreateOrPatch`
// createOrUpdateEgressCWNP will create an egress firewall rule on the firewall in front of the k8s cluster
// based on the spec.PostgresConnection.
func (r *PostgresReconciler) createOrUpdateEgressCWNP(ctx context.Context, in *pg.Postgres) error {

	if in.Spec.PostgresConnection == nil {
		// abort if there are no connected postgres instances
		return nil
	}

	//
	// Create egress rule to StandbyCluster CIDR and ConnectionPort
	//
	standbyEgressCWNP, err := in.ToStandbyClusterEgressCWNP()
	if err != nil {
		return fmt.Errorf("unable to convert instance to standby egress ClusterwideNetworkPolicy: %w", err)
	}

	key3 := &firewall.ClusterwideNetworkPolicy{ObjectMeta: metav1.ObjectMeta{Name: standbyEgressCWNP.Name, Namespace: standbyEgressCWNP.Namespace}}
	if _, err := controllerutil.CreateOrUpdate(ctx, r.SvcClient, key3, func() error {
		key3.Spec.Egress = standbyEgressCWNP.Spec.Egress
		return nil
	}); err != nil {
		return fmt.Errorf("unable to deploy standby egress ClusterwideNetworkPolicy: %w", err)
	}

	return nil
}

func (r *PostgresReconciler) deleteCWNP(log logr.Logger, ctx context.Context, in *pg.Postgres) error {
	stdbyIngresPolicy := &firewall.ClusterwideNetworkPolicy{}
	stdbyIngresPolicy.Namespace = firewall.ClusterwideNetworkPolicyNamespace
	stdbyIngresPolicy.Name = in.ToStandbyClusterIngresCWNPName()
	if err := r.SvcClient.Delete(ctx, stdbyIngresPolicy); err != nil {
		log.V(debugLogLevel).Info("could not delete standby cluster ingress policy")
	}

	stdbyEgresPolicy := &firewall.ClusterwideNetworkPolicy{}
	stdbyEgresPolicy.Namespace = firewall.ClusterwideNetworkPolicyNamespace
	stdbyEgresPolicy.Name = in.ToStandbyClusterEgresCWNPName()
	if err := r.SvcClient.Delete(ctx, stdbyEgresPolicy); err != nil {
		log.V(debugLogLevel).Info("could not delete standby cluster egress policy")
	}

	policy := &firewall.ClusterwideNetworkPolicy{}
	policy.Namespace = firewall.ClusterwideNetworkPolicyNamespace
	policy.Name = in.ToPeripheralResourceName()
	if err := r.SvcClient.Delete(ctx, policy); err != nil {
		return fmt.Errorf("unable to delete CRD ClusterwideNetworkPolicy %v: %w", policy.Name, err)
	}

	return nil
}

// Returns *only one* Zalndo Postgresql resource with the given label, returns an error if not unique.
func (r *PostgresReconciler) getZalandoPostgresql(ctx context.Context, instance *pg.Postgres) (*zalando.Postgresql, error) {
	matchingLabels := instance.ToZalandoPostgresqlMatchingLabels()
	namespace := instance.ToPeripheralResourceNamespace()

	items, err := r.getZPostgresqlByLabels(ctx, matchingLabels, namespace)
	if err != nil {
		return nil, err
	}

	if len := len(items); len > 1 {
		return nil, fmt.Errorf("error while fetching zalando postgresql: Not unique, got %d results", len)
	} else if len < 1 {
		return nil, apierrors.NewNotFound(zalando.Resource("postgresql"), "")
	}

	return &items[0], nil
}

// Fetches all the Zalando Postgreql resources from the service cluster that have the given labels attached.
func (r *PostgresReconciler) getZPostgresqlByLabels(ctx context.Context, matchingLabels client.MatchingLabels, namespace string) ([]zalando.Postgresql, error) {

	zpl := &zalando.PostgresqlList{}
	opts := []client.ListOption{
		client.InNamespace(namespace),
		matchingLabels,
	}
	if err := r.SvcClient.List(ctx, zpl, opts...); err != nil {
		return nil, err
	}

	return zpl.Items, nil
}

func (r *PostgresReconciler) ensurePostgresSecrets(log logr.Logger, ctx context.Context, instance *pg.Postgres) error {

	if err := r.ensureStandbySecrets(log, ctx, instance); err != nil {
		return err
	}

	if err := r.ensureCloneSecrets(log, ctx, instance); err != nil {
		return err
	}

	return nil

}

func (r *PostgresReconciler) ensureStandbySecrets(log logr.Logger, ctx context.Context, instance *pg.Postgres) error {
	if instance.IsReplicationPrimaryOrStandalone() {
		// nothing is configured, or we are the leader. nothing to do.
		return nil
	}

	//  Check if instance.Spec.PostgresConnectionInfo.ConnectionSecretName is defined
	if instance.Spec.PostgresConnection.ConnectionSecretName == "" {
		return errors.New("connectionInfo.secretName not configured")
	}

	// Check if secret for standby user exist local in SERVICE Cluster
	localStandbySecretName := pg.PostgresConfigReplicationUsername + "." + instance.ToPeripheralResourceName() + ".credentials"
	localSecretNamespace := instance.ToPeripheralResourceNamespace()
	localStandbySecret := &corev1.Secret{}
	log.V(debugLogLevel).Info("checking for local standby secret", "name", localStandbySecretName)
	err := r.SvcClient.Get(ctx, types.NamespacedName{Namespace: localSecretNamespace, Name: localStandbySecretName}, localStandbySecret)

	if err == nil {
		log.V(debugLogLevel).Info("local standby secret found, checking for monitoring secret next")
	} else if !apierrors.IsNotFound(err) {
		// we got an error other than not found, so we cannot continue!
		return fmt.Errorf("error while fetching local standby secret from service cluster: %w", err)
	}

	// Check if secret for monitoring user exist local in SERVICE Cluster
	localMonitoringSecretName := pg.PostgresConfigMonitoringUsername + "." + instance.ToPeripheralResourceName() + ".credentials"
	localSecretNamespace = instance.ToPeripheralResourceNamespace()
	localStandbySecret = &corev1.Secret{}
	log.V(debugLogLevel).Info("checking for local monitoring secret", "name", localMonitoringSecretName)
	err = r.SvcClient.Get(ctx, types.NamespacedName{Namespace: localSecretNamespace, Name: localMonitoringSecretName}, localStandbySecret)

	if err == nil {
		log.V(debugLogLevel).Info("local monitoring secret found, no action needed")
		return nil
	} else if !apierrors.IsNotFound(err) {
		// we got an error other than not found, so we cannot continue!
		return fmt.Errorf("error while fetching local monitoring secret from service cluster: %w", err)
	}

	log.Info("not all expected local secrets found, continuing to create them")

	remoteSecretNamespacedName := types.NamespacedName{
		Namespace: instance.ObjectMeta.Namespace,
		Name:      instance.Spec.PostgresConnection.ConnectionSecretName,
	}
	return r.copySecrets(log, ctx, remoteSecretNamespacedName, instance, false)

}

func (r *PostgresReconciler) ensureCloneSecrets(log logr.Logger, ctx context.Context, instance *pg.Postgres) error {
	if instance.Spec.PostgresRestore == nil {
		// not a clone. nothing to do.
		return nil
	}

	//  Check if instance.Spec.PostgresConnectionInfo.ConnectionSecretName is defined
	if instance.Spec.PostgresRestore.SourcePostgresID == "" {
		return errors.New("SourcePostgresID not configured")
	}

	// Check if secrets exist local in SERVICE Cluster
	localStandbySecretName := pg.PostresConfigSuperUsername + "." + instance.ToPeripheralResourceName() + ".credentials"
	localSecretNamespace := instance.ToPeripheralResourceNamespace()
	localStandbySecret := &corev1.Secret{}
	log.V(debugLogLevel).Info("checking for local postgres secret", "name", localStandbySecretName)
	err := r.SvcClient.Get(ctx, types.NamespacedName{Namespace: localSecretNamespace, Name: localStandbySecretName}, localStandbySecret)

	if err == nil {
		log.V(debugLogLevel).Info("local postgres secret found, no action needed")
		return nil
	}

	// we got an error other than not found, so we cannot continue!
	if !apierrors.IsNotFound(err) {
		return fmt.Errorf("error while fetching local stadnby secret from service cluster: %w", err)
	}

	log.Info("no local postgres secret found, continuing to create one")

	remoteSecretName := strings.Replace(instance.ToUserPasswordsSecretName(), instance.Name, instance.Spec.PostgresRestore.SourcePostgresID, 1) // TODO this is hacky-wacky...
	remoteSecretNamespacedName := types.NamespacedName{
		Namespace: instance.ObjectMeta.Namespace,
		Name:      remoteSecretName,
	}
	return r.copySecrets(log, ctx, remoteSecretNamespacedName, instance, true)

}

func (r *PostgresReconciler) copySecrets(log logr.Logger, ctx context.Context, sourceSecret types.NamespacedName, targetInstance *pg.Postgres, ignoreStandbyUser bool) error {
	// Check if secrets exist in remote CONTROL Cluster
	remoteSecret := &corev1.Secret{}
	log.V(debugLogLevel).Info("fetching remote postgres secret", "src ns", sourceSecret.Namespace, "src name", sourceSecret.Name)
	if err := r.CtrlClient.Get(ctx, sourceSecret, remoteSecret); err != nil {
		// we cannot read the secret given in the configuration, so we cannot continue!
		return fmt.Errorf("error while fetching remote postgres secret from control plane: %w", err)
	}

	// copy all but the standby secrets...
	for username := range remoteSecret.Data {
		// check if we skip the standby user (e.g. to prevent old standby instances from connecting once a clone took over its sources ip/port)
		if ignoreStandbyUser && username == pg.PostgresConfigReplicationUsername {
			continue
		}

		log.Info("creating local secret", "username", username)

		currentSecretName := strings.ReplaceAll(username, "_", "-") + "." + targetInstance.ToPeripheralResourceName() + ".credentials"
		postgresSecret := &corev1.Secret{
			ObjectMeta: metav1.ObjectMeta{
				Name:      currentSecretName,
				Namespace: targetInstance.ToPeripheralResourceNamespace(),
				Labels:    map[string]string(targetInstance.ToZalandoPostgresqlMatchingLabels()),
			},
			Data: map[string][]byte{
				"username": []byte(username),
				"password": remoteSecret.Data[username],
			},
		}

		if err := r.SvcClient.Create(ctx, postgresSecret); err != nil {
			if apierrors.IsAlreadyExists(err) {
				log.Info("local postgres secret already exists, skipping", "name", currentSecretName)
				continue
			}
			return fmt.Errorf("error while creating local secrets in service cluster: %w", err)
		}
	}

	return nil
}

func (r *PostgresReconciler) checkAndUpdatePatroniReplicationConfig(log logr.Logger, ctx context.Context, instance *pg.Postgres) (bool, error) {

	log = log.WithValues("label", "patroni")

	const requeueAfterReconcile = true
	const allDone = false

	log.V(debugLogLevel).Info("Checking replication config from Patroni API")

	// Get the leader pod
	leaderPods, err := r.findLeaderPods(log, ctx, instance)
	if err != nil {
		log.V(debugLogLevel).Info("could not query pods, requeuing")
		return requeueAfterReconcile, err
	}

	if len(leaderPods.Items) != 1 {
		log.V(debugLogLevel).Info("expected exactly one leader pod, selecting all spilo pods as a last resort (might be ok if it is still creating)")
		// To make sure any updates to the Zalando postgresql manifest are written, we do not requeue in this case
		return requeueAfterReconcile, r.updatePatroniReplicationConfigOnAllPods(log, ctx, instance)
	}
	leaderIP := leaderPods.Items[0].Status.PodIP

	// If there is no connected postgres, we still need to possibly clean up a former synchronous primary
	if instance.Spec.PostgresConnection == nil {
		log.V(debugLogLevel).Info("single instance, updating with empty config and requeing")
		return allDone, r.httpPatchPatroni(log, ctx, instance, leaderIP, nil)
	}

	var resp *PatroniConfig
	resp, err = r.httpGetPatroniConfig(log, ctx, leaderIP)
	if err != nil {
		log.V(debugLogLevel).Info("could not query patroni, requeuing")
		return requeueAfterReconcile, err
	}
	if resp == nil {
		log.V(debugLogLevel).Info("got nil response from patroni, requeuing")
		return requeueAfterReconcile, nil
	}

	if instance.IsReplicationPrimaryOrStandalone() {
		if resp.StandbyCluster != nil {
			log.V(debugLogLevel).Info("standby_cluster mismatch, requeing", "response", resp)
			return requeueAfterReconcile, nil
		}
		if instance.Spec.PostgresConnection.SynchronousReplication {
			// fetch the sync standby to determine the correct application_name of the instance
			log.V(debugLogLevel).Info("fetching the referenced sync standby")
			var synchronousStandbyApplicationName *string
			s := &pg.Postgres{}
			ns := types.NamespacedName{
				Name:      instance.Spec.PostgresConnection.ConnectedPostgresID,
				Namespace: instance.Namespace,
			}
			if err := r.CtrlClient.Get(ctx, ns, s); err != nil {
				r.recorder.Eventf(s, "Warning", "Error", "failed to get referenced sync standby: %v", err)
				synchronousStandbyApplicationName = nil
			} else {
				synchronousStandbyApplicationName = pointer.String(s.ToPeripheralResourceName())
			}
			// compare the actual value with the expected value
			if synchronousStandbyApplicationName == nil {
				log.V(debugLogLevel).Info("could not fetch synchronous_nodes_additional, disabling sync replication and requeing", "response", resp)
				return requeueAfterReconcile, r.httpPatchPatroni(log, ctx, instance, leaderIP, nil)
			} else if resp.SynchronousNodesAdditional == nil || *resp.SynchronousNodesAdditional != *synchronousStandbyApplicationName {
				log.V(debugLogLevel).Info("synchronous_nodes_additional mismatch, updating and requeing", "response", resp)
				return requeueAfterReconcile, r.httpPatchPatroni(log, ctx, instance, leaderIP, synchronousStandbyApplicationName)
			}
		} else {
			if resp.SynchronousNodesAdditional != nil {
				log.V(debugLogLevel).Info("synchronous_nodes_additional mismatch, updating and requeing", "response", resp)
				return requeueAfterReconcile, r.httpPatchPatroni(log, ctx, instance, leaderIP, nil)
			}
		}

	} else {
		if resp.StandbyCluster == nil {
			log.V(debugLogLevel).Info("standby_cluster mismatch, requeing", "response", resp)
			return requeueAfterReconcile, nil
		}
		if resp.StandbyCluster.CreateReplicaMethods == nil {
			log.V(debugLogLevel).Info("create_replica_methods mismatch, updating and requeing", "response", resp)
			return requeueAfterReconcile, r.httpPatchPatroni(log, ctx, instance, leaderIP, nil)
		}
		if resp.StandbyCluster.Host != instance.Spec.PostgresConnection.ConnectionIP {
			log.V(debugLogLevel).Info("host mismatch, updating and requeing", "updating", resp)
			return requeueAfterReconcile, r.httpPatchPatroni(log, ctx, instance, leaderIP, nil)
		}
		if resp.StandbyCluster.Port != int(instance.Spec.PostgresConnection.ConnectionPort) {
			log.V(debugLogLevel).Info("port mismatch, updating and requeing", "updating", resp)
			return requeueAfterReconcile, r.httpPatchPatroni(log, ctx, instance, leaderIP, nil)
		}
		if resp.StandbyCluster.ApplicationName != instance.ToPeripheralResourceName() {
			log.V(debugLogLevel).Info("application_name mismatch, updating and requeing", "response", resp)
			return requeueAfterReconcile, r.httpPatchPatroni(log, ctx, instance, leaderIP, nil)
		}
		if resp.SynchronousNodesAdditional != nil {
			log.V(debugLogLevel).Info("synchronous_nodes_additional mismatch, updating and requeing", "response", resp)
			return requeueAfterReconcile, r.httpPatchPatroni(log, ctx, instance, leaderIP, nil)
		}
	}

	log.V(debugLogLevel).Info("replication config from Patroni API up to date")
	return allDone, nil
}

func (r *PostgresReconciler) findLeaderPods(log logr.Logger, ctx context.Context, instance *pg.Postgres) (*corev1.PodList, error) {
	leaderPods := &corev1.PodList{}
	roleReq, err := labels.NewRequirement(pg.SpiloRoleLabelName, selection.In, []string{pg.SpiloRoleLabelValueMaster, pg.SpiloRoleLabelValueStandbyLeader})
	if err != nil {
		log.V(debugLogLevel).Info("could not create requirements for label selector to query pods, requeuing")
		return leaderPods, err
	}
	leaderSelector := labels.NewSelector().Add(*roleReq)
	opts := []client.ListOption{
		client.InNamespace(instance.ToPeripheralResourceNamespace()),
		client.MatchingLabelsSelector{Selector: leaderSelector},
	}
	return leaderPods, r.SvcClient.List(ctx, leaderPods, opts...)
}

func (r *PostgresReconciler) updatePatroniReplicationConfigOnAllPods(log logr.Logger, ctx context.Context, instance *pg.Postgres) error {
	pods := &corev1.PodList{}
	opts := []client.ListOption{
		client.InNamespace(instance.ToPeripheralResourceNamespace()),
		client.MatchingLabels{pg.ApplicationLabelName: pg.ApplicationLabelValue},
	}
	if err := r.SvcClient.List(ctx, pods, opts...); err != nil {
		log.V(debugLogLevel).Info("could not query pods, requeuing")
		return err
	}

	if len(pods.Items) == 0 {
		log.V(debugLogLevel).Info("no spilo pods found at all, requeueing")
		return errors.New("no spilo pods found at all")
	} else if len(pods.Items) < int(instance.Spec.NumberOfInstances) {
		log.V(debugLogLevel).Info("unexpected number of pods (might be ok if it is still creating)")
	}

	// iterate all spilo pods
	var lastErr error
	for _, pod := range pods.Items {
		pod := pod // pin!
		podIP := pod.Status.PodIP
		if err := r.httpPatchPatroni(log, ctx, instance, podIP, nil); err != nil {
			lastErr = err
			log.Info("failed to update pod")
		}
	}
	if lastErr != nil {
		log.V(debugLogLevel).Info("updating patroni config failed, got one or more errors")
		return lastErr
	}
	log.V(debugLogLevel).Info("updating patroni config succeeded")
	return nil
}

func (r *PostgresReconciler) httpPatchPatroni(log logr.Logger, ctx context.Context, instance *pg.Postgres, podIP string, synchronousStandbyApplicationName *string) error {
	if podIP == "" {
		return errors.New("podIP must not be empty")
	}

	podPort := "8008"
	path := "config"

	log.V(debugLogLevel).Info("Preparing request")
	var request PatroniConfig
	if instance.Spec.PostgresConnection == nil {
		// use empty config
	} else if instance.IsReplicationPrimaryOrStandalone() {
		request = PatroniConfig{
			StandbyCluster: nil,
		}
		if instance.Spec.PostgresConnection.SynchronousReplication {
			if synchronousStandbyApplicationName == nil {
				// fetch the sync standby to determine the correct application_name of the instance
				log.V(debugLogLevel).Info("unexpectetly having to fetch the referenced sync standby")
				s := &pg.Postgres{}
				ns := types.NamespacedName{
					Name:      instance.Spec.PostgresConnection.ConnectedPostgresID,
					Namespace: instance.Namespace,
				}
				if err := r.CtrlClient.Get(ctx, ns, s); err != nil {
					r.recorder.Eventf(s, "Warning", "Error", "failed to get referenced sync standby: %v", err)
					synchronousStandbyApplicationName = nil
				} else {
					synchronousStandbyApplicationName = pointer.String(s.ToPeripheralResourceName())
				}
			}
			// enable sync replication
			request.SynchronousNodesAdditional = synchronousStandbyApplicationName
		} else {
			// disable sync replication
			request.SynchronousNodesAdditional = nil
		}
	} else {
		request = PatroniConfig{
			StandbyCluster: &PatroniStandbyCluster{
				CreateReplicaMethods: []string{"basebackup_fast_xlog"},
				Host:                 instance.Spec.PostgresConnection.ConnectionIP,
				Port:                 int(instance.Spec.PostgresConnection.ConnectionPort),
				ApplicationName:      instance.ToPeripheralResourceName(),
			},
			SynchronousNodesAdditional: nil,
		}
	}
	log.V(debugLogLevel).Info("Prepared request", "request", request)
	jsonReq, err := json.Marshal(request)
	if err != nil {
		log.V(debugLogLevel).Info("could not create config")
		return err
	}

	httpClient := &http.Client{}
	url := "http://" + podIP + ":" + podPort + "/" + path

	req, err := http.NewRequestWithContext(ctx, http.MethodPatch, url, bytes.NewBuffer(jsonReq))
	if err != nil {
		log.Error(err, "could not create PATCH request")
		return err
	}
	req.Header.Set("Content-Type", "application/json")

	resp, err := httpClient.Do(req)
	if err != nil {
		log.Error(err, "could not perform PATCH request")
		return err
	}
	defer resp.Body.Close()

	if resp.StatusCode/100 != 2 {
		err = fmt.Errorf("received unexpected return code %d", resp.StatusCode)
		log.Error(err, "could not perform PATCH request")
		return err
	}

	log.V(debugLogLevel).Info("Performed request")

	// fake error when standbyApplicationName is required but not provided
	if instance.Spec.PostgresConnection != nil && instance.IsReplicationPrimaryOrStandalone() && instance.Spec.PostgresConnection.SynchronousReplication && synchronousStandbyApplicationName == nil {
		return fmt.Errorf("missing application_name of synchronous standby, disable synchronous replication")
	}

	// fake error when standbyApplicationName is required but not provided
	if instance.Spec.PostgresConnection != nil && instance.Spec.PostgresConnection.SynchronousReplication && synchronousStandbyApplicationName == nil {
		return fmt.Errorf("missing application_name of synchronous standby, disable synchronous replication")
	}

	return nil
}

func (r *PostgresReconciler) httpGetPatroniConfig(log logr.Logger, ctx context.Context, podIP string) (*PatroniConfig, error) {
	if podIP == "" {
		return nil, errors.New("podIP must not be empty")
	}

	podPort := "8008"
	path := "config"

	httpClient := &http.Client{}
	url := "http://" + podIP + ":" + podPort + "/" + path

	req, err := http.NewRequestWithContext(ctx, "GET", url, nil)
	if err != nil {
		log.Error(err, "could not create GET request")
		return nil, err
	}
	req.Header.Set("Content-Type", "application/json")

	resp, err := httpClient.Do(req)
	if err != nil {
		log.Error(err, "could not perform GET request")
		return nil, err
	}

	defer resp.Body.Close()

	body, err := io.ReadAll(resp.Body)
	if err != nil {
		log.Info("could not read body")
		return nil, err
	}
	var jsonResp PatroniConfig
	err = json.Unmarshal(body, &jsonResp)
	if err != nil {
		log.V(debugLogLevel).Info("could not parse config response")
		return nil, err
	}

	log.V(debugLogLevel).Info("Got config", "response", jsonResp)

	return &jsonResp, err
}

func (r *PostgresReconciler) getBackupConfig(ctx context.Context, ns, name string) (*pg.BackupConfig, error) {
	// fetch secret
	backupSecret := &corev1.Secret{}
	backupNamespace := types.NamespacedName{
		Name:      name,
		Namespace: ns,
	}
	if err := r.CtrlClient.Get(ctx, backupNamespace, backupSecret); err != nil {
		return nil, fmt.Errorf("error while getting the backup secret from control plane cluster: %w", err)
	}

	backupConfigJSON, ok := backupSecret.Data[pg.BackupConfigKey]
	if !ok {
		return nil, fmt.Errorf("no backupConfig stored in the secret")
	}
	var backupConfig pg.BackupConfig
	err := json.Unmarshal(backupConfigJSON, &backupConfig)
	if err != nil {
		return nil, fmt.Errorf("unable to unmarshal backupconfig:%w", err)
	}
	return &backupConfig, nil
}

func (r *PostgresReconciler) createOrUpdateNetPol(ctx context.Context, instance *pg.Postgres, etcdHost string) error {

	name := instance.ToPeripheralResourceName() + "-egress"
	namespace := instance.ToPeripheralResourceNamespace()

	pgPodMatchingLabels := instance.ToZalandoPostgresqlMatchingLabels()
	pgPodMatchingLabels[pg.ApplicationLabelName] = pg.ApplicationLabelValue

	spec := networkingv1.NetworkPolicySpec{
		PodSelector: metav1.LabelSelector{
			MatchLabels: pgPodMatchingLabels,
		},
		Egress: []networkingv1.NetworkPolicyEgressRule{},
		PolicyTypes: []networkingv1.PolicyType{
			networkingv1.PolicyTypeEgress,
		},
	}

	// pgToPgEgress allows communication to the postgres pods
	pgToPgEgress := networkingv1.NetworkPolicyEgressRule{
		To: []networkingv1.NetworkPolicyPeer{
			{
				PodSelector: &metav1.LabelSelector{
					MatchLabels: pgPodMatchingLabels,
				},
			},
		},
	}
	// add rule
	spec.Egress = append(spec.Egress, pgToPgEgress)

	// coreDNSEgress allows communication to the dns
	coreDNSEgress := networkingv1.NetworkPolicyEgressRule{
		To: []networkingv1.NetworkPolicyPeer{
			{
				NamespaceSelector: &metav1.LabelSelector{
					// TODO make configurable
					MatchLabels: client.MatchingLabels{
						"gardener.cloud/purpose": "kube-system",
					},
				},
				PodSelector: &metav1.LabelSelector{
					// TODO make configurable
					MatchLabels: client.MatchingLabels{
						"k8s-app": "kube-dns",
					},
				},
			},
		},
	}
	// add rule
	spec.Egress = append(spec.Egress, coreDNSEgress)

	// etcd (if configured)
	if etcdHost != "" {
		var etcdPort intstr.IntOrString
		_, port, err := net.SplitHostPort(etcdHost)
		if err != nil {
			etcdPort = intstr.FromString(port)
		} else {
			etcdPort = intstr.FromInt(2379)
		}
		etcdProtocol := corev1.ProtocolTCP
		etcdEgress := networkingv1.NetworkPolicyEgressRule{
			To: []networkingv1.NetworkPolicyPeer{
				{
					IPBlock: &networkingv1.IPBlock{
						CIDR: "0.0.0.0/0",
					},
				},
			},
			Ports: []networkingv1.NetworkPolicyPort{
				{
					Port:     &etcdPort,
					Protocol: &etcdProtocol,
				},
			},
		}
		// add rule
		spec.Egress = append(spec.Egress, etcdEgress)
	}

	// allows communication to the S3 (and any other port 443...)
	s3Port := intstr.FromInt(443)
	s3Protocol := corev1.ProtocolTCP
	s3Egress := networkingv1.NetworkPolicyEgressRule{
		To: []networkingv1.NetworkPolicyPeer{
			{
				IPBlock: &networkingv1.IPBlock{
					CIDR: "0.0.0.0/0",
				},
			},
		},
		Ports: []networkingv1.NetworkPolicyPort{
			{
				Port:     &s3Port,
				Protocol: &s3Protocol,
			},
		},
	}
	// add rule
	spec.Egress = append(spec.Egress, s3Egress)

	// allows communication to the configured primary postgres
	if instance.Spec.PostgresConnection != nil && !instance.Spec.PostgresConnection.ReplicationPrimary {
		postgresPort := intstr.FromInt(int(instance.Spec.PostgresConnection.ConnectionPort))
		postgresProtocol := corev1.ProtocolTCP
		standbyToPrimaryEgress := networkingv1.NetworkPolicyEgressRule{
			To: []networkingv1.NetworkPolicyPeer{
				{
					IPBlock: &networkingv1.IPBlock{
						CIDR: instance.Spec.PostgresConnection.ConnectionIP + "/32", // TODO find a better solution
					},
				},
			},
			Ports: []networkingv1.NetworkPolicyPort{
				{
					Port:     &postgresPort,
					Protocol: &postgresProtocol,
				},
			},
		}
		// add rule
		spec.Egress = append(spec.Egress, standbyToPrimaryEgress)
	}

	np := &networkingv1.NetworkPolicy{ObjectMeta: metav1.ObjectMeta{Name: name, Namespace: namespace}}
	if _, err := controllerutil.CreateOrUpdate(ctx, r.SvcClient, np, func() error {
		np.Spec = spec
		return nil
	}); err != nil {
		return fmt.Errorf("unable to deploy NetworkPolicy: %w", err)
	}

	return nil
}

// createOrUpdateExporterSidecarServices ensures the necessary services to access the sidecars exist
func (r *PostgresReconciler) createOrUpdateExporterSidecarServices(log logr.Logger, ctx context.Context, namespace string, c *corev1.ConfigMap, in *pg.Postgres) error {
	exporterServicePort, error := strconv.ParseInt(c.Data["postgres-exporter-service-port"], 10, 32)
	if error != nil {
		// todo log error
		exporterServicePort = 9187
	}

	exporterServiceTargetPort, error := strconv.ParseInt(c.Data["postgres-exporter-service-target-port"], 10, 32)
	if error != nil {
		// todo log error
		exporterServiceTargetPort = exporterServicePort
	}

	labels := map[string]string{
		// pg.ApplicationLabelName: pg.ApplicationLabelValue, // TODO check if we still need that label, IsOperatorDeletable won't work anymore if we set it.
		"app": "postgres-exporter",
	}
	annotations := map[string]string{
		postgresExporterServiceTenantAnnotationName:    in.Spec.Tenant,
		postgresExporterServiceProjectIDAnnotationName: in.Spec.ProjectID,
	}

	pes := &corev1.Service{
		ObjectMeta: metav1.ObjectMeta{
			Name:        postgresExporterServiceName,
			Namespace:   namespace,
			Labels:      labels,
			Annotations: annotations,
		},
	}

	pes.Spec.Ports = []corev1.ServicePort{
		{
			Name:       postgresExporterServicePortName,
			Port:       int32(exporterServicePort), //nolint
			Protocol:   corev1.ProtocolTCP,
			TargetPort: intstr.FromInt(int(exporterServiceTargetPort)),
		},
	}
	selector := map[string]string{
		pg.ApplicationLabelName: pg.ApplicationLabelValue,
	}
	pes.Spec.Selector = selector
	pes.Spec.Type = corev1.ServiceTypeClusterIP

	// try to fetch any existing postgres-exporter service
	ns := types.NamespacedName{
		Namespace: namespace,
		Name:      postgresExporterServiceName,
	}
	old := &corev1.Service{}
	if err := r.SvcClient.Get(ctx, ns, old); err == nil {
		// service exists, overwriting it (but using the same clusterip)
		pes.Spec.ClusterIP = old.Spec.ClusterIP
		pes.ObjectMeta.ResourceVersion = old.GetObjectMeta().GetResourceVersion()
		if err := r.SvcClient.Update(ctx, pes); err != nil {
			return fmt.Errorf("error while updating the postgres-exporter service: %w", err)
		}
		log.V(debugLogLevel).Info("postgres-exporter service updated")
		return nil
	}
	// todo: handle errors other than `NotFound`

	// local servicemonitor does not exist, creating it
	if err := r.SvcClient.Create(ctx, pes); err != nil {
		return fmt.Errorf("error while creating the postgres-exporter service: %w", err)
	}
	log.V(debugLogLevel).Info("postgres-exporter service created")

	return nil
}

// deleteNetPol Deletes our NetworkPolicy, if it exists. This is probably only necessary if ENABLE_NETPOL is flipped at runtime, as the the NetworkPolicy is created in the databases namespace, which will be completely removed when the database is deleted.
func (r *PostgresReconciler) deleteNetPol(ctx context.Context, instance *pg.Postgres) error {
	netpol := &networkingv1.NetworkPolicy{}
	netpol.Namespace = instance.ToPeripheralResourceNamespace()
	netpol.Name = instance.ToPeripheralResourceName() + "-egress"
	if err := r.SvcClient.Delete(ctx, netpol); err != nil {
		if apierrors.IsNotFound(err) {
			return nil
		}
		return fmt.Errorf("unable to delete NetworkPolicy %v: %w", netpol.Name, err)
	}
	return nil
}

// createOrUpdateExporterSidecarServiceMonitor ensures the servicemonitors for the sidecars exist
func (r *PostgresReconciler) createOrUpdateExporterSidecarServiceMonitor(log logr.Logger, ctx context.Context, namespace string, in *pg.Postgres) error {
	labels := map[string]string{
		"app":     "postgres-exporter",
		"release": "prometheus",
	}

	annotations := map[string]string{
		postgresExporterServiceTenantAnnotationName:    in.Spec.Tenant,
		postgresExporterServiceProjectIDAnnotationName: in.Spec.ProjectID,
	}

	// TODO what's the correct name?

	pesm := &coreosv1.ServiceMonitor{
		ObjectMeta: metav1.ObjectMeta{
			Name:        postgresExporterServiceName,
			Namespace:   namespace,
			Labels:      labels,
			Annotations: annotations,
		},
	}

	pesm.Spec.Endpoints = []coreosv1.Endpoint{
		{
			Port: postgresExporterServicePortName,
		},
	}
	pesm.Spec.NamespaceSelector = coreosv1.NamespaceSelector{
		MatchNames: []string{namespace},
	}
	matchLabels := map[string]string{
		// TODO use extracted string
		"app": "postgres-exporter",
	}
	pesm.Spec.Selector = metav1.LabelSelector{
		MatchLabels: matchLabels,
	}
	pesm.Spec.TargetLabels = []string{
		"postgres_partition_id=" + in.Spec.PartitionID,
		"is_primary=" + strconv.FormatBool(in.IsReplicationPrimary()),
	}

	// try to fetch any existing postgres-exporter service
	ns := types.NamespacedName{
		Namespace: namespace,
		Name:      postgresExporterServiceName,
	}
	old := &coreosv1.ServiceMonitor{}
	if err := r.SvcClient.Get(ctx, ns, old); err == nil {
		// Copy the resource version
		pesm.ObjectMeta.ResourceVersion = old.ObjectMeta.ResourceVersion
		if err := r.SvcClient.Update(ctx, pesm); err != nil {
			return fmt.Errorf("error while updating the postgres-exporter servicemonitor: %w", err)
		}
		log.V(debugLogLevel).Info("postgres-exporter servicemonitor updated")
		return nil
	}
	// todo: handle errors other than `NotFound`

	// local servicemonitor does not exist, creating it
	if err := r.SvcClient.Create(ctx, pesm); err != nil {
		return fmt.Errorf("error while creating the postgres-exporter servicemonitor: %w", err)
	}
	log.V(debugLogLevel).Info("postgres-exporter servicemonitor created")

	return nil
}

<<<<<<< HEAD
// createOrUpdatePodMonitor ensures the servicemonitors for the sidecars exist
func (r *PostgresReconciler) createOrUpdatePodMonitor(ctx context.Context, namespace string, in *pg.Postgres) error {
	log := r.Log.WithValues("namespace", namespace)

	labels := map[string]string{
		"app":     "postgres-exporter",
		"release": "prometheus",
	}

	annotations := map[string]string{
		postgresExporterServiceTenantAnnotationName:    in.Spec.Tenant,
		postgresExporterServiceProjectIDAnnotationName: in.Spec.ProjectID,
	}

	pm := &coreosv1.PodMonitor{
		ObjectMeta: metav1.ObjectMeta{
			Name:        podMonitorName,
			Namespace:   namespace,
			Labels:      labels,
			Annotations: annotations,
		},
	}

	pm.Spec.PodMetricsEndpoints = []coreosv1.PodMetricsEndpoint{
		{
			Port: podMonitorPort,
		},
	}
	pm.Spec.NamespaceSelector = coreosv1.NamespaceSelector{
		MatchNames: []string{namespace},
	}
	matchLabels := map[string]string{
		"application": "spilo",
	}
	pm.Spec.Selector = metav1.LabelSelector{
		MatchLabels: matchLabels,
	}

	// try to fetch any existing podmonitor
	ns := types.NamespacedName{
		Namespace: namespace,
		Name:      podMonitorName,
	}
	old := &coreosv1.PodMonitor{}
	if err := r.SvcClient.Get(ctx, ns, old); err == nil {
		// Copy the resource version
		pm.ObjectMeta.ResourceVersion = old.ObjectMeta.ResourceVersion
		if err := r.SvcClient.Update(ctx, pm); err != nil {
			return fmt.Errorf("error while updating the podmonitor: %w", err)
		}
		log.Info("pod monitor updated")
		return nil
	}

	// local podmonitor does not exist, creating it
	if err := r.SvcClient.Create(ctx, pm); err != nil {
		return fmt.Errorf("error while creating the podmonitor: %w", err)
	}
	log.Info("podmonitor created")

	return nil
}

func (r *PostgresReconciler) deleteExporterSidecarService(ctx context.Context, namespace string) error {
	log := r.Log.WithValues("namespace", namespace)

=======
func (r *PostgresReconciler) deleteExporterSidecarService(log logr.Logger, ctx context.Context, namespace string) error {
>>>>>>> a6ff2ae4
	s := &corev1.Service{
		ObjectMeta: metav1.ObjectMeta{
			Name:      postgresExporterServiceName,
			Namespace: namespace,
		},
	}
	if err := r.SvcClient.Delete(ctx, s); err != nil {
		return fmt.Errorf("error while deleting the postgres-exporter service: %w", err)
	}
	log.V(debugLogLevel).Info("postgres-exporter service deleted")

	return nil
}

func (r *PostgresReconciler) getWalGEncryptionSecret(ctx context.Context) (*corev1.Secret, error) {

	ns := r.PostgresletNamespace
	name := r.PostgresletFullname + walGEncryptionSecretNamePostfix

	// fetch secret
	s := &corev1.Secret{}
	nn := types.NamespacedName{
		Name:      name,
		Namespace: ns,
	}
	if err := r.SvcClient.Get(ctx, nn, s); err != nil {
		return nil, fmt.Errorf("error while getting the backup secret from service cluster: %w", err)
	}

	return s, nil
}

func (r *PostgresReconciler) ensureStorageEncryptionSecret(log logr.Logger, ctx context.Context, instance *pg.Postgres) error {

	if !r.EnableRandomStorageEncryptionSecret {
		log.V(debugLogLevel).Info("storage secret disabled, no action needed")
		return nil
	}

	// Check if secrets exist local in SERVICE Cluster
	n := storageEncryptionKeyName
	ns := instance.ToPeripheralResourceNamespace()
	s := &corev1.Secret{}
	log.V(debugLogLevel).Info("checking for storage secret", "name", n)
	err := r.SvcClient.Get(ctx, types.NamespacedName{Namespace: ns, Name: n}, s)
	if err == nil {
		log.V(debugLogLevel).Info("storage secret found, no action needed")
		return nil
	}

	// we got an error other than not found, so we cannot continue!
	if !apierrors.IsNotFound(err) {
		return fmt.Errorf("error while fetching storage secret from service cluster: %w", err)
	}

	log.V(debugLogLevel).Info("creating storage secret")

	k, err := r.generateRandomString()
	if err != nil {
		return fmt.Errorf("error while generating random storage secret: %w", err)
	}

	postgresSecret := &corev1.Secret{
		ObjectMeta: metav1.ObjectMeta{
			Name:       n,
			Namespace:  ns,
			Finalizers: []string{storageEncryptionKeyFinalizerName},
		},
		StringData: map[string]string{
			"host-encryption-passphrase": k,
		},
	}

	if err := r.SvcClient.Create(ctx, postgresSecret); err != nil {
		return fmt.Errorf("error while creating storage secret in service cluster: %w", err)
	}
	log.V(debugLogLevel).Info("created storage secret", "secret", postgresSecret)

	return nil

}

func (r *PostgresReconciler) generateRandomString() (string, error) {
	const chars string = "!\"#$%&'()*+,-./0123456789:;<=>?@ABCDEFGHIJKLMNOPQRSTUVWXYZ[\\]^_`abcdefghijklmnopqrstuvwxyz{|}~"
	var size *big.Int = big.NewInt(int64(len(chars)))
	b := make([]byte, 64)
	for i := range b {
		x, err := rand.Int(rand.Reader, size)
		if err != nil {
			return "", err
		}
		b[i] = chars[x.Int64()]
	}
	return string(b), nil
}

func (r *PostgresReconciler) removeStorageEncryptionSecretFinalizer(log logr.Logger, ctx context.Context, instance *pg.Postgres) error {

	// Fetch secret
	n := storageEncryptionKeyName
	ns := instance.ToPeripheralResourceNamespace()
	s := &corev1.Secret{}
	log.V(debugLogLevel).Info("Fetching storage secret", "name", n)
	err := r.SvcClient.Get(ctx, types.NamespacedName{Namespace: ns, Name: n}, s)
	if err != nil {
		// TODO this would be blocking if we couldn't remove the finalizer!
		return fmt.Errorf("error while fetching storage secret from service cluster: %w", err)
	}

	// Remove finalizer
	s.ObjectMeta.Finalizers = removeElem(s.ObjectMeta.Finalizers, storageEncryptionKeyFinalizerName)
	if err := r.SvcClient.Update(ctx, s); err != nil {
		return fmt.Errorf("error while removing finalizer from storage secret in service cluster: %w", err)
	}

	log.V(debugLogLevel).Info("finalizer removed from storage secret", "name", n)
	return nil
}

func removeElem(ss []string, s string) (out []string) {
	for _, elem := range ss {
		if elem == s {
			continue
		}
		out = append(out, elem)
	}
	return
}

func (r *PostgresReconciler) ensureInitDBJob(log logr.Logger, ctx context.Context, instance *pg.Postgres) error {
	ns := types.NamespacedName{
		Namespace: instance.ToPeripheralResourceNamespace(),
		Name:      initDBName,
	}
	cm := &corev1.ConfigMap{}
	if err := r.SvcClient.Get(ctx, ns, cm); err == nil {
		// configmap already exists, nothing to do here
		log.V(debugLogLevel).Info("initdb ConfigMap already exists")
		return nil
	}

	// create initDB configmap
	cm.Name = ns.Name
	cm.Namespace = ns.Namespace
	cm.Data = map[string]string{}

	// only execute SQL when encountering a **new** database, not for standbies or clones
	if instance.IsReplicationPrimaryOrStandalone() && instance.Spec.PostgresRestore == nil {
		// try to fetch the global initjob configmap
		cns := types.NamespacedName{
			Namespace: r.PostgresletNamespace,
			Name:      r.InitDBJobConfigMapName,
		}
		globalInitjobCM := &corev1.ConfigMap{}
		if err := r.SvcClient.Get(ctx, cns, globalInitjobCM); err == nil {
			cm.Data = globalInitjobCM.Data
		} else {
			log.Error(err, "global initdb ConfigMap could not be loaded, using dummy data")
			// fall back to dummy data
			cm.Data["initdb.sql"] = initDBSQLDummy
		}
	} else {
		// use dummy job for standbies and clones
		cm.Data["initdb.sql"] = initDBSQLDummy
	}

	if err := r.SvcClient.Create(ctx, cm); err != nil {
		return fmt.Errorf("error while creating the new initdb ConfigMap: %w", err)
	}
	log.V(debugLogLevel).Info("new initdb ConfigMap created")

	if instance.IsReplicationTarget() || instance.Spec.PostgresRestore != nil {
		log.V(debugLogLevel).Info("initdb job not required")
		return nil
	}

	// create initDB job
	j := &batchv1.Job{}

	if err := r.SvcClient.Get(ctx, ns, j); err == nil {
		// job already exists, nothing to do here
		log.V(debugLogLevel).Info("initdb Job already exists")
		return nil // TODO return or update?
	}

	j.Name = ns.Name
	j.Namespace = ns.Namespace

	var backOffLimit int32 = 99
	j.Spec = batchv1.JobSpec{
		Template: corev1.PodTemplateSpec{
			Spec: corev1.PodSpec{
				Containers: []corev1.Container{
					{
						Name:    "psql",
						Image:   r.PostgresImage,
						Command: []string{"sh", "-c", "echo ${PGPASSWORD_SUPERUSER} | psql --host=${SCOPE} --port=5432 --username=${PGUSER_SUPERUSER} --file=/initdb.d/initdb.sql"},
						Env: []corev1.EnvVar{
							{
								Name:  "PGUSER_SUPERUSER",
								Value: "postgres",
							},
							{
								Name: "PGPASSWORD_SUPERUSER",
								ValueFrom: &corev1.EnvVarSource{
									SecretKeyRef: &corev1.SecretKeySelector{
										Key: "password",
										LocalObjectReference: corev1.LocalObjectReference{
											Name: "postgres." + instance.ToPeripheralResourceName() + ".credentials",
										},
									},
								},
							},
							{
								Name:  "SCOPE",
								Value: instance.ToPeripheralResourceName(),
							},
						},
						SecurityContext: &corev1.SecurityContext{
							AllowPrivilegeEscalation: pointer.Bool(false),
							Privileged:               pointer.Bool(false),
							ReadOnlyRootFilesystem:   pointer.Bool(true),
							RunAsNonRoot:             pointer.Bool(true),
							RunAsUser:                pointer.Int64(101),
							RunAsGroup:               pointer.Int64(101),
							Capabilities: &corev1.Capabilities{
								Drop: []corev1.Capability{"ALL"},
							},
							SeccompProfile: &corev1.SeccompProfile{
								Type: corev1.SeccompProfileTypeRuntimeDefault,
							},
						},
						VolumeMounts: []corev1.VolumeMount{
							{
								Name:      initDBName + "-volume",
								MountPath: "/initdb.d",
							},
						},
					},
				},
				RestartPolicy: corev1.RestartPolicyNever,
				Volumes: []corev1.Volume{
					{
						Name: initDBName + "-volume",
						VolumeSource: corev1.VolumeSource{
							ConfigMap: &corev1.ConfigMapVolumeSource{
								LocalObjectReference: corev1.LocalObjectReference{
									Name: initDBName,
								},
							},
						},
					},
				},
			},
		},
		BackoffLimit:            &backOffLimit,
		TTLSecondsAfterFinished: pointer.Int32(180),
	}

	if err := r.SvcClient.Create(ctx, j); err != nil {
		return fmt.Errorf("error while creating the new initdb Job: %w", err)
	}
	log.V(debugLogLevel).Info("new initdb Job created")

	return nil
}

func (r *PostgresReconciler) createOrUpdateCertificate(log logr.Logger, ctx context.Context, instance *pg.Postgres) error {
	if r.TLSClusterIssuer == "" {
		log.V(debugLogLevel).Info("certificate skipped")
		return nil
	}

	commonName := instance.ToPeripheralResourceName()
	if r.TLSSubDomain != "" {
		commonName = instance.ToDNSName(r.TLSSubDomain)
	}

	c := &cmapi.Certificate{ObjectMeta: metav1.ObjectMeta{Name: instance.ToPeripheralResourceName(), Namespace: instance.ToPeripheralResourceNamespace()}}
	if _, err := controllerutil.CreateOrUpdate(ctx, r.SvcClient, c, func() error {
		c.Spec = cmapi.CertificateSpec{
			CommonName: commonName,
			SecretName: instance.ToTLSSecretName(),
			IssuerRef: cmmeta.ObjectReference{
				Group: "cert-manager.io",
				Kind:  "ClusterIssuer",
				Name:  r.TLSClusterIssuer,
			},
		}
		return nil
	}); err != nil {
		return fmt.Errorf("unable to create or update certificate: %w", err)
	}

	log.V(debugLogLevel).Info("certificate created or updated")
	return nil
}<|MERGE_RESOLUTION|>--- conflicted
+++ resolved
@@ -62,14 +62,11 @@
 	storageEncryptionKeyFinalizerName              string = "postgres.database.fits.cloud/secret-finalizer"
 	walGEncryptionSecretNamePostfix                string = "-walg-encryption"
 	walGEncryptionSecretKeyName                    string = "key"
-<<<<<<< HEAD
 	podMonitorName                                 string = "patroni"
 	podMonitorPort                                 string = "8008"
-=======
 	initDBName                                     string = "postgres-initdb"
 	initDBSQLDummy                                 string = `SELECT 'NOOP';`
 	debugLogLevel                                  int    = 1
->>>>>>> a6ff2ae4
 )
 
 // requeue defines in how many seconds a requeue should happen
@@ -305,19 +302,14 @@
 		return ctrl.Result{}, fmt.Errorf("error while creating sidecars servicemonitor %v: %w", namespace, err)
 	}
 
-<<<<<<< HEAD
 	// Add pod monitor
 	if err := r.createOrUpdatePodMonitor(ctx, namespace, instance); err != nil {
 		r.recorder.Eventf(instance, "Warning", "Error", "failed to create podmonitor: %v", err)
 		return ctrl.Result{}, fmt.Errorf("error while creating podmonitor %v: %w", namespace, err)
 	}
 
-	// Make sure the storage secret exist, if neccessary
-	if err := r.ensureStorageEncryptionSecret(ctx, instance); err != nil {
-=======
 	// Make sure the storage secret exist, if necessary
 	if err := r.ensureStorageEncryptionSecret(log, ctx, instance); err != nil {
->>>>>>> a6ff2ae4
 		r.recorder.Eventf(instance, "Warning", "Error", "failed to create storage secret: %v", err)
 		return ctrl.Result{}, fmt.Errorf("error while creating storage secret: %w", err)
 	}
@@ -1614,7 +1606,7 @@
 	}
 	pesm.Spec.TargetLabels = []string{
 		"postgres_partition_id=" + in.Spec.PartitionID,
-		"is_primary=" + strconv.FormatBool(in.IsReplicationPrimary()),
+		"is_primary=" + strconv.FormatBool(in.IsReplicationPrimaryOrStandalone()),
 	}
 
 	// try to fetch any existing postgres-exporter service
@@ -1643,7 +1635,6 @@
 	return nil
 }
 
-<<<<<<< HEAD
 // createOrUpdatePodMonitor ensures the servicemonitors for the sidecars exist
 func (r *PostgresReconciler) createOrUpdatePodMonitor(ctx context.Context, namespace string, in *pg.Postgres) error {
 	log := r.Log.WithValues("namespace", namespace)
@@ -1707,12 +1698,7 @@
 	return nil
 }
 
-func (r *PostgresReconciler) deleteExporterSidecarService(ctx context.Context, namespace string) error {
-	log := r.Log.WithValues("namespace", namespace)
-
-=======
 func (r *PostgresReconciler) deleteExporterSidecarService(log logr.Logger, ctx context.Context, namespace string) error {
->>>>>>> a6ff2ae4
 	s := &corev1.Service{
 		ObjectMeta: metav1.ObjectMeta{
 			Name:      postgresExporterServiceName,
