--- conflicted
+++ resolved
@@ -13,11 +13,8 @@
 	"encoding/json"
 	"errors"
 	"fmt"
-<<<<<<< HEAD
 	"io"
-=======
 	"math/big"
->>>>>>> 11f4f0b1
 	"net"
 	"net/http"
 	"net/url"
@@ -69,7 +66,6 @@
 
 // PostgresReconciler reconciles a Postgres object
 type PostgresReconciler struct {
-<<<<<<< HEAD
 	CtrlClient                        client.Client
 	SvcClient                         client.Client
 	Log                               logr.Logger
@@ -77,36 +73,6 @@
 	PartitionID, Tenant, StorageClass string
 	*operatormanager.OperatorManager
 	*lbmanager.LBManager
-	recorder                         record.EventRecorder
-	PgParamBlockList                 map[string]bool
-	StandbyClustersSourceRanges      []string
-	PostgresletNamespace             string
-	SidecarsConfigMapName            string
-	EnableNetPol                     bool
-	EtcdHost                         string
-	PatroniTTL                       uint32
-	PatroniLoopWait                  uint32
-	PatroniRetryTimeout              uint32
-	ReplicationChangeRequeueDuration time.Duration
-}
-
-type PatroniStandbyCluster struct {
-	CreateReplicaMethods []string `json:"create_replica_methods"`
-	Host                 string   `json:"host"`
-	Port                 int      `json:"port"`
-	ApplicationName      string   `json:"application_name"`
-}
-type PatroniConfig struct {
-	StandbyCluster             *PatroniStandbyCluster `json:"standby_cluster"`
-	SynchronousNodesAdditional *string                `json:"synchronous_nodes_additional"`
-=======
-	CtrlClient                          client.Client
-	SvcClient                           client.Client
-	Log                                 logr.Logger
-	Scheme                              *runtime.Scheme
-	PartitionID, Tenant, StorageClass   string
-	OperatorManager                     *operatormanager.OperatorManager
-	LBManager                           *lbmanager.LBManager
 	recorder                            record.EventRecorder
 	PgParamBlockList                    map[string]bool
 	StandbyClustersSourceRanges         []string
@@ -117,10 +83,21 @@
 	PatroniTTL                          uint32
 	PatroniLoopWait                     uint32
 	PatroniRetryTimeout                 uint32
+	ReplicationChangeRequeueDuration    time.Duration
 	EnableRandomStorageEncryptionSecret bool
 	EnableWalGEncryption                bool
 	PostgresletFullname                 string
->>>>>>> 11f4f0b1
+}
+
+type PatroniStandbyCluster struct {
+	CreateReplicaMethods []string `json:"create_replica_methods"`
+	Host                 string   `json:"host"`
+	Port                 int      `json:"port"`
+	ApplicationName      string   `json:"application_name"`
+}
+type PatroniConfig struct {
+	StandbyCluster             *PatroniStandbyCluster `json:"standby_cluster"`
+	SynchronousNodesAdditional *string                `json:"synchronous_nodes_additional"`
 }
 
 // Reconcile is the entry point for postgres reconciliation.
