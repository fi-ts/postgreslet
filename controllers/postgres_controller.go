--- conflicted
+++ resolved
@@ -7,6 +7,7 @@
 package controllers
 
 import (
+	"bytes"
 	"context"
 	"crypto/rand"
 	"encoding/json"
@@ -15,6 +16,7 @@
 	"io"
 	"math/big"
 	"net"
+	"net/http"
 	"net/url"
 	"strconv"
 	"strings"
@@ -1137,7 +1139,6 @@
 }
 
 func (r *PostgresReconciler) httpPatchPatroni(log logr.Logger, ctx context.Context, instance *pg.Postgres, podIP string) error {
-<<<<<<< HEAD
 	if podIP == "" {
 		return errors.New("podIP must not be empty")
 	}
@@ -1191,9 +1192,6 @@
 	}
 	defer resp.Body.Close()
 
-=======
-	log.Info("Skipping call to patroni")
->>>>>>> 2fa6626c
 	return nil
 }
 
