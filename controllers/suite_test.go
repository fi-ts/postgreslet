--- conflicted
+++ resolved
@@ -70,7 +70,6 @@
 		[]Reporter{printer.NewlineReporter{}})
 }
 
-<<<<<<< HEAD
 var _ = BeforeSuite(func() {
 	done := make(chan interface{})
 	go func() {
@@ -89,29 +88,9 @@
 		svcClusterTestEnv = &envtest.Environment{
 			CRDInstallOptions: envtest.CRDInstallOptions{
 				Paths: []string{
-					filepath.Join(externalYAMLDir, "crd-postgresql.yaml"),
+					filepath.Join(HelmCRDDir, "postgresql.yaml"),
 					filepath.Join(externalYAMLDirTest, "crd-clusterwidenetworkpolicy.yaml"),
 				},
-=======
-var _ = BeforeSuite(func(done Done) {
-	defer close(done)
-
-	By("bootstrapping test environment")
-
-	// Create test env for ctrl cluster and start it
-	ctrlClusterTestEnv = &envtest.Environment{
-		// Path to CRD from this project
-		CRDDirectoryPaths: []string{filepath.Join("..", "config", "crd", "bases")},
-	}
-	ctrlClusterCfg = startTestEnv(ctrlClusterTestEnv)
-
-	// Create test env for svc cluster and start it
-	svcClusterTestEnv = &envtest.Environment{
-		CRDInstallOptions: envtest.CRDInstallOptions{
-			Paths: []string{
-				filepath.Join(HelmCRDDir, "postgresql.yaml"),
-				filepath.Join(externalYAMLDirTest, "crd-clusterwidenetworkpolicy.yaml"),
->>>>>>> 923e2710
 			},
 		}
 		svcClusterCfg = startTestEnv(svcClusterTestEnv)
